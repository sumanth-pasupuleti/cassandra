/*
* Licensed to the Apache Software Foundation (ASF) under one
* or more contributor license agreements.  See the NOTICE file
* distributed with this work for additional information
* regarding copyright ownership.  The ASF licenses this file
* to you under the Apache License, Version 2.0 (the
* "License"); you may not use this file except in compliance
* with the License.  You may obtain a copy of the License at
*
*    http://www.apache.org/licenses/LICENSE-2.0
*
* Unless required by applicable law or agreed to in writing,
* software distributed under the License is distributed on an
* "AS IS" BASIS, WITHOUT WARRANTIES OR CONDITIONS OF ANY
* KIND, either express or implied.  See the License for the
* specific language governing permissions and limitations
* under the License.
*/
package org.apache.cassandra.db;

import java.io.File;
import java.io.IOException;
import java.nio.ByteBuffer;
import java.nio.charset.CharacterCodingException;
import java.util.*;
import java.util.concurrent.ExecutionException;
import java.util.concurrent.Future;

import com.google.common.base.Function;
import com.google.common.collect.Iterables;
import com.google.common.collect.Sets;
import org.apache.commons.lang.ArrayUtils;
import org.apache.commons.lang.StringUtils;
import org.junit.Test;
import org.junit.runner.RunWith;

import org.apache.cassandra.OrderedJUnit4ClassRunner;
import org.apache.cassandra.SchemaLoader;
import org.apache.cassandra.Util;
import org.apache.cassandra.config.CFMetaData;
import org.apache.cassandra.config.ColumnDefinition;
import org.apache.cassandra.config.Schema;
import org.apache.cassandra.db.columniterator.IdentityQueryFilter;
import org.apache.cassandra.db.filter.*;
import org.apache.cassandra.db.index.SecondaryIndex;
import org.apache.cassandra.db.marshal.CompositeType;
import org.apache.cassandra.db.marshal.LexicalUUIDType;
import org.apache.cassandra.db.marshal.LongType;
import org.apache.cassandra.dht.*;
import org.apache.cassandra.exceptions.ConfigurationException;
import org.apache.cassandra.io.sstable.*;
import org.apache.cassandra.service.StorageService;
import org.apache.cassandra.thrift.*;
import org.apache.cassandra.utils.ByteBufferUtil;
import org.apache.cassandra.utils.WrappedRunnable;

import static junit.framework.Assert.*;
import static org.apache.cassandra.Util.*;
import static org.apache.cassandra.utils.ByteBufferUtil.bytes;
import static org.apache.commons.lang.ArrayUtils.EMPTY_BYTE_ARRAY;
import static org.junit.Assert.assertNull;

@RunWith(OrderedJUnit4ClassRunner.class)
public class ColumnFamilyStoreTest extends SchemaLoader
{
    static byte[] bytes1, bytes2;

    static
    {
        Random random = new Random();
        bytes1 = new byte[1024];
        bytes2 = new byte[128];
        random.nextBytes(bytes1);
        random.nextBytes(bytes2);
    }

    @Test
    // create two sstables, and verify that we only deserialize data from the most recent one
    public void testTimeSortedQuery() throws IOException, ExecutionException, InterruptedException
    {
        Table table = Table.open("Keyspace1");
        ColumnFamilyStore cfs = table.getColumnFamilyStore("Standard1");
        cfs.truncateBlocking();

        RowMutation rm;
        rm = new RowMutation("Keyspace1", ByteBufferUtil.bytes("key1"));
        rm.add("Standard1", ByteBufferUtil.bytes("Column1"), ByteBufferUtil.bytes("asdf"), 0);
        rm.apply();
        cfs.forceBlockingFlush();

        rm = new RowMutation("Keyspace1", ByteBufferUtil.bytes("key1"));
        rm.add("Standard1", ByteBufferUtil.bytes("Column1"), ByteBufferUtil.bytes("asdf"), 1);
        rm.apply();
        cfs.forceBlockingFlush();

        cfs.getRecentSSTablesPerReadHistogram(); // resets counts
        cfs.getColumnFamily(QueryFilter.getNamesFilter(Util.dk("key1"), "Standard1", ByteBufferUtil.bytes("Column1")));
        assertEquals(1, cfs.getRecentSSTablesPerReadHistogram()[0]);
    }

    @Test
    public void testGetColumnWithWrongBF() throws IOException, ExecutionException, InterruptedException
    {
        Table table = Table.open("Keyspace1");
        ColumnFamilyStore cfs = table.getColumnFamilyStore("Standard1");
        cfs.truncateBlocking();

        List<IMutation> rms = new LinkedList<IMutation>();
        RowMutation rm;
        rm = new RowMutation("Keyspace1", ByteBufferUtil.bytes("key1"));
        rm.add("Standard1", ByteBufferUtil.bytes("Column1"), ByteBufferUtil.bytes("asdf"), 0);
        rm.add("Standard1", ByteBufferUtil.bytes("Column2"), ByteBufferUtil.bytes("asdf"), 0);
        rms.add(rm);
        Util.writeColumnFamily(rms);

        List<SSTableReader> ssTables = table.getAllSSTables();
        assertEquals(1, ssTables.size());
        ssTables.get(0).forceFilterFailures();
        ColumnFamily cf = cfs.getColumnFamily(QueryFilter.getIdentityFilter(Util.dk("key2"), "Standard1"));
        assertNull(cf);
    }

    @Test
    public void testEmptyRow() throws Exception
    {
        Table table = Table.open("Keyspace1");
        final ColumnFamilyStore store = table.getColumnFamilyStore("Standard2");
        RowMutation rm;

        rm = new RowMutation("Keyspace1", ByteBufferUtil.bytes("key1"));
        rm.delete("Standard2", System.currentTimeMillis());
        rm.apply();

        Runnable r = new WrappedRunnable()
        {
            public void runMayThrow() throws IOException
            {
                QueryFilter sliceFilter = QueryFilter.getSliceFilter(Util.dk("key1"), "Standard2", ByteBufferUtil.EMPTY_BYTE_BUFFER, ByteBufferUtil.EMPTY_BYTE_BUFFER, false, 1);
                ColumnFamily cf = store.getColumnFamily(sliceFilter);
                assert cf.isMarkedForDelete();
                assert cf.getColumnCount() == 0;

                QueryFilter namesFilter = QueryFilter.getNamesFilter(Util.dk("key1"), "Standard2", ByteBufferUtil.bytes("a"));
                cf = store.getColumnFamily(namesFilter);
                assert cf.isMarkedForDelete();
                assert cf.getColumnCount() == 0;
            }
        };

        TableTest.reTest(store, r);
    }

    @Test
    public void testSkipStartKey() throws IOException, ExecutionException, InterruptedException
    {
        ColumnFamilyStore cfs = insertKey1Key2();

        IPartitioner p = StorageService.getPartitioner();
        List<Row> result = cfs.getRangeSlice(Util.range(p, "key1", "key2"),
                                             10,
                                             new NamesQueryFilter(ByteBufferUtil.bytes("asdf")),
                                             null);
        assertEquals(1, result.size());
        assert result.get(0).key.key.equals(ByteBufferUtil.bytes("key2"));
    }

    @Test
    public void testIndexScan() throws IOException
    {
        RowMutation rm;

        rm = new RowMutation("Keyspace1", ByteBufferUtil.bytes("k1"));
        rm.add("Indexed1", ByteBufferUtil.bytes("notbirthdate"), ByteBufferUtil.bytes(1L), 0);
        rm.add("Indexed1", ByteBufferUtil.bytes("birthdate"), ByteBufferUtil.bytes(1L), 0);
        rm.apply();

        rm = new RowMutation("Keyspace1", ByteBufferUtil.bytes("k2"));
        rm.add("Indexed1", ByteBufferUtil.bytes("notbirthdate"), ByteBufferUtil.bytes(2L), 0);
        rm.add("Indexed1", ByteBufferUtil.bytes("birthdate"), ByteBufferUtil.bytes(2L), 0);
        rm.apply();

        rm = new RowMutation("Keyspace1", ByteBufferUtil.bytes("k3"));
        rm.add("Indexed1", ByteBufferUtil.bytes("notbirthdate"), ByteBufferUtil.bytes(2L), 0);
        rm.add("Indexed1", ByteBufferUtil.bytes("birthdate"), ByteBufferUtil.bytes(1L), 0);
        rm.apply();

        rm = new RowMutation("Keyspace1", ByteBufferUtil.bytes("k4aaaa"));
        rm.add("Indexed1", ByteBufferUtil.bytes("notbirthdate"), ByteBufferUtil.bytes(2L), 0);
        rm.add("Indexed1", ByteBufferUtil.bytes("birthdate"), ByteBufferUtil.bytes(3L), 0);
        rm.apply();

        // basic single-expression query
        IndexExpression expr = new IndexExpression(ByteBufferUtil.bytes("birthdate"), IndexOperator.EQ, ByteBufferUtil.bytes(1L));
        List<IndexExpression> clause = Arrays.asList(expr);
        IDiskAtomFilter filter = new IdentityQueryFilter();
        IPartitioner p = StorageService.getPartitioner();
        Range<RowPosition> range = Util.range("", "");
        List<Row> rows = Table.open("Keyspace1").getColumnFamilyStore("Indexed1").search(clause, range, 100, filter);

        assert rows != null;
        assert rows.size() == 2 : StringUtils.join(rows, ",");

        String key = new String(rows.get(0).key.key.array(),rows.get(0).key.key.position(),rows.get(0).key.key.remaining());
        assert "k1".equals( key ) : key;

        key = new String(rows.get(1).key.key.array(),rows.get(1).key.key.position(),rows.get(1).key.key.remaining());
        assert "k3".equals(key) : key;

        assert ByteBufferUtil.bytes(1L).equals( rows.get(0).cf.getColumn(ByteBufferUtil.bytes("birthdate")).value());
        assert ByteBufferUtil.bytes(1L).equals( rows.get(1).cf.getColumn(ByteBufferUtil.bytes("birthdate")).value());

        // add a second expression
        IndexExpression expr2 = new IndexExpression(ByteBufferUtil.bytes("notbirthdate"), IndexOperator.GTE, ByteBufferUtil.bytes(2L));
        clause = Arrays.asList(expr, expr2);
        rows = Table.open("Keyspace1").getColumnFamilyStore("Indexed1").search(clause, range, 100, filter);

        assert rows.size() == 1 : StringUtils.join(rows, ",");
        key = new String(rows.get(0).key.key.array(),rows.get(0).key.key.position(),rows.get(0).key.key.remaining());
        assert "k3".equals( key );

        // same query again, but with resultset not including the subordinate expression
        rows = Table.open("Keyspace1").getColumnFamilyStore("Indexed1").search(clause, range, 100, new NamesQueryFilter(ByteBufferUtil.bytes("birthdate")));

        assert rows.size() == 1 : StringUtils.join(rows, ",");
        key = new String(rows.get(0).key.key.array(),rows.get(0).key.key.position(),rows.get(0).key.key.remaining());
        assert "k3".equals( key );

        assert rows.get(0).cf.getColumnCount() == 1 : rows.get(0).cf;

        // once more, this time with a slice rowset that needs to be expanded
        SliceQueryFilter emptyFilter = new SliceQueryFilter(ByteBufferUtil.EMPTY_BYTE_BUFFER, ByteBufferUtil.EMPTY_BYTE_BUFFER, false, 0);
        rows = Table.open("Keyspace1").getColumnFamilyStore("Indexed1").search(clause, range, 100, emptyFilter);

        assert rows.size() == 1 : StringUtils.join(rows, ",");
        key = new String(rows.get(0).key.key.array(),rows.get(0).key.key.position(),rows.get(0).key.key.remaining());
        assert "k3".equals( key );

        assert rows.get(0).cf.getColumnCount() == 0;

        // query with index hit but rejected by secondary clause, with a small enough count that just checking count
        // doesn't tell the scan loop that it's done
        IndexExpression expr3 = new IndexExpression(ByteBufferUtil.bytes("notbirthdate"), IndexOperator.EQ, ByteBufferUtil.bytes(-1L));
        clause = Arrays.asList(expr, expr3);
        rows = Table.open("Keyspace1").getColumnFamilyStore("Indexed1").search(clause, range, 100, filter);

        assert rows.isEmpty();
    }

    @Test
    public void testLargeScan() throws IOException
    {
        RowMutation rm;
        for (int i = 0; i < 100; i++)
        {
            rm = new RowMutation("Keyspace1", ByteBufferUtil.bytes("key" + i));
            rm.add("Indexed1", ByteBufferUtil.bytes("birthdate"), ByteBufferUtil.bytes(34L), 0);
            rm.add("Indexed1", ByteBufferUtil.bytes("notbirthdate"), ByteBufferUtil.bytes((long) (i % 2)), 0);
            rm.applyUnsafe();
        }

        IndexExpression expr = new IndexExpression(ByteBufferUtil.bytes("birthdate"), IndexOperator.EQ, ByteBufferUtil.bytes(34L));
        IndexExpression expr2 = new IndexExpression(ByteBufferUtil.bytes("notbirthdate"), IndexOperator.EQ, ByteBufferUtil.bytes(1L));
        List<IndexExpression> clause = Arrays.asList(expr, expr2);
        IDiskAtomFilter filter = new IdentityQueryFilter();
        IPartitioner p = StorageService.getPartitioner();
        Range<RowPosition> range = Util.range("", "");
        List<Row> rows = Table.open("Keyspace1").getColumnFamilyStore("Indexed1").search(clause, range, 100, filter);

        assert rows != null;
        assert rows.size() == 50 : rows.size();
        Set<DecoratedKey> keys = new HashSet<DecoratedKey>();
        // extra check that there are no duplicate results -- see https://issues.apache.org/jira/browse/CASSANDRA-2406
        for (Row row : rows)
            keys.add(row.key);
        assert rows.size() == keys.size();
    }

    @Test
    public void testIndexDeletions() throws IOException
    {
        ColumnFamilyStore cfs = Table.open("Keyspace3").getColumnFamilyStore("Indexed1");
        RowMutation rm;

        rm = new RowMutation("Keyspace3", ByteBufferUtil.bytes("k1"));
        rm.add("Indexed1", ByteBufferUtil.bytes("birthdate"), ByteBufferUtil.bytes(1L), 0);
        rm.apply();

        IndexExpression expr = new IndexExpression(ByteBufferUtil.bytes("birthdate"), IndexOperator.EQ, ByteBufferUtil.bytes(1L));
        List<IndexExpression> clause = Arrays.asList(expr);
        IDiskAtomFilter filter = new IdentityQueryFilter();
        IPartitioner p = StorageService.getPartitioner();
        Range<RowPosition> range = Util.range("", "");
        List<Row> rows = cfs.search(clause, range, 100, filter);
        assert rows.size() == 1 : StringUtils.join(rows, ",");
        String key = ByteBufferUtil.string(rows.get(0).key.key);
        assert "k1".equals( key );

        // delete the column directly
        rm = new RowMutation("Keyspace3", ByteBufferUtil.bytes("k1"));
        rm.delete("Indexed1", ByteBufferUtil.bytes("birthdate"), 1);
        rm.apply();
        rows = cfs.search(clause, range, 100, filter);
        assert rows.isEmpty();

        // verify that it's not being indexed under the deletion column value either
        Column deletion = rm.getColumnFamilies().iterator().next().iterator().next();
        ByteBuffer deletionLong = ByteBufferUtil.bytes((long) ByteBufferUtil.toInt(deletion.value()));
        IndexExpression expr0 = new IndexExpression(ByteBufferUtil.bytes("birthdate"), IndexOperator.EQ, deletionLong);
        List<IndexExpression> clause0 = Arrays.asList(expr0);
        rows = cfs.search(clause0, range, 100, filter);
        assert rows.isEmpty();

        // resurrect w/ a newer timestamp
        rm = new RowMutation("Keyspace3", ByteBufferUtil.bytes("k1"));
        rm.add("Indexed1", ByteBufferUtil.bytes("birthdate"), ByteBufferUtil.bytes(1L), 2);
        rm.apply();
        rows = cfs.search(clause, range, 100, filter);
        assert rows.size() == 1 : StringUtils.join(rows, ",");
        key = ByteBufferUtil.string(rows.get(0).key.key);
        assert "k1".equals( key );

        // verify that row and delete w/ older timestamp does nothing
        rm = new RowMutation("Keyspace3", ByteBufferUtil.bytes("k1"));
        rm.delete("Indexed1", 1);
        rm.apply();
        rows = cfs.search(clause, range, 100, filter);
        assert rows.size() == 1 : StringUtils.join(rows, ",");
        key = ByteBufferUtil.string(rows.get(0).key.key);
        assert "k1".equals( key );

        // similarly, column delete w/ older timestamp should do nothing
        rm = new RowMutation("Keyspace3", ByteBufferUtil.bytes("k1"));
        rm.delete("Indexed1", ByteBufferUtil.bytes("birthdate"), 1);
        rm.apply();
        rows = cfs.search(clause, range, 100, filter);
        assert rows.size() == 1 : StringUtils.join(rows, ",");
        key = ByteBufferUtil.string(rows.get(0).key.key);
        assert "k1".equals( key );

        // delete the entire row (w/ newer timestamp this time)
        rm = new RowMutation("Keyspace3", ByteBufferUtil.bytes("k1"));
        rm.delete("Indexed1", 3);
        rm.apply();
        rows = cfs.search(clause, range, 100, filter);
        assert rows.isEmpty() : StringUtils.join(rows, ",");

        // make sure obsolete mutations don't generate an index entry
        rm = new RowMutation("Keyspace3", ByteBufferUtil.bytes("k1"));
        rm.add("Indexed1", ByteBufferUtil.bytes("birthdate"), ByteBufferUtil.bytes(1L), 3);
        rm.apply();
        rows = cfs.search(clause, range, 100, filter);
        assert rows.isEmpty() : StringUtils.join(rows, ",");

        // try insert followed by row delete in the same mutation
        rm = new RowMutation("Keyspace3", ByteBufferUtil.bytes("k1"));
        rm.add("Indexed1", ByteBufferUtil.bytes("birthdate"), ByteBufferUtil.bytes(1L), 1);
        rm.delete("Indexed1", 2);
        rm.apply();
        rows = cfs.search(clause, range, 100, filter);
        assert rows.isEmpty() : StringUtils.join(rows, ",");

        // try row delete followed by insert in the same mutation
        rm = new RowMutation("Keyspace3", ByteBufferUtil.bytes("k1"));
        rm.delete("Indexed1", 3);
        rm.add("Indexed1", ByteBufferUtil.bytes("birthdate"), ByteBufferUtil.bytes(1L), 4);
        rm.apply();
        rows = cfs.search(clause, range, 100, filter);
        assert rows.size() == 1 : StringUtils.join(rows, ",");
        key = ByteBufferUtil.string(rows.get(0).key.key);
        assert "k1".equals( key );
    }

    @Test
    public void testIndexUpdate() throws IOException
    {
        Table table = Table.open("Keyspace2");

        // create a row and update the birthdate value, test that the index query fetches the new version
        RowMutation rm;
        rm = new RowMutation("Keyspace2", ByteBufferUtil.bytes("k1"));
        rm.add("Indexed1", ByteBufferUtil.bytes("birthdate"), ByteBufferUtil.bytes(1L), 1);
        rm.apply();
        rm = new RowMutation("Keyspace2", ByteBufferUtil.bytes("k1"));
        rm.add("Indexed1", ByteBufferUtil.bytes("birthdate"), ByteBufferUtil.bytes(2L), 2);
        rm.apply();

        IndexExpression expr = new IndexExpression(ByteBufferUtil.bytes("birthdate"), IndexOperator.EQ, ByteBufferUtil.bytes(1L));
        List<IndexExpression> clause = Arrays.asList(expr);
        IDiskAtomFilter filter = new IdentityQueryFilter();
        IPartitioner p = StorageService.getPartitioner();
        Range<RowPosition> range = Util.range("", "");
        List<Row> rows = table.getColumnFamilyStore("Indexed1").search(clause, range, 100, filter);
        assert rows.size() == 0;

        expr = new IndexExpression(ByteBufferUtil.bytes("birthdate"), IndexOperator.EQ, ByteBufferUtil.bytes(2L));
        clause = Arrays.asList(expr);
        rows = table.getColumnFamilyStore("Indexed1").search(clause, range, 100, filter);
        String key = ByteBufferUtil.string(rows.get(0).key.key);
        assert "k1".equals( key );

        // update the birthdate value with an OLDER timestamp, and test that the index ignores this
        rm = new RowMutation("Keyspace2", ByteBufferUtil.bytes("k1"));
        rm.add("Indexed1", ByteBufferUtil.bytes("birthdate"), ByteBufferUtil.bytes(3L), 0);
        rm.apply();

        rows = table.getColumnFamilyStore("Indexed1").search(clause, range, 100, filter);
        key = ByteBufferUtil.string(rows.get(0).key.key);
        assert "k1".equals( key );

    }

    @Test
    public void testDeleteOfInconsistentValuesInKeysIndex() throws Exception
    {
        String keySpace = "Keyspace2";
        String cfName = "Indexed1";

        Table table = Table.open(keySpace);
        ColumnFamilyStore cfs = table.getColumnFamilyStore(cfName);
        cfs.truncateBlocking();

        ByteBuffer rowKey = ByteBufferUtil.bytes("k1");
        ByteBuffer colName = ByteBufferUtil.bytes("birthdate");
        ByteBuffer val1 = ByteBufferUtil.bytes(1L);
        ByteBuffer val2 = ByteBufferUtil.bytes(2L);

        // create a row and update the "birthdate" value, test that the index query fetches this version
        RowMutation rm;
        rm = new RowMutation(keySpace, rowKey);
        rm.add(cfName, colName, val1, 0);
        rm.apply();
        IndexExpression expr = new IndexExpression(colName, IndexOperator.EQ, val1);
        List<IndexExpression> clause = Arrays.asList(expr);
        IDiskAtomFilter filter = new IdentityQueryFilter();
        Range<RowPosition> range = Util.range("", "");
        List<Row> rows = table.getColumnFamilyStore(cfName).search(clause, range, 100, filter);
        assertEquals(1, rows.size());

        // force a flush, so our index isn't being read from a memtable
        table.getColumnFamilyStore(cfName).forceBlockingFlush();

        // now apply another update, but force the index update to be skipped
        rm = new RowMutation(keySpace, rowKey);
        rm.add(cfName, colName, val2, 1);
        table.apply(rm, true, false);

        // Now searching the index for either the old or new value should return 0 rows
        // because the new value was not indexed and the old value should be ignored
        // (and in fact purged from the index cf).
        // first check for the old value
        rows = table.getColumnFamilyStore(cfName).search(clause, range, 100, filter);
        assertEquals(0, rows.size());
        // now check for the updated value
        expr = new IndexExpression(colName, IndexOperator.EQ, val2);
        clause = Arrays.asList(expr);
        filter = new IdentityQueryFilter();
        range = Util.range("", "");
        rows = table.getColumnFamilyStore(cfName).search(clause, range, 100, filter);
        assertEquals(0, rows.size());

        // now, reset back to the original value, still skipping the index update, to
        // make sure the value was expunged from the index when it was discovered to be inconsistent
        rm = new RowMutation(keySpace, rowKey);
        rm.add(cfName, colName, ByteBufferUtil.bytes(1L), 3);
        table.apply(rm, true, false);

        expr = new IndexExpression(colName, IndexOperator.EQ, ByteBufferUtil.bytes(1L));
        clause = Arrays.asList(expr);
        filter = new IdentityQueryFilter();
        range = Util.range("", "");
        rows = table.getColumnFamilyStore(cfName).search(clause, range, 100, filter);
        assertEquals(0, rows.size());
    }

    @Test
    public void testDeleteOfInconsistentValuesFromCompositeIndex() throws Exception
    {
        String keySpace = "Keyspace2";
        String cfName = "Indexed2";

        Table table = Table.open(keySpace);
        ColumnFamilyStore cfs = table.getColumnFamilyStore(cfName);
        cfs.truncateBlocking();

        ByteBuffer rowKey = ByteBufferUtil.bytes("k1");
        ByteBuffer clusterKey = ByteBufferUtil.bytes("ck1");
        ByteBuffer colName = ByteBufferUtil.bytes("col1");
        CompositeType baseComparator = (CompositeType)cfs.getComparator();
        CompositeType.Builder builder = baseComparator.builder();
        builder.add(clusterKey);
        builder.add(colName);
        ByteBuffer compositeName = builder.build();

        ByteBuffer val1 = ByteBufferUtil.bytes("v1");
        ByteBuffer val2 = ByteBufferUtil.bytes("v2");

        // create a row and update the author value
        RowMutation rm;
        rm = new RowMutation(keySpace, rowKey);
        rm.add(cfName, compositeName, val1, 0);
        rm.apply();

        // test that the index query fetches this version
        IndexExpression expr = new IndexExpression(colName, IndexOperator.EQ, val1);
        List<IndexExpression> clause = Arrays.asList(expr);
        IDiskAtomFilter filter = new IdentityQueryFilter();
        Range<RowPosition> range = Util.range("", "");
        List<Row> rows = table.getColumnFamilyStore(cfName).search(clause, range, 100, filter);
        assertEquals(1, rows.size());

        // force a flush and retry the query, so our index isn't being read from a memtable
        table.getColumnFamilyStore(cfName).forceBlockingFlush();
        rows = table.getColumnFamilyStore(cfName).search(clause, range, 100, filter);
        assertEquals(1, rows.size());

        // now apply another update, but force the index update to be skipped
        rm = new RowMutation(keySpace, rowKey);
        rm.add(cfName, compositeName, val2, 1);
        table.apply(rm, true, false);

        // Now searching the index for either the old or new value should return 0 rows
        // because the new value was not indexed and the old value should be ignored
        // (and in fact purged from the index cf).
        // first check for the old value
        rows = table.getColumnFamilyStore(cfName).search(clause, range, 100, filter);
        assertEquals(0, rows.size());
        // now check for the updated value
        expr = new IndexExpression(colName, IndexOperator.EQ, val2);
        clause = Arrays.asList(expr);
        filter = new IdentityQueryFilter();
        range = Util.range("", "");
        rows = table.getColumnFamilyStore(cfName).search(clause, range, 100, filter);
        assertEquals(0, rows.size());

        // now, reset back to the original value, still skipping the index update, to
        // make sure the value was expunged from the index when it was discovered to be inconsistent
        rm = new RowMutation(keySpace, rowKey);
        rm.add(cfName, compositeName, val1, 2);
        table.apply(rm, true, false);

        expr = new IndexExpression(colName, IndexOperator.EQ, val1);
        clause = Arrays.asList(expr);
        filter = new IdentityQueryFilter();
        range = Util.range("", "");
        rows = table.getColumnFamilyStore(cfName).search(clause, range, 100, filter);
        assertEquals(0, rows.size());
    }

    // See CASSANDRA-2628
    @Test
    public void testIndexScanWithLimitOne() throws IOException
    {
        RowMutation rm;

        rm = new RowMutation("Keyspace1", ByteBufferUtil.bytes("kk1"));
        rm.add("Indexed1", ByteBufferUtil.bytes("notbirthdate"), ByteBufferUtil.bytes(1L), 0);
        rm.add("Indexed1", ByteBufferUtil.bytes("birthdate"), ByteBufferUtil.bytes(1L), 0);
        rm.apply();

        rm = new RowMutation("Keyspace1", ByteBufferUtil.bytes("kk2"));
        rm.add("Indexed1", ByteBufferUtil.bytes("notbirthdate"), ByteBufferUtil.bytes(2L), 0);
        rm.add("Indexed1", ByteBufferUtil.bytes("birthdate"), ByteBufferUtil.bytes(1L), 0);
        rm.apply();

        rm = new RowMutation("Keyspace1", ByteBufferUtil.bytes("kk3"));
        rm.add("Indexed1", ByteBufferUtil.bytes("notbirthdate"), ByteBufferUtil.bytes(2L), 0);
        rm.add("Indexed1", ByteBufferUtil.bytes("birthdate"), ByteBufferUtil.bytes(1L), 0);
        rm.apply();

        rm = new RowMutation("Keyspace1", ByteBufferUtil.bytes("kk4"));
        rm.add("Indexed1", ByteBufferUtil.bytes("notbirthdate"), ByteBufferUtil.bytes(2L), 0);
        rm.add("Indexed1", ByteBufferUtil.bytes("birthdate"), ByteBufferUtil.bytes(1L), 0);
        rm.apply();

        // basic single-expression query
        IndexExpression expr1 = new IndexExpression(ByteBufferUtil.bytes("birthdate"), IndexOperator.EQ, ByteBufferUtil.bytes(1L));
        IndexExpression expr2 = new IndexExpression(ByteBufferUtil.bytes("notbirthdate"), IndexOperator.GT, ByteBufferUtil.bytes(1L));
        List<IndexExpression> clause = Arrays.asList(new IndexExpression[]{ expr1, expr2 });
        IDiskAtomFilter filter = new IdentityQueryFilter();
        IPartitioner p = StorageService.getPartitioner();
        Range<RowPosition> range = Util.range("", "");
        List<Row> rows = Table.open("Keyspace1").getColumnFamilyStore("Indexed1").search(clause, range, 1, filter);

        assert rows != null;
        assert rows.size() == 1 : StringUtils.join(rows, ",");
    }

    @Test
    public void testIndexCreate() throws IOException, ConfigurationException, InterruptedException, ExecutionException
    {
        Table table = Table.open("Keyspace1");

        // create a row and update the birthdate value, test that the index query fetches the new version
        RowMutation rm;
        rm = new RowMutation("Keyspace1", ByteBufferUtil.bytes("k1"));
        rm.add("Indexed2", ByteBufferUtil.bytes("birthdate"), ByteBufferUtil.bytes(1L), 1);
        rm.apply();

        ColumnFamilyStore cfs = table.getColumnFamilyStore("Indexed2");
        ColumnDefinition old = cfs.metadata.getColumnDefinition(ByteBufferUtil.bytes("birthdate"));
        ColumnDefinition cd = ColumnDefinition.regularDef(old.name, old.getValidator(), null).setIndex("birthdate_index", IndexType.KEYS, null);
        Future<?> future = cfs.indexManager.addIndexedColumn(cd);
        future.get();
        // we had a bug (CASSANDRA-2244) where index would get created but not flushed -- check for that
        assert cfs.indexManager.getIndexForColumn(cd.name).getIndexCfs().getSSTables().size() > 0;

        queryBirthdate(table);

        // validate that drop clears it out & rebuild works (CASSANDRA-2320)
        SecondaryIndex indexedCfs = cfs.indexManager.getIndexForColumn(ByteBufferUtil.bytes("birthdate"));
        cfs.indexManager.removeIndexedColumn(ByteBufferUtil.bytes("birthdate"));
        assert !indexedCfs.isIndexBuilt(ByteBufferUtil.bytes("birthdate"));

        // rebuild & re-query
        future = cfs.indexManager.addIndexedColumn(cd);
        future.get();
        queryBirthdate(table);
    }

    private void queryBirthdate(Table table) throws CharacterCodingException
    {
        IndexExpression expr = new IndexExpression(ByteBufferUtil.bytes("birthdate"), IndexOperator.EQ, ByteBufferUtil.bytes(1L));
        List<IndexExpression> clause = Arrays.asList(expr);
        IDiskAtomFilter filter = new IdentityQueryFilter();
        IPartitioner p = StorageService.getPartitioner();
        List<Row> rows = table.getColumnFamilyStore("Indexed2").search(clause, Util.range("", ""), 100, filter);
        assert rows.size() == 1 : StringUtils.join(rows, ",");
        assertEquals("k1", ByteBufferUtil.string(rows.get(0).key.key));
    }

    @Test
    public void testInclusiveBounds() throws IOException, ExecutionException, InterruptedException
    {
        ColumnFamilyStore cfs = insertKey1Key2();

        IPartitioner p = StorageService.getPartitioner();
        List<Row> result = cfs.getRangeSlice(Util.bounds("key1", "key2"),
                                             10,
                                             new NamesQueryFilter(ByteBufferUtil.bytes("asdf")),
                                             null);
        assertEquals(2, result.size());
        assert result.get(0).key.key.equals(ByteBufferUtil.bytes("key1"));
    }

    @Test
    public void testDeleteSuperRowSticksAfterFlush() throws Throwable
    {
        String tableName = "Keyspace1";
        String cfName= "Super1";
        ByteBuffer scfName = ByteBufferUtil.bytes("SuperDuper");
        Table table = Table.open(tableName);
        ColumnFamilyStore cfs = table.getColumnFamilyStore(cfName);
        DecoratedKey key = Util.dk("flush-resurrection");

        // create an isolated sstable.
        putColsSuper(cfs, key, scfName,
                new Column(getBytes(1L), ByteBufferUtil.bytes("val1"), 1),
                new Column(getBytes(2L), ByteBufferUtil.bytes("val2"), 1),
                new Column(getBytes(3L), ByteBufferUtil.bytes("val3"), 1));
        cfs.forceBlockingFlush();

        // insert, don't flush.
        putColsSuper(cfs, key, scfName,
                new Column(getBytes(4L), ByteBufferUtil.bytes("val4"), 1),
                new Column(getBytes(5L), ByteBufferUtil.bytes("val5"), 1),
                new Column(getBytes(6L), ByteBufferUtil.bytes("val6"), 1));

        // verify insert.
        final SlicePredicate sp = new SlicePredicate();
        sp.setSlice_range(new SliceRange());
        sp.getSlice_range().setCount(100);
        sp.getSlice_range().setStart(ArrayUtils.EMPTY_BYTE_ARRAY);
        sp.getSlice_range().setFinish(ArrayUtils.EMPTY_BYTE_ARRAY);

        assertRowAndColCount(1, 6, scfName, false, cfs.getRangeSlice(Util.range("f", "g"), 100, ThriftValidation.asIFilter(sp, cfs.metadata, scfName), null));

<<<<<<< HEAD
        // deeleet.
        RowMutation rm = new RowMutation(table.getName(), key.key);
        rm.deleteRange(cfName, SuperColumns.startOf(scfName), SuperColumns.endOf(scfName), 2);
=======
        // delete
        RowMutation rm = new RowMutation(table.name, key.key);
        rm.delete(new QueryPath(cfName, scfName), 2);
>>>>>>> 304a25e4
        rm.apply();

        // verify delete.
        assertRowAndColCount(1, 0, scfName, false, cfs.getRangeSlice(Util.range("f", "g"), 100, ThriftValidation.asIFilter(sp, cfs.metadata, scfName), null));

        // flush
        cfs.forceBlockingFlush();

        // re-verify delete.
        assertRowAndColCount(1, 0, scfName, false, cfs.getRangeSlice(Util.range("f", "g"), 100, ThriftValidation.asIFilter(sp, cfs.metadata, scfName), null));

        // late insert.
        putColsSuper(cfs, key, scfName,
                new Column(getBytes(4L), ByteBufferUtil.bytes("val4"), 1L),
                new Column(getBytes(7L), ByteBufferUtil.bytes("val7"), 1L));

        // re-verify delete.
        assertRowAndColCount(1, 0, scfName, false, cfs.getRangeSlice(Util.range("f", "g"), 100, ThriftValidation.asIFilter(sp, cfs.metadata, scfName), null));

        // make sure new writes are recognized.
        putColsSuper(cfs, key, scfName,
                new Column(getBytes(3L), ByteBufferUtil.bytes("val3"), 3),
                new Column(getBytes(8L), ByteBufferUtil.bytes("val8"), 3),
                new Column(getBytes(9L), ByteBufferUtil.bytes("val9"), 3));
        assertRowAndColCount(1, 3, scfName, false, cfs.getRangeSlice(Util.range("f", "g"), 100, ThriftValidation.asIFilter(sp, cfs.metadata, scfName), null));
    }

    private static void assertRowAndColCount(int rowCount, int colCount, ByteBuffer sc, boolean isDeleted, Collection<Row> rows) throws CharacterCodingException
    {
        assert rows.size() == rowCount : "rowcount " + rows.size();
        for (Row row : rows)
        {
            assert row.cf != null : "cf was null";
            assert row.cf.getColumnCount() == colCount : "colcount " + row.cf.getColumnCount() + "|" + str(row.cf);
            if (isDeleted)
                assert row.cf.isMarkedForDelete() : "cf not marked for delete";
        }
    }

    private static String str(ColumnFamily cf) throws CharacterCodingException
    {
        StringBuilder sb = new StringBuilder();
        for (Column col : cf.getSortedColumns())
            sb.append(String.format("(%s,%s,%d),", ByteBufferUtil.string(col.name()), ByteBufferUtil.string(col.value()), col.timestamp()));
        return sb.toString();
    }

    private static void putColsSuper(ColumnFamilyStore cfs, DecoratedKey key, ByteBuffer scfName, Column... cols) throws Throwable
    {
        ColumnFamily cf = TreeMapBackedSortedColumns.factory.create(cfs.table.getName(), cfs.name);
        for (Column col : cols)
            cf.addColumn(col.withUpdatedName(CompositeType.build(scfName, col.name())));
        RowMutation rm = new RowMutation(cfs.table.getName(), key.key, cf);
        rm.apply();
    }

    private static void putColsStandard(ColumnFamilyStore cfs, DecoratedKey key, Column... cols) throws Throwable
    {
        ColumnFamily cf = TreeMapBackedSortedColumns.factory.create(cfs.table.getName(), cfs.name);
        for (Column col : cols)
            cf.addColumn(col);
        RowMutation rm = new RowMutation(cfs.table.getName(), key.key, cf);
        rm.apply();
    }

    @Test
    public void testDeleteStandardRowSticksAfterFlush() throws Throwable
    {
        // test to make sure flushing after a delete doesn't resurrect delted cols.
        String tableName = "Keyspace1";
        String cfName = "Standard1";
        Table table = Table.open(tableName);
        ColumnFamilyStore cfs = table.getColumnFamilyStore(cfName);
        DecoratedKey key = Util.dk("f-flush-resurrection");

        SlicePredicate sp = new SlicePredicate();
        sp.setSlice_range(new SliceRange());
        sp.getSlice_range().setCount(100);
        sp.getSlice_range().setStart(ArrayUtils.EMPTY_BYTE_ARRAY);
        sp.getSlice_range().setFinish(ArrayUtils.EMPTY_BYTE_ARRAY);

        // insert
        putColsStandard(cfs, key, column("col1", "val1", 1), column("col2", "val2", 1));
        assertRowAndColCount(1, 2, null, false, cfs.getRangeSlice(Util.range("f", "g"), 100, ThriftValidation.asIFilter(sp, cfs.metadata, null), null));

        // flush.
        cfs.forceBlockingFlush();

        // insert, don't flush
        putColsStandard(cfs, key, column("col3", "val3", 1), column("col4", "val4", 1));
        assertRowAndColCount(1, 4, null, false, cfs.getRangeSlice(Util.range("f", "g"), 100, ThriftValidation.asIFilter(sp, cfs.metadata, null), null));

        // delete (from sstable and memtable)
        RowMutation rm = new RowMutation(table.getName(), key.key);
        rm.delete(cfs.name, 2);
        rm.apply();

        // verify delete
        assertRowAndColCount(1, 0, null, true, cfs.getRangeSlice(Util.range("f", "g"), 100, ThriftValidation.asIFilter(sp, cfs.metadata, null), null));

        // flush
        cfs.forceBlockingFlush();

        // re-verify delete. // first breakage is right here because of CASSANDRA-1837.
        assertRowAndColCount(1, 0, null, true, cfs.getRangeSlice(Util.range("f", "g"), 100, ThriftValidation.asIFilter(sp, cfs.metadata, null), null));

        // simulate a 'late' insertion that gets put in after the deletion. should get inserted, but fail on read.
        putColsStandard(cfs, key, column("col5", "val5", 1), column("col2", "val2", 1));

        // should still be nothing there because we deleted this row. 2nd breakage, but was undetected because of 1837.
        assertRowAndColCount(1, 0, null, true, cfs.getRangeSlice(Util.range("f", "g"), 100, ThriftValidation.asIFilter(sp, cfs.metadata, null), null));

        // make sure that new writes are recognized.
        putColsStandard(cfs, key, column("col6", "val6", 3), column("col7", "val7", 3));
        assertRowAndColCount(1, 2, null, true, cfs.getRangeSlice(Util.range("f", "g"), 100, ThriftValidation.asIFilter(sp, cfs.metadata, null), null));

        // and it remains so after flush. (this wasn't failing before, but it's good to check.)
        cfs.forceBlockingFlush();
        assertRowAndColCount(1, 2, null, true, cfs.getRangeSlice(Util.range("f", "g"), 100, ThriftValidation.asIFilter(sp, cfs.metadata, null), null));
    }


    private ColumnFamilyStore insertKey1Key2() throws IOException, ExecutionException, InterruptedException
    {
        List<IMutation> rms = new LinkedList<IMutation>();
        RowMutation rm;
        rm = new RowMutation("Keyspace2", ByteBufferUtil.bytes("key1"));
        rm.add("Standard1", ByteBufferUtil.bytes("Column1"), ByteBufferUtil.bytes("asdf"), 0);
        rms.add(rm);
        Util.writeColumnFamily(rms);

        rm = new RowMutation("Keyspace2", ByteBufferUtil.bytes("key2"));
        rm.add("Standard1", ByteBufferUtil.bytes("Column1"), ByteBufferUtil.bytes("asdf"), 0);
        rms.add(rm);
        return Util.writeColumnFamily(rms);
    }

    @Test
    public void testBackupAfterFlush() throws Throwable
    {
        ColumnFamilyStore cfs = insertKey1Key2();

        for (int version = 1; version <= 2; ++version)
        {
            Descriptor existing = new Descriptor(cfs.directories.getDirectoryForNewSSTables(1), "Keyspace2", "Standard1", version, false);
            Descriptor desc = new Descriptor(Directories.getBackupsDirectory(existing), "Keyspace2", "Standard1", version, false);
            for (Component c : new Component[]{ Component.DATA, Component.PRIMARY_INDEX, Component.FILTER, Component.STATS })
                assertTrue("can not find backedup file:" + desc.filenameFor(c), new File(desc.filenameFor(c)).exists());
        }
    }

    // CASSANDRA-3467.  the key here is that supercolumn and subcolumn comparators are different
    @Test
    public void testSliceByNamesCommandOnUUIDTypeSCF() throws Throwable
    {
        String tableName = "Keyspace1";
        String cfName = "Super6";
        ByteBuffer superColName = LexicalUUIDType.instance.fromString("a4ed3562-0e8e-4b41-bdfd-c45a2774682d");
        Table table = Table.open(tableName);
        ColumnFamilyStore cfs = table.getColumnFamilyStore(cfName);
        DecoratedKey key = Util.dk("slice-get-uuid-type");

        // Insert a row with one supercolumn and multiple subcolumns
        putColsSuper(cfs, key, superColName, new Column(ByteBufferUtil.bytes("a"), ByteBufferUtil.bytes("A"), 1),
                                             new Column(ByteBufferUtil.bytes("b"), ByteBufferUtil.bytes("B"), 1));

        // Get the entire supercolumn like normal
        ColumnFamily cfGet = cfs.getColumnFamily(QueryFilter.getIdentityFilter(key, cfName));
        assertEquals(ByteBufferUtil.bytes("A"), cfGet.getColumn(CompositeType.build(superColName, ByteBufferUtil.bytes("a"))).value());
        assertEquals(ByteBufferUtil.bytes("B"), cfGet.getColumn(CompositeType.build(superColName, ByteBufferUtil.bytes("b"))).value());

        // Now do the SliceByNamesCommand on the supercolumn, passing both subcolumns in as columns to get
        SortedSet<ByteBuffer> sliceColNames = new TreeSet<ByteBuffer>(cfs.metadata.comparator);
        sliceColNames.add(CompositeType.build(superColName, ByteBufferUtil.bytes("a")));
        sliceColNames.add(CompositeType.build(superColName, ByteBufferUtil.bytes("b")));
        SliceByNamesReadCommand cmd = new SliceByNamesReadCommand(tableName, key.key, cfName, new NamesQueryFilter(sliceColNames));
        ColumnFamily cfSliced = cmd.getRow(table).cf;

        // Make sure the slice returns the same as the straight get
        assertEquals(ByteBufferUtil.bytes("A"), cfSliced.getColumn(CompositeType.build(superColName, ByteBufferUtil.bytes("a"))).value());
        assertEquals(ByteBufferUtil.bytes("B"), cfSliced.getColumn(CompositeType.build(superColName, ByteBufferUtil.bytes("b"))).value());
    }

    @Test
    public void testSliceByNamesCommandOldMetatada() throws Throwable
    {
        String tableName = "Keyspace1";
        String cfName= "Standard1";
        DecoratedKey key = Util.dk("slice-name-old-metadata");
        ByteBuffer cname = ByteBufferUtil.bytes("c1");
        Table table = Table.open(tableName);
        ColumnFamilyStore cfs = table.getColumnFamilyStore(cfName);
        cfs.clearUnsafe();

        // Create a column a 'high timestamp'
        putColsStandard(cfs, key, new Column(cname, ByteBufferUtil.bytes("a"), 2));
        cfs.forceBlockingFlush();

        // Nuke the metadata and reload that sstable
        Collection<SSTableReader> ssTables = cfs.getSSTables();
        assertEquals(1, ssTables.size());
        cfs.clearUnsafe();
        assertEquals(0, cfs.getSSTables().size());

        new File(ssTables.iterator().next().descriptor.filenameFor(SSTable.COMPONENT_STATS)).delete();
        cfs.loadNewSSTables();

        // Add another column with a lower timestamp
        putColsStandard(cfs, key, new Column(cname, ByteBufferUtil.bytes("b"), 1));

        // Test fetching the column by name returns the first column
        SliceByNamesReadCommand cmd = new SliceByNamesReadCommand(tableName, key.key, cfName, new NamesQueryFilter(cname));
        ColumnFamily cf = cmd.getRow(table).cf;
        Column column = (Column) cf.getColumn(cname);
        assert column.value().equals(ByteBufferUtil.bytes("a")) : "expecting a, got " + ByteBufferUtil.string(column.value());
    }

    private static void assertTotalColCount(Collection<Row> rows, int expectedCount) throws CharacterCodingException
    {
        int columns = 0;
        for (Row row : rows)
        {
            columns += row.getLiveCount(new SliceQueryFilter(ColumnSlice.ALL_COLUMNS_ARRAY, false, expectedCount));
        }
        assert columns == expectedCount : "Expected " + expectedCount + " live columns but got " + columns + ": " + rows;
    }


    @Test
    public void testRangeSliceColumnsLimit() throws Throwable
    {
        String tableName = "Keyspace1";
        String cfName = "Standard1";
        Table table = Table.open(tableName);
        ColumnFamilyStore cfs = table.getColumnFamilyStore(cfName);
        cfs.clearUnsafe();

        Column[] cols = new Column[5];
        for (int i = 0; i < 5; i++)
            cols[i] = column("c" + i, "value", 1);

        putColsStandard(cfs, Util.dk("a"), cols[0], cols[1], cols[2], cols[3], cols[4]);
        putColsStandard(cfs, Util.dk("b"), cols[0], cols[1]);
        putColsStandard(cfs, Util.dk("c"), cols[0], cols[1], cols[2], cols[3]);
        cfs.forceBlockingFlush();

        SlicePredicate sp = new SlicePredicate();
        sp.setSlice_range(new SliceRange());
        sp.getSlice_range().setCount(1);
        sp.getSlice_range().setStart(ArrayUtils.EMPTY_BYTE_ARRAY);
        sp.getSlice_range().setFinish(ArrayUtils.EMPTY_BYTE_ARRAY);

        assertTotalColCount(cfs.getRangeSlice(Util.range("", ""), 3, ThriftValidation.asIFilter(sp, cfs.metadata, null), null, true, false), 3);
        assertTotalColCount(cfs.getRangeSlice(Util.range("", ""), 5, ThriftValidation.asIFilter(sp, cfs.metadata, null), null, true, false), 5);
        assertTotalColCount(cfs.getRangeSlice(Util.range("", ""), 8, ThriftValidation.asIFilter(sp, cfs.metadata, null), null, true, false), 8);
        assertTotalColCount(cfs.getRangeSlice(Util.range("", ""), 10, ThriftValidation.asIFilter(sp, cfs.metadata, null), null, true, false), 10);
        assertTotalColCount(cfs.getRangeSlice(Util.range("", ""), 100, ThriftValidation.asIFilter(sp, cfs.metadata, null), null, true, false), 11);

        // Check that when querying by name, we always include all names for a
        // gien row even if it means returning more columns than requested (this is necesseray for CQL)
        sp = new SlicePredicate();
        sp.setColumn_names(Arrays.asList(
            ByteBufferUtil.bytes("c0"),
            ByteBufferUtil.bytes("c1"),
            ByteBufferUtil.bytes("c2")
        ));

        assertTotalColCount(cfs.getRangeSlice(Util.range("", ""), 1, ThriftValidation.asIFilter(sp, cfs.metadata, null), null, true, false), 3);
        assertTotalColCount(cfs.getRangeSlice(Util.range("", ""), 4, ThriftValidation.asIFilter(sp, cfs.metadata, null), null, true, false), 5);
        assertTotalColCount(cfs.getRangeSlice(Util.range("", ""), 5, ThriftValidation.asIFilter(sp, cfs.metadata, null), null, true, false), 5);
        assertTotalColCount(cfs.getRangeSlice(Util.range("", ""), 6, ThriftValidation.asIFilter(sp, cfs.metadata, null), null, true, false), 8);
        assertTotalColCount(cfs.getRangeSlice(Util.range("", ""), 100, ThriftValidation.asIFilter(sp, cfs.metadata, null), null, true, false), 8);
    }

    @Test
    public void testRangeSlicePaging() throws Throwable
    {
        String tableName = "Keyspace1";
        String cfName = "Standard1";
        Table table = Table.open(tableName);
        ColumnFamilyStore cfs = table.getColumnFamilyStore(cfName);
        cfs.clearUnsafe();

        Column[] cols = new Column[4];
        for (int i = 0; i < 4; i++)
            cols[i] = column("c" + i, "value", 1);

        putColsStandard(cfs, Util.dk("a"), cols[0], cols[1], cols[2], cols[3]);
        putColsStandard(cfs, Util.dk("b"), cols[0], cols[1], cols[2]);
        putColsStandard(cfs, Util.dk("c"), cols[0], cols[1], cols[2], cols[3]);
        cfs.forceBlockingFlush();

        SlicePredicate sp = new SlicePredicate();
        sp.setSlice_range(new SliceRange());
        sp.getSlice_range().setCount(1);
        sp.getSlice_range().setStart(ArrayUtils.EMPTY_BYTE_ARRAY);
        sp.getSlice_range().setFinish(ArrayUtils.EMPTY_BYTE_ARRAY);

        Collection<Row> rows = cfs.getRangeSlice(Util.range("", ""), 3, ThriftValidation.asIFilter(sp, cfs.metadata, null), null, true, true);
        assert rows.size() == 1 : "Expected 1 row, got " + rows;
        Row row = rows.iterator().next();
        assertColumnNames(row, "c0", "c1", "c2");

        sp.getSlice_range().setStart(ByteBufferUtil.getArray(ByteBufferUtil.bytes("c2")));
        rows = cfs.getRangeSlice(Util.range("", ""), 3, ThriftValidation.asIFilter(sp, cfs.metadata, null), null, true, true);
        assert rows.size() == 2 : "Expected 2 rows, got " + rows;
        Iterator<Row> iter = rows.iterator();
        Row row1 = iter.next();
        Row row2 = iter.next();
        assertColumnNames(row1, "c2", "c3");
        assertColumnNames(row2, "c0");

        sp.getSlice_range().setStart(ByteBufferUtil.getArray(ByteBufferUtil.bytes("c0")));
        rows = cfs.getRangeSlice(new Bounds<RowPosition>(row2.key, Util.rp("")), 3, ThriftValidation.asIFilter(sp, cfs.metadata, null), null, true, true);
        assert rows.size() == 1 : "Expected 1 row, got " + rows;
        row = rows.iterator().next();
        assertColumnNames(row, "c0", "c1", "c2");

        sp.getSlice_range().setStart(ByteBufferUtil.getArray(ByteBufferUtil.bytes("c2")));
        rows = cfs.getRangeSlice(new Bounds<RowPosition>(row.key, Util.rp("")), 3, ThriftValidation.asIFilter(sp, cfs.metadata, null), null, true, true);
        assert rows.size() == 2 : "Expected 2 rows, got " + rows;
        iter = rows.iterator();
        row1 = iter.next();
        row2 = iter.next();
        assertColumnNames(row1, "c2");
        assertColumnNames(row2, "c0", "c1");
    }

    private static void assertColumnNames(Row row, String ... columnNames) throws Exception
    {
        if (row == null || row.cf == null)
            throw new AssertionError("The row should not be empty");

        Iterator<Column> columns = row.cf.getSortedColumns().iterator();
        Iterator<String> names = Arrays.asList(columnNames).iterator();

        while (columns.hasNext())
        {
            Column c = columns.next();
            assert names.hasNext() : "Got more columns that expected (first unexpected column: " + ByteBufferUtil.string(c.name()) + ")";
            String n = names.next();
            assert c.name().equals(ByteBufferUtil.bytes(n)) : "Expected " + n + ", got " + ByteBufferUtil.string(c.name());
        }
        assert !names.hasNext() : "Missing expected column " + names.next();
    }

    private static DecoratedKey idk(int i)
    {
        return Util.dk(String.valueOf(i));
    }

    @Test
    public void testRangeSliceInclusionExclusion() throws Throwable
    {
        String tableName = "Keyspace1";
        String cfName = "Standard1";
        Table table = Table.open(tableName);
        ColumnFamilyStore cfs = table.getColumnFamilyStore(cfName);
        cfs.clearUnsafe();

        Column[] cols = new Column[5];
        for (int i = 0; i < 5; i++)
            cols[i] = column("c" + i, "value", 1);

        for (int i = 0; i <= 9; i++)
        {
            putColsStandard(cfs, idk(i), column("name", "value", 1));
        }
        cfs.forceBlockingFlush();

        SlicePredicate sp = new SlicePredicate();
        sp.setSlice_range(new SliceRange());
        sp.getSlice_range().setCount(1);
        sp.getSlice_range().setStart(ArrayUtils.EMPTY_BYTE_ARRAY);
        sp.getSlice_range().setFinish(ArrayUtils.EMPTY_BYTE_ARRAY);
        IDiskAtomFilter qf = ThriftValidation.asIFilter(sp, cfs.metadata, null);

        List<Row> rows;

        // Start and end inclusive
        rows = cfs.getRangeSlice(new Bounds<RowPosition>(rp("2"), rp("7")), 100, qf, null);
        assert rows.size() == 6;
        assert rows.get(0).key.equals(idk(2));
        assert rows.get(rows.size() - 1).key.equals(idk(7));

        // Start and end excluded
        rows = cfs.getRangeSlice(new ExcludingBounds<RowPosition>(rp("2"), rp("7")), 100, qf, null);
        assert rows.size() == 4;
        assert rows.get(0).key.equals(idk(3));
        assert rows.get(rows.size() - 1).key.equals(idk(6));

        // Start excluded, end included
        rows = cfs.getRangeSlice(new Range<RowPosition>(rp("2"), rp("7")), 100, qf, null);
        assert rows.size() == 5;
        assert rows.get(0).key.equals(idk(3));
        assert rows.get(rows.size() - 1).key.equals(idk(7));

        // Start included, end excluded
        rows = cfs.getRangeSlice(new IncludingExcludingBounds<RowPosition>(rp("2"), rp("7")), 100, qf, null);
        assert rows.size() == 5;
        assert rows.get(0).key.equals(idk(2));
        assert rows.get(rows.size() - 1).key.equals(idk(6));
    }

    @Test
    public void testKeysSearcher() throws Exception
    {
        // Create secondary index and flush to disk
        Table table = Table.open("Keyspace1");
        ColumnFamilyStore store = table.getColumnFamilyStore("Indexed1");

        store.truncateBlocking();

        for (int i = 0; i < 10; i++)
        {
            ByteBuffer key = ByteBufferUtil.bytes(String.valueOf("k" + i));
            RowMutation rm = new RowMutation("Keyspace1", key);
            rm.add("Indexed1", ByteBufferUtil.bytes("birthdate"), LongType.instance.decompose(1L), System.currentTimeMillis());
            rm.apply();
        }

        store.forceBlockingFlush();

        IndexExpression expr = new IndexExpression(ByteBufferUtil.bytes("birthdate"), IndexOperator.EQ, LongType.instance.decompose(1L));
        // explicitly tell to the KeysSearcher to use column limiting for rowsPerQuery to trigger bogus columnsRead--; (CASSANDRA-3996)
        List<Row> rows = store.search(Arrays.asList(expr), Util.range("", ""), 10, new IdentityQueryFilter(), true);

        assert rows.size() == 10;
    }

    private static String keys(List<Row> rows) throws Throwable
    {
        String k = "";
        for (Row r : rows)
            k += " " + ByteBufferUtil.string(r.key.key);
        return k;
    }

    @SuppressWarnings("unchecked")
    @Test
    public void testMultiRangeIndexed() throws Throwable
    {
        // in order not to change thrift interfaces at this stage we build SliceQueryFilter
        // directly instead of using QueryFilter to build it for us
        ColumnSlice[] ranges = new ColumnSlice[] {
                new ColumnSlice(ByteBuffer.wrap(EMPTY_BYTE_ARRAY), bytes("colA")),
                new ColumnSlice(bytes("colC"), bytes("colE")),
                new ColumnSlice(bytes("colG"), bytes("colG")),
                new ColumnSlice(bytes("colI"), ByteBuffer.wrap(EMPTY_BYTE_ARRAY)) };

        ColumnSlice[] rangesReversed = new ColumnSlice[] {
                new ColumnSlice(ByteBuffer.wrap(EMPTY_BYTE_ARRAY), bytes("colI")),
                new ColumnSlice(bytes("colG"), bytes("colG")),
                new ColumnSlice(bytes("colE"), bytes("colC")),
                new ColumnSlice(bytes("colA"), ByteBuffer.wrap(EMPTY_BYTE_ARRAY)) };

        String tableName = "Keyspace1";
        String cfName = "Standard1";
        Table table = Table.open(tableName);
        ColumnFamilyStore cfs = table.getColumnFamilyStore(cfName);
        cfs.clearUnsafe();

        String[] letters = new String[] { "a", "b", "c", "d", "e", "f", "g", "h", "i" };
        Column[] cols = new Column[letters.length];
        for (int i = 0; i < cols.length; i++)
        {
            cols[i] = new Column(ByteBufferUtil.bytes("col" + letters[i].toUpperCase()),
                    // use 1366 so that three cols make an index segment
                    ByteBuffer.wrap(new byte[1366]), 1);
        }

        putColsStandard(cfs, dk("a"), cols);

        cfs.forceBlockingFlush();

        // this setup should generate the following row (assuming indexes are of 4Kb each):
        // [colA, colB, colC, colD, colE, colF, colG, colH, colI]
        // indexed as:
        // index0 [colA, colC]
        // index1 [colD, colF]
        // index2 [colG, colI]
        // and we're looking for the ranges:
        // range0 [____, colA]
        // range1 [colC, colE]
        // range2 [colG, ColG]
        // range3 [colI, ____]

        SliceQueryFilter multiRangeForward = new SliceQueryFilter(ranges, false, 100);
        SliceQueryFilter multiRangeForwardWithCounting = new SliceQueryFilter(ranges, false, 3);
        SliceQueryFilter multiRangeReverse = new SliceQueryFilter(rangesReversed, true, 100);
        SliceQueryFilter multiRangeReverseWithCounting = new SliceQueryFilter(rangesReversed, true, 3);

        findRowGetSlicesAndAssertColsFound(cfs, multiRangeForward, "a", "colA", "colC", "colD", "colE", "colG", "colI");
        findRowGetSlicesAndAssertColsFound(cfs, multiRangeForwardWithCounting, "a", "colA", "colC", "colD");
        findRowGetSlicesAndAssertColsFound(cfs, multiRangeReverse, "a", "colI", "colG", "colE", "colD", "colC", "colA");
        findRowGetSlicesAndAssertColsFound(cfs, multiRangeReverseWithCounting, "a", "colI", "colG", "colE");

    }

    @Test
    public void testMultipleRangesSlicesNoIndexedColumns() throws Throwable
    {
        // small values so that cols won't be indexed
        testMultiRangeSlicesBehavior(prepareMultiRangeSlicesTest(10, true));
    }

    @Test
    public void testMultipleRangesSlicesWithIndexedColumns() throws Throwable
    {
        // min val size before cols are indexed is 4kb while testing so lets make sure cols are indexed
        testMultiRangeSlicesBehavior(prepareMultiRangeSlicesTest(1024, true));
    }

    @Test
    public void testMultipleRangesSlicesInMemory() throws Throwable
    {
        // small values so that cols won't be indexed
        testMultiRangeSlicesBehavior(prepareMultiRangeSlicesTest(10, false));
    }

    @Test
    public void testRemoveUnifinishedCompactionLeftovers() throws Throwable
    {
        String ks = "Keyspace1";
        String cf = "Standard3"; // should be empty

        CFMetaData cfmeta = Schema.instance.getCFMetaData(ks, cf);
        Directories dir = Directories.create(ks, cf);
        ByteBuffer key = bytes("key");

        // 1st sstable
        SSTableSimpleWriter writer = new SSTableSimpleWriter(dir.getDirectoryForNewSSTables(100),
                                                             cfmeta, StorageService.getPartitioner());
        writer.newRow(key);
        writer.addColumn(bytes("col"), bytes("val"), 1);
        writer.close();

        Map<Descriptor, Set<Component>> sstables = dir.sstableLister().list();
        assert sstables.size() == 1;

        Map.Entry<Descriptor, Set<Component>> sstableToOpen = sstables.entrySet().iterator().next();
        final SSTableReader sstable1 = SSTableReader.open(sstableToOpen.getKey());

        // simulate incomplete compaction
        writer = new SSTableSimpleWriter(dir.getDirectoryForNewSSTables(100),
                                                             cfmeta, StorageService.getPartitioner())
        {
            protected SSTableWriter getWriter()
            {
                SSTableMetadata.Collector collector = SSTableMetadata.createCollector();
                collector.addAncestor(sstable1.descriptor.generation); // add ancestor from previously written sstable
                return new SSTableWriter(makeFilename(directory, metadata.ksName, metadata.cfName),
                                         0,
                                         metadata,
                                         StorageService.getPartitioner(),
                                         collector);
            }
        };
        writer.newRow(key);
        writer.addColumn(bytes("col"), bytes("val"), 1);
        writer.close();

        // should have 2 sstables now
        sstables = dir.sstableLister().list();
        assert sstables.size() == 2;

        ColumnFamilyStore.removeUnfinishedCompactionLeftovers(ks, cf, Sets.newHashSet(sstable1.descriptor.generation));

        // 2nd sstable should be removed (only 1st sstable exists in set of size 1)
        sstables = dir.sstableLister().list();
        assert sstables.size() == 1;
        assert sstables.containsKey(sstable1.descriptor);
    }

    private ColumnFamilyStore prepareMultiRangeSlicesTest(int valueSize, boolean flush) throws Throwable
    {
        String tableName = "Keyspace1";
        String cfName = "Standard1";
        Table table = Table.open(tableName);
        ColumnFamilyStore cfs = table.getColumnFamilyStore(cfName);
        cfs.clearUnsafe();

        String[] letters = new String[] { "a", "b", "c", "d", "e", "f", "g", "h", "i", "j", "k", "l" };
        Column[] cols = new Column[12];
        for (int i = 0; i < cols.length; i++)
        {
            cols[i] = new Column(ByteBufferUtil.bytes("col" + letters[i]), ByteBuffer.wrap(new byte[valueSize]), 1);
        }

        for (int i = 0; i < 12; i++)
        {
            putColsStandard(cfs, dk(letters[i]), Arrays.copyOfRange(cols, 0, i + 1));
        }

        if (flush)
        {
            cfs.forceBlockingFlush();
        }
        else
        {
            // The intent is to validate memtable code, so check we really didn't flush
            assert cfs.getSSTables().isEmpty();
        }

        return cfs;
    }

    private void testMultiRangeSlicesBehavior(ColumnFamilyStore cfs)
    {
        // in order not to change thrift interfaces at this stage we build SliceQueryFilter
        // directly instead of using QueryFilter to build it for us
        ColumnSlice[] startMiddleAndEndRanges = new ColumnSlice[] {
                new ColumnSlice(ByteBuffer.wrap(EMPTY_BYTE_ARRAY), bytes("colc")),
                new ColumnSlice(bytes("colf"), bytes("colg")),
                new ColumnSlice(bytes("colj"), ByteBuffer.wrap(EMPTY_BYTE_ARRAY)) };

        ColumnSlice[] startMiddleAndEndRangesReversed = new ColumnSlice[] {
                new ColumnSlice(ByteBuffer.wrap(EMPTY_BYTE_ARRAY), bytes("colj")),
                new ColumnSlice(bytes("colg"), bytes("colf")),
                new ColumnSlice(bytes("colc"), ByteBuffer.wrap(EMPTY_BYTE_ARRAY)) };

        ColumnSlice[] startOnlyRange =
                new ColumnSlice[] { new ColumnSlice(ByteBuffer.wrap(EMPTY_BYTE_ARRAY), bytes("colc")) };

        ColumnSlice[] startOnlyRangeReversed =
                new ColumnSlice[] { new ColumnSlice(bytes("colc"), ByteBuffer.wrap(EMPTY_BYTE_ARRAY)) };

        ColumnSlice[] middleOnlyRanges =
                new ColumnSlice[] { new ColumnSlice(bytes("colf"), bytes("colg")) };

        ColumnSlice[] middleOnlyRangesReversed =
                new ColumnSlice[] { new ColumnSlice(bytes("colg"), bytes("colf")) };

        ColumnSlice[] endOnlyRanges =
                new ColumnSlice[] { new ColumnSlice(bytes("colj"), ByteBuffer.wrap(EMPTY_BYTE_ARRAY)) };

        ColumnSlice[] endOnlyRangesReversed =
                new ColumnSlice[] { new ColumnSlice(ByteBuffer.wrap(EMPTY_BYTE_ARRAY), bytes("colj")) };

        SliceQueryFilter startOnlyFilter = new SliceQueryFilter(startOnlyRange, false,
                Integer.MAX_VALUE);
        SliceQueryFilter startOnlyFilterReversed = new SliceQueryFilter(startOnlyRangeReversed, true,
                Integer.MAX_VALUE);
        SliceQueryFilter startOnlyFilterWithCounting = new SliceQueryFilter(startOnlyRange, false, 1);
        SliceQueryFilter startOnlyFilterReversedWithCounting = new SliceQueryFilter(startOnlyRangeReversed,
                true, 1);

        SliceQueryFilter middleOnlyFilter = new SliceQueryFilter(middleOnlyRanges,
                false,
                Integer.MAX_VALUE);
        SliceQueryFilter middleOnlyFilterReversed = new SliceQueryFilter(middleOnlyRangesReversed, true,
                Integer.MAX_VALUE);
        SliceQueryFilter middleOnlyFilterWithCounting = new SliceQueryFilter(middleOnlyRanges, false, 1);
        SliceQueryFilter middleOnlyFilterReversedWithCounting = new SliceQueryFilter(middleOnlyRangesReversed,
                true, 1);

        SliceQueryFilter endOnlyFilter = new SliceQueryFilter(endOnlyRanges, false,
                Integer.MAX_VALUE);
        SliceQueryFilter endOnlyReversed = new SliceQueryFilter(endOnlyRangesReversed, true,
                Integer.MAX_VALUE);
        SliceQueryFilter endOnlyWithCounting = new SliceQueryFilter(endOnlyRanges, false, 1);
        SliceQueryFilter endOnlyWithReversedCounting = new SliceQueryFilter(endOnlyRangesReversed,
                true, 1);

        SliceQueryFilter startMiddleAndEndFilter = new SliceQueryFilter(startMiddleAndEndRanges, false,
                Integer.MAX_VALUE);
        SliceQueryFilter startMiddleAndEndFilterReversed = new SliceQueryFilter(startMiddleAndEndRangesReversed, true,
                Integer.MAX_VALUE);
        SliceQueryFilter startMiddleAndEndFilterWithCounting = new SliceQueryFilter(startMiddleAndEndRanges, false,
                1);
        SliceQueryFilter startMiddleAndEndFilterReversedWithCounting = new SliceQueryFilter(
                startMiddleAndEndRangesReversed, true,
                1);

        findRowGetSlicesAndAssertColsFound(cfs, startOnlyFilter, "a", "cola");
        findRowGetSlicesAndAssertColsFound(cfs, startOnlyFilterReversed, "a", "cola");
        findRowGetSlicesAndAssertColsFound(cfs, startOnlyFilterWithCounting, "a", "cola");
        findRowGetSlicesAndAssertColsFound(cfs, startOnlyFilterReversedWithCounting, "a", "cola");

        findRowGetSlicesAndAssertColsFound(cfs, middleOnlyFilter, "a", new String[] {});
        findRowGetSlicesAndAssertColsFound(cfs, middleOnlyFilterReversed, "a", new String[] {});
        findRowGetSlicesAndAssertColsFound(cfs, middleOnlyFilterWithCounting, "a", new String[] {});
        findRowGetSlicesAndAssertColsFound(cfs, middleOnlyFilterReversedWithCounting, "a", new String[] {});

        findRowGetSlicesAndAssertColsFound(cfs, endOnlyFilter, "a", new String[] {});
        findRowGetSlicesAndAssertColsFound(cfs, endOnlyReversed, "a", new String[] {});
        findRowGetSlicesAndAssertColsFound(cfs, endOnlyWithCounting, "a", new String[] {});
        findRowGetSlicesAndAssertColsFound(cfs, endOnlyWithReversedCounting, "a", new String[] {});

        findRowGetSlicesAndAssertColsFound(cfs, startMiddleAndEndFilter, "a", "cola");
        findRowGetSlicesAndAssertColsFound(cfs, startMiddleAndEndFilterReversed, "a", "cola");
        findRowGetSlicesAndAssertColsFound(cfs, startMiddleAndEndFilterWithCounting, "a", "cola");
        findRowGetSlicesAndAssertColsFound(cfs, startMiddleAndEndFilterReversedWithCounting, "a", "cola");

        findRowGetSlicesAndAssertColsFound(cfs, startOnlyFilter, "c", "cola", "colb", "colc");
        findRowGetSlicesAndAssertColsFound(cfs, startOnlyFilterReversed, "c", "colc", "colb", "cola");
        findRowGetSlicesAndAssertColsFound(cfs, startOnlyFilterWithCounting, "c", "cola");
        findRowGetSlicesAndAssertColsFound(cfs, startOnlyFilterReversedWithCounting, "c", "colc");

        findRowGetSlicesAndAssertColsFound(cfs, middleOnlyFilter, "c", new String[] {});
        findRowGetSlicesAndAssertColsFound(cfs, middleOnlyFilterReversed, "c", new String[] {});
        findRowGetSlicesAndAssertColsFound(cfs, middleOnlyFilterWithCounting, "c", new String[] {});
        findRowGetSlicesAndAssertColsFound(cfs, middleOnlyFilterReversedWithCounting, "c", new String[] {});

        findRowGetSlicesAndAssertColsFound(cfs, endOnlyFilter, "c", new String[] {});
        findRowGetSlicesAndAssertColsFound(cfs, endOnlyReversed, "c", new String[] {});
        findRowGetSlicesAndAssertColsFound(cfs, endOnlyWithCounting, "c", new String[] {});
        findRowGetSlicesAndAssertColsFound(cfs, endOnlyWithReversedCounting, "c", new String[] {});

        findRowGetSlicesAndAssertColsFound(cfs, startMiddleAndEndFilter, "c", "cola", "colb", "colc");
        findRowGetSlicesAndAssertColsFound(cfs, startMiddleAndEndFilterReversed, "c", "colc", "colb", "cola");
        findRowGetSlicesAndAssertColsFound(cfs, startMiddleAndEndFilterWithCounting, "c", "cola");
        findRowGetSlicesAndAssertColsFound(cfs, startMiddleAndEndFilterReversedWithCounting, "c", "colc");

        findRowGetSlicesAndAssertColsFound(cfs, startOnlyFilter, "f", "cola", "colb", "colc");
        findRowGetSlicesAndAssertColsFound(cfs, startOnlyFilterReversed, "f", "colc", "colb", "cola");
        findRowGetSlicesAndAssertColsFound(cfs, startOnlyFilterWithCounting, "f", "cola");
        findRowGetSlicesAndAssertColsFound(cfs, startOnlyFilterReversedWithCounting, "f", "colc");

        findRowGetSlicesAndAssertColsFound(cfs, middleOnlyFilter, "f", "colf");

        findRowGetSlicesAndAssertColsFound(cfs, middleOnlyFilterReversed, "f", "colf");
        findRowGetSlicesAndAssertColsFound(cfs, middleOnlyFilterWithCounting, "f", "colf");
        findRowGetSlicesAndAssertColsFound(cfs, middleOnlyFilterReversedWithCounting, "f", "colf");

        findRowGetSlicesAndAssertColsFound(cfs, endOnlyFilter, "f", new String[] {});
        findRowGetSlicesAndAssertColsFound(cfs, endOnlyReversed, "f", new String[] {});
        findRowGetSlicesAndAssertColsFound(cfs, endOnlyWithCounting, "f", new String[] {});
        findRowGetSlicesAndAssertColsFound(cfs, endOnlyWithReversedCounting, "f", new String[] {});

        findRowGetSlicesAndAssertColsFound(cfs, startMiddleAndEndFilter, "f", "cola", "colb", "colc", "colf");

        findRowGetSlicesAndAssertColsFound(cfs, startMiddleAndEndFilterReversed, "f", "colf", "colc", "colb",
                "cola");
        findRowGetSlicesAndAssertColsFound(cfs, startMiddleAndEndFilterWithCounting, "f", "cola");
        findRowGetSlicesAndAssertColsFound(cfs, startMiddleAndEndFilterReversedWithCounting, "f", "colf");

        findRowGetSlicesAndAssertColsFound(cfs, startOnlyFilter, "h", "cola", "colb", "colc");
        findRowGetSlicesAndAssertColsFound(cfs, startOnlyFilterReversed, "h", "colc", "colb", "cola");
        findRowGetSlicesAndAssertColsFound(cfs, startOnlyFilterWithCounting, "h", "cola");
        findRowGetSlicesAndAssertColsFound(cfs, startOnlyFilterReversedWithCounting, "h", "colc");

        findRowGetSlicesAndAssertColsFound(cfs, middleOnlyFilter, "h", "colf", "colg");
        findRowGetSlicesAndAssertColsFound(cfs, middleOnlyFilterReversed, "h", "colg", "colf");
        findRowGetSlicesAndAssertColsFound(cfs, middleOnlyFilterWithCounting, "h", "colf");
        findRowGetSlicesAndAssertColsFound(cfs, middleOnlyFilterReversedWithCounting, "h", "colg");

        findRowGetSlicesAndAssertColsFound(cfs, endOnlyFilter, "h", new String[] {});
        findRowGetSlicesAndAssertColsFound(cfs, endOnlyReversed, "h", new String[] {});
        findRowGetSlicesAndAssertColsFound(cfs, endOnlyWithCounting, "h", new String[] {});
        findRowGetSlicesAndAssertColsFound(cfs, endOnlyWithReversedCounting, "h", new String[] {});

        findRowGetSlicesAndAssertColsFound(cfs, startMiddleAndEndFilter, "h", "cola", "colb", "colc", "colf",
                "colg");
        findRowGetSlicesAndAssertColsFound(cfs, startMiddleAndEndFilterReversed, "h", "colg", "colf", "colc", "colb",
                "cola");
        findRowGetSlicesAndAssertColsFound(cfs, startMiddleAndEndFilterWithCounting, "h", "cola");
        findRowGetSlicesAndAssertColsFound(cfs, startMiddleAndEndFilterReversedWithCounting, "h", "colg");

        findRowGetSlicesAndAssertColsFound(cfs, startOnlyFilter, "j", "cola", "colb", "colc");
        findRowGetSlicesAndAssertColsFound(cfs, startOnlyFilterReversed, "j", "colc", "colb", "cola");
        findRowGetSlicesAndAssertColsFound(cfs, startOnlyFilterWithCounting, "j", "cola");
        findRowGetSlicesAndAssertColsFound(cfs, startOnlyFilterReversedWithCounting, "j", "colc");

        findRowGetSlicesAndAssertColsFound(cfs, middleOnlyFilter, "j", "colf", "colg");
        findRowGetSlicesAndAssertColsFound(cfs, middleOnlyFilterReversed, "j", "colg", "colf");
        findRowGetSlicesAndAssertColsFound(cfs, middleOnlyFilterWithCounting, "j", "colf");
        findRowGetSlicesAndAssertColsFound(cfs, middleOnlyFilterReversedWithCounting, "j", "colg");

        findRowGetSlicesAndAssertColsFound(cfs, endOnlyFilter, "j", "colj");
        findRowGetSlicesAndAssertColsFound(cfs, endOnlyReversed, "j", "colj");
        findRowGetSlicesAndAssertColsFound(cfs, endOnlyWithCounting, "j", "colj");
        findRowGetSlicesAndAssertColsFound(cfs, endOnlyWithReversedCounting, "j", "colj");

        findRowGetSlicesAndAssertColsFound(cfs, startMiddleAndEndFilter, "j", "cola", "colb", "colc", "colf", "colg",
                "colj");
        findRowGetSlicesAndAssertColsFound(cfs, startMiddleAndEndFilterReversed, "j", "colj", "colg", "colf", "colc",
                "colb", "cola");
        findRowGetSlicesAndAssertColsFound(cfs, startMiddleAndEndFilterWithCounting, "j", "cola");
        findRowGetSlicesAndAssertColsFound(cfs, startMiddleAndEndFilterReversedWithCounting, "j", "colj");

        findRowGetSlicesAndAssertColsFound(cfs, startOnlyFilter, "l", "cola", "colb", "colc");
        findRowGetSlicesAndAssertColsFound(cfs, startOnlyFilterReversed, "l", "colc", "colb", "cola");
        findRowGetSlicesAndAssertColsFound(cfs, startOnlyFilterWithCounting, "l", "cola");
        findRowGetSlicesAndAssertColsFound(cfs, startOnlyFilterReversedWithCounting, "l", "colc");

        findRowGetSlicesAndAssertColsFound(cfs, middleOnlyFilter, "l", "colf", "colg");
        findRowGetSlicesAndAssertColsFound(cfs, middleOnlyFilterReversed, "l", "colg", "colf");
        findRowGetSlicesAndAssertColsFound(cfs, middleOnlyFilterWithCounting, "l", "colf");
        findRowGetSlicesAndAssertColsFound(cfs, middleOnlyFilterReversedWithCounting, "l", "colg");

        findRowGetSlicesAndAssertColsFound(cfs, endOnlyFilter, "l", "colj", "colk", "coll");
        findRowGetSlicesAndAssertColsFound(cfs, endOnlyReversed, "l", "coll", "colk", "colj");
        findRowGetSlicesAndAssertColsFound(cfs, endOnlyWithCounting, "l", "colj");
        findRowGetSlicesAndAssertColsFound(cfs, endOnlyWithReversedCounting, "l", "coll");

        findRowGetSlicesAndAssertColsFound(cfs, startMiddleAndEndFilter, "l", "cola", "colb", "colc", "colf", "colg",
                "colj", "colk", "coll");
        findRowGetSlicesAndAssertColsFound(cfs, startMiddleAndEndFilterReversed, "l", "coll", "colk", "colj", "colg",
                "colf", "colc", "colb", "cola");
        findRowGetSlicesAndAssertColsFound(cfs, startMiddleAndEndFilterWithCounting, "l", "cola");
        findRowGetSlicesAndAssertColsFound(cfs, startMiddleAndEndFilterReversedWithCounting, "l", "coll");
    }

    private void findRowGetSlicesAndAssertColsFound(ColumnFamilyStore cfs, SliceQueryFilter filter, String rowKey,
            String... colNames)
    {
        List<Row> rows = cfs.getRangeSlice(new Bounds<RowPosition>(rp(rowKey), rp(rowKey)),
                Integer.MAX_VALUE,
                filter, null, false, false);
        assertSame("unexpected number of rows ", 1, rows.size());
        Row row = rows.get(0);
        Collection<Column> cols = !filter.isReversed() ? row.cf.getSortedColumns() : row.cf.getReverseSortedColumns();
        // printRow(cfs, new String(row.key.key.array()), cols);
        String[] returnedColsNames = Iterables.toArray(Iterables.transform(cols, new Function<Column, String>()
        {
            public String apply(Column arg0)
            {
                return new String(arg0.name().array());
            }
        }), String.class);

        assertTrue(
                "Columns did not match. Expected: " + Arrays.toString(colNames) + " but got:"
                        + Arrays.toString(returnedColsNames), Arrays.equals(colNames, returnedColsNames));
        int i = 0;
        for (Column col : cols)
        {
            assertEquals(colNames[i++], new String(col.name().array()));
        }
    }

    private void printRow(ColumnFamilyStore cfs, String rowKey, Collection<Column> cols)
    {
        DecoratedKey ROW = Util.dk(rowKey);
        System.err.println("Original:");
        ColumnFamily cf = cfs.getColumnFamily(QueryFilter.getIdentityFilter(ROW, "Standard1"));
        System.err.println("Row key: " + rowKey + " Cols: "
                + Iterables.transform(cf.getSortedColumns(), new Function<Column, String>()
                {
                    public String apply(Column arg0)
                    {
                        return new String(arg0.name().array());
                    }
                }));
        System.err.println("Filtered:");
        Iterable<String> transformed = Iterables.transform(cols, new Function<Column, String>()
        {
            public String apply(Column arg0)
            {
                return new String(arg0.name().array());
            }
        });
        System.err.println("Row key: " + rowKey + " Cols: " + transformed);
    }
}<|MERGE_RESOLUTION|>--- conflicted
+++ resolved
@@ -674,15 +674,9 @@
 
         assertRowAndColCount(1, 6, scfName, false, cfs.getRangeSlice(Util.range("f", "g"), 100, ThriftValidation.asIFilter(sp, cfs.metadata, scfName), null));
 
-<<<<<<< HEAD
-        // deeleet.
+        // delete
         RowMutation rm = new RowMutation(table.getName(), key.key);
         rm.deleteRange(cfName, SuperColumns.startOf(scfName), SuperColumns.endOf(scfName), 2);
-=======
-        // delete
-        RowMutation rm = new RowMutation(table.name, key.key);
-        rm.delete(new QueryPath(cfName, scfName), 2);
->>>>>>> 304a25e4
         rm.apply();
 
         // verify delete.
