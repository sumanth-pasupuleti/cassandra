/*
 * Licensed to the Apache Software Foundation (ASF) under one
 * or more contributor license agreements.  See the NOTICE file
 * distributed with this work for additional information
 * regarding copyright ownership.  The ASF licenses this file
 * to you under the Apache License, Version 2.0 (the
 * "License"); you may not use this file except in compliance
 * with the License.  You may obtain a copy of the License at
 *
 *     http://www.apache.org/licenses/LICENSE-2.0
 *
 * Unless required by applicable law or agreed to in writing, software
 * distributed under the License is distributed on an "AS IS" BASIS,
 * WITHOUT WARRANTIES OR CONDITIONS OF ANY KIND, either express or implied.
 * See the License for the specific language governing permissions and
 * limitations under the License.
 */
package org.apache.cassandra.cql3.validation.entities;

import java.util.ArrayList;
import java.util.Arrays;
import java.util.List;

import org.apache.commons.lang3.StringUtils;
import org.junit.Assert;
import org.junit.BeforeClass;
import org.junit.Test;

import org.apache.cassandra.cql3.CQLTester;
import org.apache.cassandra.cql3.restrictions.StatementRestrictions;
import org.apache.cassandra.db.marshal.*;
import org.apache.cassandra.dht.ByteOrderedPartitioner;
import org.apache.cassandra.exceptions.ConfigurationException;
import org.apache.cassandra.exceptions.InvalidRequestException;
import org.apache.cassandra.exceptions.SyntaxException;
import org.apache.cassandra.service.StorageService;
import org.apache.cassandra.utils.FBUtilities;

import static org.junit.Assert.assertEquals;

public class FrozenCollectionsTest extends CQLTester
{
    @BeforeClass
    public static void setUpClass()     // overrides CQLTester.setUpClass()
    {
        // Selecting partitioner for a table is not exposed on CREATE TABLE.
        StorageService.instance.setPartitionerUnsafe(ByteOrderedPartitioner.instance);

        prepareServer();
    }

    @Test
    public void testPartitionKeyUsageSet() throws Throwable
    {
        testPartitionKeyUsage("set<int>",
                              set(),
                              set(1, 2, 3),
                              set(4, 5, 6),
                              set(7, 8, 9));
    }

    @Test
    public void testPartitionKeyUsageList() throws Throwable
    {
        testPartitionKeyUsage("list<int>",
                              list(),
                              list(1, 2, 3),
                              list(4, 5, 6),
                              list(7, 8, 9));
    }

    @Test
    public void testPartitionKeyUsageMap() throws Throwable
    {
        testPartitionKeyUsage("map<int, int>",
                              map(),
                              map(1, 10, 2, 20, 3, 30),
                              map(4, 40, 5, 50, 6, 60),
                              map(7, 70, 8, 80, 9, 90));
    }

    private void testPartitionKeyUsage(String type, Object v1, Object v2, Object v3, Object v4) throws Throwable
    {
        createTable("CREATE TABLE %s (k frozen<" + type + "> PRIMARY KEY, v int)");

        execute("INSERT INTO %s (k, v) VALUES (?, ?)", v1, 1);
        execute("INSERT INTO %s (k, v) VALUES (?, ?)", v2, 1);
        execute("INSERT INTO %s (k, v) VALUES (?, ?)", v3, 0);
        execute("INSERT INTO %s (k, v) VALUES (?, ?)", v4, 0);

        // overwrite with an update
        execute("UPDATE %s SET v=? WHERE k=?", 0, v1);
        execute("UPDATE %s SET v=? WHERE k=?", 0, v2);

        assertRows(execute("SELECT * FROM %s"),
                   row(v1, 0),
                   row(v2, 0),
                   row(v3, 0),
                   row(v4, 0)
        );

        assertRows(execute("SELECT k FROM %s"),
                   row(v1),
                   row(v2),
                   row(v3),
                   row(v4)
        );

        assertRows(execute("SELECT * FROM %s LIMIT 2"),
                   row(v1, 0),
                   row(v2, 0)
        );

        assertRows(execute("SELECT * FROM %s WHERE k=?", v3),
                   row(v3, 0)
        );

        assertRows(execute("SELECT * FROM %s WHERE k=?", v1),
                   row(v1, 0)
        );

        assertRows(execute("SELECT * FROM %s WHERE k IN ?", list(v3, v1)),
                   row(v1, 0),
                   row(v3, 0)
        );

        assertRows(execute("SELECT * FROM %s WHERE token(k) >= token(?)", v3),
                   row(v3, 0),
                   row(v4, 0)
        );

        assertInvalid("INSERT INTO %s (k, v) VALUES (null, 0)");

        execute("DELETE FROM %s WHERE k=?", v1);
        execute("DELETE FROM %s WHERE k=?", v3);
        assertRows(execute("SELECT * FROM %s"),
                   row(v2, 0),
                   row(v4, 0)
        );
    }

    @Test
    public void testNestedPartitionKeyUsage() throws Throwable
    {
        createTable("CREATE TABLE %s (k frozen<map<set<int>, list<int>>> PRIMARY KEY, v int)");

        execute("INSERT INTO %s (k, v) VALUES (?, ?)", map(), 1);
        execute("INSERT INTO %s (k, v) VALUES (?, ?)", map(set(), list(1, 2, 3)), 0);
        execute("INSERT INTO %s (k, v) VALUES (?, ?)", map(set(1, 2, 3), list(1, 2, 3)), 1);
        execute("INSERT INTO %s (k, v) VALUES (?, ?)", map(set(4, 5, 6), list(1, 2, 3)), 0);
        execute("INSERT INTO %s (k, v) VALUES (?, ?)", map(set(7, 8, 9), list(1, 2, 3)), 0);

        // overwrite with an update
        execute("UPDATE %s SET v=? WHERE k=?", 0, map());
        execute("UPDATE %s SET v=? WHERE k=?", 0, map(set(1, 2, 3), list(1, 2, 3)));

        assertRows(execute("SELECT * FROM %s"),
            row(map(), 0),
            row(map(set(), list(1, 2, 3)), 0),
            row(map(set(1, 2, 3), list(1, 2, 3)), 0),
            row(map(set(4, 5, 6), list(1, 2, 3)), 0),
            row(map(set(7, 8, 9), list(1, 2, 3)), 0)
        );

        assertRows(execute("SELECT k FROM %s"),
            row(map()),
            row(map(set(), list(1, 2, 3))),
            row(map(set(1, 2, 3), list(1, 2, 3))),
            row(map(set(4, 5, 6), list(1, 2, 3))),
            row(map(set(7, 8, 9), list(1, 2, 3)))
        );

        assertRows(execute("SELECT * FROM %s LIMIT 3"),
            row(map(), 0),
            row(map(set(), list(1, 2, 3)), 0),
            row(map(set(1, 2, 3), list(1, 2, 3)), 0)
        );

        assertRows(execute("SELECT * FROM %s WHERE k=?", map(set(4, 5, 6), list(1, 2, 3))),
            row(map(set(4, 5, 6), list(1, 2, 3)), 0)
        );

        assertRows(execute("SELECT * FROM %s WHERE k=?", map()),
                row(map(), 0)
        );

        assertRows(execute("SELECT * FROM %s WHERE k=?", map(set(), list(1, 2, 3))),
                row(map(set(), list(1, 2, 3)), 0)
        );

        assertRows(execute("SELECT * FROM %s WHERE k IN ?", list(map(set(4, 5, 6), list(1, 2, 3)), map(), map(set(), list(1, 2, 3)))),
                   row(map(), 0),
                   row(map(set(), list(1, 2, 3)), 0),
                   row(map(set(4, 5, 6), list(1, 2, 3)), 0)
        );

        assertRows(execute("SELECT * FROM %s WHERE token(k) >= token(?)", map(set(4, 5, 6), list(1, 2, 3))),
            row(map(set(4, 5, 6), list(1, 2, 3)), 0),
            row(map(set(7, 8, 9), list(1, 2, 3)), 0)
        );

        execute("DELETE FROM %s WHERE k=?", map());
        execute("DELETE FROM %s WHERE k=?", map(set(), list(1, 2, 3)));
        execute("DELETE FROM %s WHERE k=?", map(set(4, 5, 6), list(1, 2, 3)));
        assertRows(execute("SELECT * FROM %s"),
            row(map(set(1, 2, 3), list(1, 2, 3)), 0),
            row(map(set(7, 8, 9), list(1, 2, 3)), 0)
        );

    }

    @Test
    public void testClusteringKeyUsageSet() throws Throwable
    {
        testClusteringKeyUsage("set<int>",
                               set(),
                               set(1, 2, 3),
                               set(4, 5, 6),
                               set(7, 8, 9));
    }

    @Test
    public void testClusteringKeyUsageList() throws Throwable
    {
        testClusteringKeyUsage("list<int>",
                               list(),
                               list(1, 2, 3),
                               list(4, 5, 6),
                               list(7, 8, 9));
    }

    @Test
    public void testClusteringKeyUsageMap() throws Throwable
    {
        testClusteringKeyUsage("map<int, int>",
                               map(),
                               map(1, 10, 2, 20, 3, 30),
                               map(4, 40, 5, 50, 6, 60),
                               map(7, 70, 8, 80, 9, 90));
    }

    private void testClusteringKeyUsage(String type, Object v1, Object v2, Object v3, Object v4) throws Throwable
    {
<<<<<<< HEAD
        createTable("CREATE TABLE %s (a int, b frozen<set<int>>, c int, PRIMARY KEY (a, b))");

        execute("INSERT INTO %s (a, b, c) VALUES (?, ?, ?)", 0, set(), 1);
        execute("INSERT INTO %s (a, b, c) VALUES (?, ?, ?)", 0, set(1, 2, 3), 1);
        execute("INSERT INTO %s (a, b, c) VALUES (?, ?, ?)", 0, set(4, 5, 6), 0);
        execute("INSERT INTO %s (a, b, c) VALUES (?, ?, ?)", 0, set(7, 8, 9), 0);

        // overwrite with an update
        execute("UPDATE %s SET c=? WHERE a=? AND b=?", 0, 0, set());
        execute("UPDATE %s SET c=? WHERE a=? AND b=?", 0, 0, set(1, 2, 3));

        assertRows(execute("SELECT * FROM %s"),
                   row(0, set(), 0),
                   row(0, set(1, 2, 3), 0),
                   row(0, set(4, 5, 6), 0),
                   row(0, set(7, 8, 9), 0)
        );

        assertRows(execute("SELECT b FROM %s"),
                   row(set()),
                   row(set(1, 2, 3)),
                   row(set(4, 5, 6)),
                   row(set(7, 8, 9))
        );

        assertRows(execute("SELECT * FROM %s LIMIT 2"),
                   row(0, set(), 0),
                   row(0, set(1, 2, 3), 0)
        );

        assertRows(execute("SELECT * FROM %s WHERE a=? AND b=?", 0, set(4, 5, 6)),
                   row(0, set(4, 5, 6), 0)
        );

        assertRows(execute("SELECT * FROM %s WHERE a=? AND b=?", 0, set()),
                   row(0, set(), 0)
        );

        assertRows(execute("SELECT * FROM %s WHERE a=? AND b IN ?", 0, list(set(4, 5, 6), set())),
                   row(0, set(), 0),
                   row(0, set(4, 5, 6), 0)
        );

        assertRows(execute("SELECT * FROM %s WHERE a=? AND b > ?", 0, set(4, 5, 6)),
                   row(0, set(7, 8, 9), 0)
        );

        assertRows(execute("SELECT * FROM %s WHERE a=? AND b >= ?", 0, set(4, 5, 6)),
                   row(0, set(4, 5, 6), 0),
                   row(0, set(7, 8, 9), 0)
        );

        assertRows(execute("SELECT * FROM %s WHERE a=? AND b < ?", 0, set(4, 5, 6)),
                   row(0, set(), 0),
                   row(0, set(1, 2, 3), 0)
        );

        assertRows(execute("SELECT * FROM %s WHERE a=? AND b <= ?", 0, set(4, 5, 6)),
                   row(0, set(), 0),
                   row(0, set(1, 2, 3), 0),
                   row(0, set(4, 5, 6), 0)
        );

        assertRows(execute("SELECT * FROM %s WHERE a=? AND b > ? AND b <= ?", 0, set(1, 2, 3), set(4, 5, 6)),
                   row(0, set(4, 5, 6), 0)
        );

        execute("DELETE FROM %s WHERE a=? AND b=?", 0, set());
        execute("DELETE FROM %s WHERE a=? AND b=?", 0, set(4, 5, 6));
        assertRows(execute("SELECT * FROM %s"),
                   row(0, set(1, 2, 3), 0),
                   row(0, set(7, 8, 9), 0)
        );
=======
        for (String option : Arrays.asList("", " WITH COMPACT STORAGE"))
        {
            createTable(String.format("CREATE TABLE %%s (a int, b frozen<%s>, c int, PRIMARY KEY (a, b)) %s",
                                      type, option));

            execute("INSERT INTO %s (a, b, c) VALUES (?, ?, ?)", 0, v1, 1);
            execute("INSERT INTO %s (a, b, c) VALUES (?, ?, ?)", 0, v2, 1);
            execute("INSERT INTO %s (a, b, c) VALUES (?, ?, ?)", 0, v3, 0);
            execute("INSERT INTO %s (a, b, c) VALUES (?, ?, ?)", 0, v4, 0);

            // overwrite with an update
            execute("UPDATE %s SET c=? WHERE a=? AND b=?", 0, 0, v1);
            execute("UPDATE %s SET c=? WHERE a=? AND b=?", 0, 0, v2);

            assertRows(execute("SELECT * FROM %s"),
                       row(0, v1, 0),
                       row(0, v2, 0),
                       row(0, v3, 0),
                       row(0, v4, 0)
            );

            assertRows(execute("SELECT b FROM %s"),
                       row(v1),
                       row(v2),
                       row(v3),
                       row(v4)
            );

            assertRows(execute("SELECT * FROM %s LIMIT 2"),
                       row(0, v1, 0),
                       row(0, v2, 0)
            );

            assertRows(execute("SELECT * FROM %s WHERE a=? AND b=?", 0, v3),
                       row(0, v3, 0)
            );

            assertRows(execute("SELECT * FROM %s WHERE a=? AND b=?", 0, v1),
                       row(0, v1, 0)
            );

            assertRows(execute("SELECT * FROM %s WHERE a=? AND b IN ?", 0, list(v3, v1)),
                       row(0, v1, 0),
                       row(0, v3, 0)
            );

            assertRows(execute("SELECT * FROM %s WHERE a=? AND b > ?", 0, v3),
                       row(0, v4, 0)
            );

            assertRows(execute("SELECT * FROM %s WHERE a=? AND b >= ?", 0, v3),
                       row(0, v3, 0),
                       row(0, v4, 0)
            );

            assertRows(execute("SELECT * FROM %s WHERE a=? AND b < ?", 0, v3),
                       row(0, v1, 0),
                       row(0, v2, 0)
            );

            assertRows(execute("SELECT * FROM %s WHERE a=? AND b <= ?", 0, v3),
                       row(0, v1, 0),
                       row(0, v2, 0),
                       row(0, v3, 0)
            );

            assertRows(execute("SELECT * FROM %s WHERE a=? AND b > ? AND b <= ?", 0, v2, v3),
                       row(0, v3, 0)
            );

            execute("DELETE FROM %s WHERE a=? AND b=?", 0, v1);
            execute("DELETE FROM %s WHERE a=? AND b=?", 0, v3);
            assertRows(execute("SELECT * FROM %s"),
                       row(0, v2, 0),
                       row(0, v4, 0)
            );
        }
    }

    @Test
    public void testClusteringKeyUsageWithReverseOrderSet() throws Throwable
    {
        testClusteringKeyUsageWithReverseOrder("set<int>",
                                               set(),
                                               set(1, 2, 3),
                                               set(4, 5, 6),
                                               set(7, 8, 9));
    }

    @Test
    public void testClusteringKeyUsageWithReverseOrderList() throws Throwable
    {
        testClusteringKeyUsageWithReverseOrder("list<int>",
                                               list(),
                                               list(1, 2, 3),
                                               list(4, 5, 6),
                                               list(7, 8, 9));
    }

    @Test
    public void testClusteringKeyUsageWithReverseOrderMap() throws Throwable
    {
        testClusteringKeyUsageWithReverseOrder("map<int, int>",
                                               map(),
                                               map(1, 10, 2, 20, 3, 30),
                                               map(4, 40, 5, 50, 6, 60),
                                               map(7, 70, 8, 80, 9, 90));
    }

    private void testClusteringKeyUsageWithReverseOrder(String type, Object v1, Object v2, Object v3, Object v4) throws Throwable
    {
        for (String option : Arrays.asList("", " AND COMPACT STORAGE"))
        {
            createTable(String.format("CREATE TABLE %%s (a int, b frozen<%s>, c int, PRIMARY KEY (a, b)) " +
                                      "WITH CLUSTERING ORDER BY (b DESC) %s", type, option));

            execute("INSERT INTO %s (a, b, c) VALUES (?, ?, ?)", 0, v1, 1);
            execute("INSERT INTO %s (a, b, c) VALUES (?, ?, ?)", 0, v2, 1);
            execute("INSERT INTO %s (a, b, c) VALUES (?, ?, ?)", 0, v3, 0);
            execute("INSERT INTO %s (a, b, c) VALUES (?, ?, ?)", 0, v4, 0);

            // overwrite with an update
            execute("UPDATE %s SET c=? WHERE a=? AND b=?", 0, 0, v1);
            execute("UPDATE %s SET c=? WHERE a=? AND b=?", 0, 0, v2);

            assertRows(execute("SELECT * FROM %s"),
                       row(0, v4, 0),
                       row(0, v3, 0),
                       row(0, v2, 0),
                       row(0, v1, 0)
            );

            assertRows(execute("SELECT b FROM %s"),
                       row(v4),
                       row(v3),
                       row(v2),
                       row(v1)
            );

            assertRows(execute("SELECT * FROM %s LIMIT 2"),
                       row(0, v4, 0),
                       row(0, v3, 0)
            );

            assertRows(execute("SELECT * FROM %s WHERE a=? AND b=?", 0, v3),
                       row(0, v3, 0)
            );

            assertRows(execute("SELECT * FROM %s WHERE a=? AND b=?", 0, v1),
                       row(0, v1, 0)
            );

            assertRows(execute("SELECT * FROM %s WHERE a=? AND b IN ?", 0, list(v3, v1)),
                       row(0, v3, 0),
                       row(0, v1, 0)
            );

            assertRows(execute("SELECT * FROM %s WHERE a=? AND b > ?", 0, v3),
                       row(0, v4, 0)
            );

            assertRows(execute("SELECT * FROM %s WHERE a=? AND b >= ?", 0, v3),
                       row(0, v4, 0),
                       row(0, v3, 0)
            );

            assertRows(execute("SELECT * FROM %s WHERE a=? AND b < ?", 0, v3),
                       row(0, v2, 0),
                       row(0, v1, 0)
            );

            assertRows(execute("SELECT * FROM %s WHERE a=? AND b <= ?", 0, v3),
                       row(0, v3, 0),
                       row(0, v2, 0),
                       row(0, v1, 0)
            );

            assertRows(execute("SELECT * FROM %s WHERE a=? AND b > ? AND b <= ?", 0, v2, v3),
                       row(0, v3, 0)
            );

            execute("DELETE FROM %s WHERE a=? AND b=?", 0, v1);
            execute("DELETE FROM %s WHERE a=? AND b=?", 0, v3);
            assertRows(execute("SELECT * FROM %s"),
                       row(0, v4, 0),
                       row(0, v2, 0)
            );
        }
>>>>>>> 7451cf08
    }

    @Test
    public void testNestedClusteringKeyUsage() throws Throwable
    {
        createTable("CREATE TABLE %s (a int, b frozen<map<set<int>, list<int>>>, c frozen<set<int>>, d int, PRIMARY KEY (a, b, c))");

        execute("INSERT INTO %s (a, b, c, d) VALUES (?, ?, ?, ?)", 0, map(), set(), 0);
        execute("INSERT INTO %s (a, b, c, d) VALUES (?, ?, ?, ?)", 0, map(set(), list(1, 2, 3)), set(), 0);
        execute("INSERT INTO %s (a, b, c, d) VALUES (?, ?, ?, ?)", 0, map(set(1, 2, 3), list(1, 2, 3)), set(1, 2, 3), 0);
        execute("INSERT INTO %s (a, b, c, d) VALUES (?, ?, ?, ?)", 0, map(set(4, 5, 6), list(1, 2, 3)), set(1, 2, 3), 0);
        execute("INSERT INTO %s (a, b, c, d) VALUES (?, ?, ?, ?)", 0, map(set(7, 8, 9), list(1, 2, 3)), set(1, 2, 3), 0);

        assertRows(execute("SELECT * FROM %s"),
                   row(0, map(), set(), 0),
                   row(0, map(set(), list(1, 2, 3)), set(), 0),
                   row(0, map(set(1, 2, 3), list(1, 2, 3)), set(1, 2, 3), 0),
                   row(0, map(set(4, 5, 6), list(1, 2, 3)), set(1, 2, 3), 0),
                   row(0, map(set(7, 8, 9), list(1, 2, 3)), set(1, 2, 3), 0)
        );

        assertRows(execute("SELECT b FROM %s"),
                   row(map()),
                   row(map(set(), list(1, 2, 3))),
                   row(map(set(1, 2, 3), list(1, 2, 3))),
                   row(map(set(4, 5, 6), list(1, 2, 3))),
                   row(map(set(7, 8, 9), list(1, 2, 3)))
        );

        assertRows(execute("SELECT c FROM %s"),
                   row(set()),
                   row(set()),
                   row(set(1, 2, 3)),
                   row(set(1, 2, 3)),
                   row(set(1, 2, 3))
        );

        assertRows(execute("SELECT * FROM %s LIMIT 3"),
                   row(0, map(), set(), 0),
                   row(0, map(set(), list(1, 2, 3)), set(), 0),
                   row(0, map(set(1, 2, 3), list(1, 2, 3)), set(1, 2, 3), 0)
        );

        assertRows(execute("SELECT * FROM %s WHERE a=0 ORDER BY b DESC LIMIT 4"),
                   row(0, map(set(7, 8, 9), list(1, 2, 3)), set(1, 2, 3), 0),
                   row(0, map(set(4, 5, 6), list(1, 2, 3)), set(1, 2, 3), 0),
                   row(0, map(set(1, 2, 3), list(1, 2, 3)), set(1, 2, 3), 0),
                   row(0, map(set(), list(1, 2, 3)), set(), 0)
        );

        assertRows(execute("SELECT * FROM %s WHERE a=? AND b=?", 0, map()),
                   row(0, map(), set(), 0)
        );

        assertRows(execute("SELECT * FROM %s WHERE a=? AND b=?", 0, map(set(), list(1, 2, 3))),
                   row(0, map(set(), list(1, 2, 3)), set(), 0)
        );

        assertRows(execute("SELECT * FROM %s WHERE a=? AND b=?", 0, map(set(1, 2, 3), list(1, 2, 3))),
                   row(0, map(set(1, 2, 3), list(1, 2, 3)), set(1, 2, 3), 0)
        );

        assertRows(execute("SELECT * FROM %s WHERE a=? AND b=? AND c=?", 0, map(set(), list(1, 2, 3)), set()),
                   row(0, map(set(), list(1, 2, 3)), set(), 0)
        );

        assertRows(execute("SELECT * FROM %s WHERE a=? AND (b, c) IN ?", 0, list(tuple(map(set(4, 5, 6), list(1, 2, 3)), set(1, 2, 3)),
                                                                                 tuple(map(), set()))),
                   row(0, map(), set(), 0),
                   row(0, map(set(4, 5, 6), list(1, 2, 3)), set(1, 2, 3), 0)
        );

        assertRows(execute("SELECT * FROM %s WHERE a=? AND b > ?", 0, map(set(4, 5, 6), list(1, 2, 3))),
                   row(0, map(set(7, 8, 9), list(1, 2, 3)), set(1, 2, 3), 0)
        );

        assertRows(execute("SELECT * FROM %s WHERE a=? AND b >= ?", 0, map(set(4, 5, 6), list(1, 2, 3))),
                   row(0, map(set(4, 5, 6), list(1, 2, 3)), set(1, 2, 3), 0),
                   row(0, map(set(7, 8, 9), list(1, 2, 3)), set(1, 2, 3), 0)
        );

        assertRows(execute("SELECT * FROM %s WHERE a=? AND b < ?", 0, map(set(4, 5, 6), list(1, 2, 3))),
                   row(0, map(), set(), 0),
                   row(0, map(set(), list(1, 2, 3)), set(), 0),
                   row(0, map(set(1, 2, 3), list(1, 2, 3)), set(1, 2, 3), 0)
        );

        assertRows(execute("SELECT * FROM %s WHERE a=? AND b <= ?", 0, map(set(4, 5, 6), list(1, 2, 3))),
                   row(0, map(), set(), 0),
                   row(0, map(set(), list(1, 2, 3)), set(), 0),
                   row(0, map(set(1, 2, 3), list(1, 2, 3)), set(1, 2, 3), 0),
                   row(0, map(set(4, 5, 6), list(1, 2, 3)), set(1, 2, 3), 0)
        );

        assertRows(execute("SELECT * FROM %s WHERE a=? AND b > ? AND b <= ?", 0, map(set(1, 2, 3), list(1, 2, 3)), map(set(4, 5, 6), list(1, 2, 3))),
                   row(0, map(set(4, 5, 6), list(1, 2, 3)), set(1, 2, 3), 0)
        );

        execute("DELETE FROM %s WHERE a=? AND b=? AND c=?", 0, map(), set());
        assertEmpty(execute("SELECT * FROM %s WHERE a=? AND b=? AND c=?", 0, map(), set()));

        execute("DELETE FROM %s WHERE a=? AND b=? AND c=?", 0, map(set(), list(1, 2, 3)), set());
        assertEmpty(execute("SELECT * FROM %s WHERE a=? AND b=? AND c=?", 0, map(set(), list(1, 2, 3)), set()));

        execute("DELETE FROM %s WHERE a=? AND b=? AND c=?", 0, map(set(4, 5, 6), list(1, 2, 3)), set(1, 2, 3));
        assertEmpty(execute("SELECT * FROM %s WHERE a=? AND b=? AND c=?", 0, map(set(4, 5, 6), list(1, 2, 3)), set(1, 2, 3)));

        assertRows(execute("SELECT * FROM %s"),
                   row(0, map(set(1, 2, 3), list(1, 2, 3)), set(1, 2, 3), 0),
                   row(0, map(set(7, 8, 9), list(1, 2, 3)), set(1, 2, 3), 0)
        );
    }

    @Test
    public void testNestedClusteringKeyUsageWithReverseOrder() throws Throwable
    {
        for (String option : Arrays.asList("", " AND COMPACT STORAGE"))
        {
            createTable("CREATE TABLE %s (a int, b frozen<map<set<int>, list<int>>>, c frozen<set<int>>, d int, " +
                        "PRIMARY KEY (a, b, c)) WITH CLUSTERING ORDER BY (b DESC)" + option);

            execute("INSERT INTO %s (a, b, c, d) VALUES (?, ?, ?, ?)", 0, map(), set(), 0);
            execute("INSERT INTO %s (a, b, c, d) VALUES (?, ?, ?, ?)", 0, map(set(), list(1, 2, 3)), set(), 0);
            execute("INSERT INTO %s (a, b, c, d) VALUES (?, ?, ?, ?)", 0, map(set(1, 2, 3), list(1, 2, 3)), set(1, 2, 3), 0);
            execute("INSERT INTO %s (a, b, c, d) VALUES (?, ?, ?, ?)", 0, map(set(4, 5, 6), list(1, 2, 3)), set(1, 2, 3), 0);
            execute("INSERT INTO %s (a, b, c, d) VALUES (?, ?, ?, ?)", 0, map(set(7, 8, 9), list(1, 2, 3)), set(1, 2, 3), 0);

            assertRows(execute("SELECT * FROM %s"),
                       row(0, map(set(7, 8, 9), list(1, 2, 3)), set(1, 2, 3), 0),
                       row(0, map(set(4, 5, 6), list(1, 2, 3)), set(1, 2, 3), 0),
                       row(0, map(set(1, 2, 3), list(1, 2, 3)), set(1, 2, 3), 0),
                       row(0, map(set(), list(1, 2, 3)), set(), 0),
                       row(0, map(), set(), 0)
            );

            assertRows(execute("SELECT b FROM %s"),
                       row(map(set(7, 8, 9), list(1, 2, 3))),
                       row(map(set(4, 5, 6), list(1, 2, 3))),
                       row(map(set(1, 2, 3), list(1, 2, 3))),
                       row(map(set(), list(1, 2, 3))),
                       row(map())
            );

            assertRows(execute("SELECT c FROM %s"),
                       row(set(1, 2, 3)),
                       row(set(1, 2, 3)),
                       row(set(1, 2, 3)),
                       row(set()),
                       row(set())
            );

            assertRows(execute("SELECT * FROM %s LIMIT 3"),
                       row(0, map(set(7, 8, 9), list(1, 2, 3)), set(1, 2, 3), 0),
                       row(0, map(set(4, 5, 6), list(1, 2, 3)), set(1, 2, 3), 0),
                       row(0, map(set(1, 2, 3), list(1, 2, 3)), set(1, 2, 3), 0)
            );

            assertRows(execute("SELECT * FROM %s WHERE a=0 ORDER BY b DESC LIMIT 4"),
                       row(0, map(set(7, 8, 9), list(1, 2, 3)), set(1, 2, 3), 0),
                       row(0, map(set(4, 5, 6), list(1, 2, 3)), set(1, 2, 3), 0),
                       row(0, map(set(1, 2, 3), list(1, 2, 3)), set(1, 2, 3), 0),
                       row(0, map(set(), list(1, 2, 3)), set(), 0)
            );

            assertRows(execute("SELECT * FROM %s WHERE a=? AND b=?", 0, map()),
                       row(0, map(), set(), 0)
            );

            assertRows(execute("SELECT * FROM %s WHERE a=? AND b=?", 0, map(set(), list(1, 2, 3))),
                       row(0, map(set(), list(1, 2, 3)), set(), 0)
            );

            assertRows(execute("SELECT * FROM %s WHERE a=? AND b=?", 0, map(set(1, 2, 3), list(1, 2, 3))),
                       row(0, map(set(1, 2, 3), list(1, 2, 3)), set(1, 2, 3), 0)
            );

            assertRows(execute("SELECT * FROM %s WHERE a=? AND b=? AND c=?", 0, map(set(), list(1, 2, 3)), set()),
                       row(0, map(set(), list(1, 2, 3)), set(), 0)
            );

            assertRows(execute("SELECT * FROM %s WHERE a=? AND (b, c) IN ?", 0, list(tuple(map(set(4, 5, 6), list(1, 2, 3)), set(1, 2, 3)),
                                                                                     tuple(map(), set()))),
                       row(0, map(set(4, 5, 6), list(1, 2, 3)), set(1, 2, 3), 0),
                       row(0, map(), set(), 0)
            );

            assertRows(execute("SELECT * FROM %s WHERE a=? AND b > ?", 0, map(set(4, 5, 6), list(1, 2, 3))),
                       row(0, map(set(7, 8, 9), list(1, 2, 3)), set(1, 2, 3), 0)
            );

            assertRows(execute("SELECT * FROM %s WHERE a=? AND b >= ?", 0, map(set(4, 5, 6), list(1, 2, 3))),
                       row(0, map(set(7, 8, 9), list(1, 2, 3)), set(1, 2, 3), 0),
                       row(0, map(set(4, 5, 6), list(1, 2, 3)), set(1, 2, 3), 0)
            );

            assertRows(execute("SELECT * FROM %s WHERE a=? AND b < ?", 0, map(set(4, 5, 6), list(1, 2, 3))),
                       row(0, map(set(1, 2, 3), list(1, 2, 3)), set(1, 2, 3), 0),
                       row(0, map(set(), list(1, 2, 3)), set(), 0),
                       row(0, map(), set(), 0)
            );

            assertRows(execute("SELECT * FROM %s WHERE a=? AND b <= ?", 0, map(set(4, 5, 6), list(1, 2, 3))),
                       row(0, map(set(4, 5, 6), list(1, 2, 3)), set(1, 2, 3), 0),
                       row(0, map(set(1, 2, 3), list(1, 2, 3)), set(1, 2, 3), 0),
                       row(0, map(set(), list(1, 2, 3)), set(), 0),
                       row(0, map(), set(), 0)
            );

            assertRows(execute("SELECT * FROM %s WHERE a=? AND b > ? AND b <= ?", 0, map(set(1, 2, 3), list(1, 2, 3)), map(set(4, 5, 6), list(1, 2, 3))),
                       row(0, map(set(4, 5, 6), list(1, 2, 3)), set(1, 2, 3), 0)
            );

            execute("DELETE FROM %s WHERE a=? AND b=? AND c=?", 0, map(), set());
            assertEmpty(execute("SELECT * FROM %s WHERE a=? AND b=? AND c=?", 0, map(), set()));

            execute("DELETE FROM %s WHERE a=? AND b=? AND c=?", 0, map(set(), list(1, 2, 3)), set());
            assertEmpty(execute("SELECT * FROM %s WHERE a=? AND b=? AND c=?", 0, map(set(), list(1, 2, 3)), set()));

            execute("DELETE FROM %s WHERE a=? AND b=? AND c=?", 0, map(set(4, 5, 6), list(1, 2, 3)), set(1, 2, 3));
            assertEmpty(execute("SELECT * FROM %s WHERE a=? AND b=? AND c=?", 0, map(set(4, 5, 6), list(1, 2, 3)), set(1, 2, 3)));

            assertRows(execute("SELECT * FROM %s"),
                       row(0, map(set(7, 8, 9), list(1, 2, 3)), set(1, 2, 3), 0),
                       row(0, map(set(1, 2, 3), list(1, 2, 3)), set(1, 2, 3), 0)
            );
        }
    }

    @Test
    public void testNormalColumnUsage() throws Throwable
    {
        createTable("CREATE TABLE %s (a int PRIMARY KEY, b frozen<map<set<int>, list<int>>>, c frozen<set<int>>)");

        execute("INSERT INTO %s (a, b, c) VALUES (?, ?, ?)", 0, map(), set());
        execute("INSERT INTO %s (a, b, c) VALUES (?, ?, ?)", 1, map(set(), list(99999, 999999, 99999)), set());
        execute("INSERT INTO %s (a, b, c) VALUES (?, ?, ?)", 2, map(set(1, 2, 3), list(1, 2, 3)), set(1, 2, 3));
        execute("INSERT INTO %s (a, b, c) VALUES (?, ?, ?)", 3, map(set(4, 5, 6), list(1, 2, 3)), set(1, 2, 3));
        execute("INSERT INTO %s (a, b, c) VALUES (?, ?, ?)", 4, map(set(7, 8, 9), list(1, 2, 3)), set(1, 2, 3));

        // overwrite with update
        execute("UPDATE %s SET b=? WHERE a=?", map(set(), list(1, 2, 3)), 1);

        assertRows(execute("SELECT * FROM %s"),
                   row(0, map(), set()),
                   row(1, map(set(), list(1, 2, 3)), set()),
                   row(2, map(set(1, 2, 3), list(1, 2, 3)), set(1, 2, 3)),
                   row(3, map(set(4, 5, 6), list(1, 2, 3)), set(1, 2, 3)),
                   row(4, map(set(7, 8, 9), list(1, 2, 3)), set(1, 2, 3))
        );

        assertRows(execute("SELECT b FROM %s"),
                   row(map()),
                   row(map(set(), list(1, 2, 3))),
                   row(map(set(1, 2, 3), list(1, 2, 3))),
                   row(map(set(4, 5, 6), list(1, 2, 3))),
                   row(map(set(7, 8, 9), list(1, 2, 3)))
        );

        assertRows(execute("SELECT c FROM %s"),
                   row(set()),
                   row(set()),
                   row(set(1, 2, 3)),
                   row(set(1, 2, 3)),
                   row(set(1, 2, 3))
        );

        assertRows(execute("SELECT * FROM %s WHERE a=?", 3),
                   row(3, map(set(4, 5, 6), list(1, 2, 3)), set(1, 2, 3))
        );

        execute("UPDATE %s SET b=? WHERE a=?", null, 1);
        assertRows(execute("SELECT * FROM %s WHERE a=?", 1),
                   row(1, null, set())
        );

        execute("UPDATE %s SET b=? WHERE a=?", map(), 1);
        assertRows(execute("SELECT * FROM %s WHERE a=?", 1),
                   row(1, map(), set())
        );

        execute("UPDATE %s SET c=? WHERE a=?", null, 2);
        assertRows(execute("SELECT * FROM %s WHERE a=?", 2),
                   row(2, map(set(1, 2, 3), list(1, 2, 3)), null)
        );

        execute("UPDATE %s SET c=? WHERE a=?", set(), 2);
        assertRows(execute("SELECT * FROM %s WHERE a=?", 2),
                   row(2, map(set(1, 2, 3), list(1, 2, 3)), set())
        );

        execute("DELETE b FROM %s WHERE a=?", 3);
        assertRows(execute("SELECT * FROM %s WHERE a=?", 3),
                   row(3, null, set(1, 2, 3))
        );

        execute("DELETE c FROM %s WHERE a=?", 4);
        assertRows(execute("SELECT * FROM %s WHERE a=?", 4),
                   row(4, map(set(7, 8, 9), list(1, 2, 3)), null)
        );
    }

    @Test
    public void testStaticColumnUsage() throws Throwable
    {
        createTable("CREATE TABLE %s (a int, b int, c frozen<map<set<int>, list<int>>> static, d int, PRIMARY KEY (a, b))");
        execute("INSERT INTO %s (a, b, c, d) VALUES (?, ?, ?, ?)", 0, 0, map(), 0);
        execute("INSERT INTO %s (a, b, c, d) VALUES (?, ?, ?, ?)", 0, 1, map(), 0);
        execute("INSERT INTO %s (a, b, c, d) VALUES (?, ?, ?, ?)", 1, 0, map(set(), list(1, 2, 3)), 0);
        execute("INSERT INTO %s (a, b, d) VALUES (?, ?, ?)", 1, 1, 0);
        execute("INSERT INTO %s (a, b, c, d) VALUES (?, ?, ?, ?)", 2, 0, map(set(1, 2, 3), list(1, 2, 3)), 0);

        assertRows(execute("SELECT * FROM %s"),
            row(0, 0, map(), 0),
            row(0, 1, map(), 0),
            row(1, 0, map(set(), list(1, 2, 3)), 0),
            row(1, 1, map(set(), list(1, 2, 3)), 0),
            row(2, 0, map(set(1, 2, 3), list(1, 2, 3)), 0)
        );

        assertRows(execute("SELECT * FROM %s WHERE a=? AND b=?", 0, 1),
            row(0, 1, map(), 0)
        );

        execute("DELETE c FROM %s WHERE a=?", 0);
        assertRows(execute("SELECT * FROM %s"),
                row(0, 0, null, 0),
                row(0, 1, null, 0),
                row(1, 0, map(set(), list(1, 2, 3)), 0),
                row(1, 1, map(set(), list(1, 2, 3)), 0),
                row(2, 0, map(set(1, 2, 3), list(1, 2, 3)), 0)
        );

        execute("DELETE FROM %s WHERE a=?", 0);
        assertRows(execute("SELECT * FROM %s"),
                row(1, 0, map(set(), list(1, 2, 3)), 0),
                row(1, 1, map(set(), list(1, 2, 3)), 0),
                row(2, 0, map(set(1, 2, 3), list(1, 2, 3)), 0)
        );

        execute("UPDATE %s SET c=? WHERE a=?", map(set(1, 2, 3), list(1, 2, 3)), 1);
        assertRows(execute("SELECT * FROM %s"),
                row(1, 0, map(set(1, 2, 3), list(1, 2, 3)), 0),
                row(1, 1, map(set(1, 2, 3), list(1, 2, 3)), 0),
                row(2, 0, map(set(1, 2, 3), list(1, 2, 3)), 0)
        );
    }

    private void assertInvalidCreateWithMessage(String createTableStatement, String errorMessage) throws Throwable
    {
         try
        {
            createTableMayThrow(createTableStatement);
            Assert.fail("Expected CREATE TABLE statement to error: " + createTableStatement);
        }
        catch (InvalidRequestException | ConfigurationException | SyntaxException ex)
        {
            Assert.assertTrue("Expected error message to contain '" + errorMessage + "', but got '" + ex.getMessage() + "'",
                    ex.getMessage().contains(errorMessage));
        }
    }

    @Test
    public void testInvalidOperations() throws Throwable
    {
        // lists
        createTable("CREATE TABLE %s (k int PRIMARY KEY, l frozen<list<int>>)");
        assertInvalid("UPDATE %s SET l[?]=? WHERE k=?", 0, 0, 0);
        assertInvalid("UPDATE %s SET l = ? + l WHERE k=?", list(0), 0);
        assertInvalid("UPDATE %s SET l = l + ? WHERE k=?", list(4), 0);
        assertInvalid("UPDATE %s SET l = l - ? WHERE k=?", list(3), 0);
        assertInvalid("DELETE l[?] FROM %s WHERE k=?", 0, 0);

        // sets
        createTable("CREATE TABLE %s (k int PRIMARY KEY, s frozen<set<int>>)");
        assertInvalid("UPDATE %s SET s = s + ? WHERE k=?", set(0), 0);
        assertInvalid("UPDATE %s SET s = s - ? WHERE k=?", set(3), 0);

        // maps
        createTable("CREATE TABLE %s (k int PRIMARY KEY, m frozen<map<int, int>>)");
        assertInvalid("UPDATE %s SET m[?]=? WHERE k=?", 0, 0, 0);
        assertInvalid("UPDATE %s SET m = m + ? WHERE k=?", map(4, 4), 0);
        assertInvalid("DELETE m[?] FROM %s WHERE k=?", 0, 0);

        assertInvalidCreateWithMessage("CREATE TABLE %s (k int PRIMARY KEY, t set<set<int>>)",
                "Non-frozen collections are not allowed inside collections");

        assertInvalidCreateWithMessage("CREATE TABLE %s (k int PRIMARY KEY, t frozen<set<counter>>)",
                                       "Counters are not allowed inside collections");

        assertInvalidCreateWithMessage("CREATE TABLE %s (k int PRIMARY KEY, t frozen<text>)",
                "frozen<> is only allowed on collections, tuples, and user-defined types");
    }

    private void assertInvalidIndexCreationWithMessage(String statement, String errorMessage) throws Throwable
    {
        try
        {
            createIndexMayThrow(statement);
            Assert.fail("Expected index creation to fail: " + statement);
        }
        catch (InvalidRequestException ex)
        {
            Assert.assertTrue("Expected error message to contain '" + errorMessage + "', but got '" + ex.getMessage() + "'",
                              ex.getMessage().contains(errorMessage));
        }
    }

    @Test
    public void testSecondaryIndex() throws Throwable
    {
        createTable("CREATE TABLE %s (a frozen<map<int, text>> PRIMARY KEY, b frozen<map<int, text>>)");

        // for now, we don't support indexing values or keys of collections in the primary key
        assertInvalidIndexCreationWithMessage("CREATE INDEX ON %s (full(a))", "Cannot create secondary index on the only partition key column");
        assertInvalidIndexCreationWithMessage("CREATE INDEX ON %s (keys(a))", "Cannot create secondary index on the only partition key column");
        assertInvalidIndexCreationWithMessage("CREATE INDEX ON %s (keys(b))", "Cannot create keys() index on frozen column b. " +
                                                                              "Frozen collections are immutable and must be fully indexed");

        createTable("CREATE TABLE %s (a int, b frozen<list<int>>, c frozen<set<int>>, d frozen<map<int, text>>, PRIMARY KEY (a, b))");

        createIndex("CREATE INDEX ON %s (full(b))");
        createIndex("CREATE INDEX ON %s (full(c))");
        createIndex("CREATE INDEX ON %s (full(d))");

        execute("INSERT INTO %s (a, b, c, d) VALUES (?, ?, ?, ?)", 0, list(1, 2, 3), set(1, 2, 3), map(1, "a"));
        execute("INSERT INTO %s (a, b, c, d) VALUES (?, ?, ?, ?)", 0, list(4, 5, 6), set(1, 2, 3), map(1, "a"));
        execute("INSERT INTO %s (a, b, c, d) VALUES (?, ?, ?, ?)", 1, list(1, 2, 3), set(4, 5, 6), map(2, "b"));
        execute("INSERT INTO %s (a, b, c, d) VALUES (?, ?, ?, ?)", 1, list(4, 5, 6), set(4, 5, 6), map(2, "b"));

        // CONTAINS KEY doesn't work on non-maps
        assertInvalidMessage("Cannot use CONTAINS KEY on non-map column",
                             "SELECT * FROM %s WHERE b CONTAINS KEY ?", 1);

        assertInvalidMessage("Cannot use CONTAINS KEY on non-map column",
                             "SELECT * FROM %s WHERE b CONTAINS KEY ? ALLOW FILTERING", 1);

        assertInvalidMessage("Cannot use CONTAINS KEY on non-map column",
                             "SELECT * FROM %s WHERE c CONTAINS KEY ?", 1);

        // normal indexes on frozen collections don't support CONTAINS or CONTAINS KEY
        assertInvalidMessage("Clustering columns can only be restricted with CONTAINS with a secondary index or filtering",
                             "SELECT * FROM %s WHERE b CONTAINS ?", 1);

        assertRows(execute("SELECT * FROM %s WHERE b CONTAINS ? ALLOW FILTERING", 1),
                   row(0, list(1, 2, 3), set(1, 2, 3), map(1, "a")),
                   row(1, list(1, 2, 3), set(4, 5, 6), map(2, "b")));

        assertInvalidMessage(StatementRestrictions.REQUIRES_ALLOW_FILTERING_MESSAGE,
                             "SELECT * FROM %s WHERE d CONTAINS KEY ?", 1);

        assertRows(execute("SELECT * FROM %s WHERE b CONTAINS ? AND d CONTAINS KEY ? ALLOW FILTERING", 1, 1),
                   row(0, list(1, 2, 3), set(1, 2, 3), map(1, "a")));

        // index lookup on b
        assertRows(execute("SELECT * FROM %s WHERE b=?", list(1, 2, 3)),
            row(0, list(1, 2, 3), set(1, 2, 3), map(1, "a")),
            row(1, list(1, 2, 3), set(4, 5, 6), map(2, "b"))
        );

        assertEmpty(execute("SELECT * FROM %s WHERE b=?", list(-1)));

        assertInvalidMessage("ALLOW FILTERING", "SELECT * FROM %s WHERE b=? AND c=?", list(1, 2, 3), set(4, 5, 6));
        assertRows(execute("SELECT * FROM %s WHERE b=? AND c=? ALLOW FILTERING", list(1, 2, 3), set(4, 5, 6)),
            row(1, list(1, 2, 3), set(4, 5, 6), map(2, "b"))
        );

        assertInvalidMessage("ALLOW FILTERING", "SELECT * FROM %s WHERE b=? AND c CONTAINS ?", list(1, 2, 3), 5);
        assertRows(execute("SELECT * FROM %s WHERE b=? AND c CONTAINS ? ALLOW FILTERING", list(1, 2, 3), 5),
            row(1, list(1, 2, 3), set(4, 5, 6), map(2, "b"))
        );

        assertInvalidMessage("ALLOW FILTERING", "SELECT * FROM %s WHERE b=? AND d=?", list(1, 2, 3), map(1, "a"));
        assertRows(execute("SELECT * FROM %s WHERE b=? AND d=? ALLOW FILTERING", list(1, 2, 3), map(1, "a")),
            row(0, list(1, 2, 3), set(1, 2, 3), map(1, "a"))
        );

        assertInvalidMessage("ALLOW FILTERING", "SELECT * FROM %s WHERE b=? AND d CONTAINS ?", list(1, 2, 3), "a");
        assertRows(execute("SELECT * FROM %s WHERE b=? AND d CONTAINS ? ALLOW FILTERING", list(1, 2, 3), "a"),
            row(0, list(1, 2, 3), set(1, 2, 3), map(1, "a"))
        );

        assertInvalidMessage("ALLOW FILTERING", "SELECT * FROM %s WHERE b=? AND d CONTAINS KEY ?", list(1, 2, 3), 1);
        assertRows(execute("SELECT * FROM %s WHERE b=? AND d CONTAINS KEY ? ALLOW FILTERING", list(1, 2, 3), 1),
            row(0, list(1, 2, 3), set(1, 2, 3), map(1, "a"))
        );

        // index lookup on c
        assertRows(execute("SELECT * FROM %s WHERE c=?", set(1, 2, 3)),
            row(0, list(1, 2, 3), set(1, 2, 3), map(1, "a")),
            row(0, list(4, 5, 6), set(1, 2, 3), map(1, "a"))
        );

        // ordering of c should not matter
        assertRows(execute("SELECT * FROM %s WHERE c=?", set(2, 1, 3)),
                row(0, list(1, 2, 3), set(1, 2, 3), map(1, "a")),
                row(0, list(4, 5, 6), set(1, 2, 3), map(1, "a"))
        );

        assertEmpty(execute("SELECT * FROM %s WHERE c=?", set(-1)));

        assertInvalidMessage("ALLOW FILTERING", "SELECT * FROM %s WHERE c=? AND b=?", set(1, 2, 3), list(1, 2, 3));
        assertRows(execute("SELECT * FROM %s WHERE c=? AND b=? ALLOW FILTERING", set(1, 2, 3), list(1, 2, 3)),
            row(0, list(1, 2, 3), set(1, 2, 3), map(1, "a"))
        );

        assertInvalidMessage("ALLOW FILTERING", "SELECT * FROM %s WHERE c=? AND b CONTAINS ?", set(1, 2, 3), 1);
        assertRows(execute("SELECT * FROM %s WHERE c=? AND b CONTAINS ? ALLOW FILTERING", set(1, 2, 3), 1),
            row(0, list(1, 2, 3), set(1, 2, 3), map(1, "a"))
        );

        assertInvalidMessage("ALLOW FILTERING", "SELECT * FROM %s WHERE c=? AND d = ?", set(1, 2, 3), map(1, "a"));
        assertRows(execute("SELECT * FROM %s WHERE c=? AND d = ? ALLOW FILTERING", set(1, 2, 3), map(1, "a")),
            row(0, list(1, 2, 3), set(1, 2, 3), map(1, "a")),
            row(0, list(4, 5, 6), set(1, 2, 3), map(1, "a"))
        );

        assertInvalidMessage("ALLOW FILTERING", "SELECT * FROM %s WHERE c=? AND d CONTAINS ?", set(1, 2, 3), "a");
        assertRows(execute("SELECT * FROM %s WHERE c=? AND d CONTAINS ? ALLOW FILTERING", set(1, 2, 3), "a"),
            row(0, list(1, 2, 3), set(1, 2, 3), map(1, "a")),
            row(0, list(4, 5, 6), set(1, 2, 3), map(1, "a"))
        );

        assertInvalidMessage("ALLOW FILTERING", "SELECT * FROM %s WHERE c=? AND d CONTAINS KEY ?", set(1, 2, 3), 1);
        assertRows(execute("SELECT * FROM %s WHERE c=? AND d CONTAINS KEY ? ALLOW FILTERING", set(1, 2, 3), 1),
            row(0, list(1, 2, 3), set(1, 2, 3), map(1, "a")),
            row(0, list(4, 5, 6), set(1, 2, 3), map(1, "a"))
        );

        // index lookup on d
        assertRows(execute("SELECT * FROM %s WHERE d=?", map(1, "a")),
            row(0, list(1, 2, 3), set(1, 2, 3), map(1, "a")),
            row(0, list(4, 5, 6), set(1, 2, 3), map(1, "a"))
        );

        assertRows(execute("SELECT * FROM %s WHERE d=?", map(2, "b")),
            row(1, list(1, 2, 3), set(4, 5, 6), map(2, "b")),
            row(1, list(4, 5, 6), set(4, 5, 6), map(2, "b"))
        );

        assertEmpty(execute("SELECT * FROM %s WHERE d=?", map(3, "c")));

        assertInvalidMessage("ALLOW FILTERING", "SELECT * FROM %s WHERE d=? AND c=?", map(1, "a"), set(1, 2, 3));
        assertRows(execute("SELECT * FROM %s WHERE d=? AND b=? ALLOW FILTERING", map(1, "a"), list(1, 2, 3)),
            row(0, list(1, 2, 3), set(1, 2, 3), map(1, "a"))
        );

        assertInvalidMessage("ALLOW FILTERING", "SELECT * FROM %s WHERE d=? AND b CONTAINS ?", map(1, "a"), 3);
        assertRows(execute("SELECT * FROM %s WHERE d=? AND b CONTAINS ? ALLOW FILTERING", map(1, "a"), 3),
            row(0, list(1, 2, 3), set(1, 2, 3), map(1, "a"))
        );

        assertInvalidMessage("ALLOW FILTERING", "SELECT * FROM %s WHERE d=? AND b=? AND c=?", map(1, "a"), list(1, 2, 3), set(1, 2, 3));
        assertRows(execute("SELECT * FROM %s WHERE d=? AND b=? AND c=? ALLOW FILTERING", map(1, "a"), list(1, 2, 3), set(1, 2, 3)),
            row(0, list(1, 2, 3), set(1, 2, 3), map(1, "a"))
        );

        assertRows(execute("SELECT * FROM %s WHERE d=? AND b CONTAINS ? AND c CONTAINS ? ALLOW FILTERING", map(1, "a"), 2, 2),
            row(0, list(1, 2, 3), set(1, 2, 3), map(1, "a"))
        );

        assertRows(execute("SELECT * FROM %s WHERE d CONTAINS KEY ? ALLOW FILTERING", 1),
            row(0, list(1, 2, 3), set(1, 2, 3), map(1, "a")),
            row(0, list(4, 5, 6), set(1, 2, 3), map(1, "a"))
        );

        execute("DELETE d FROM %s WHERE a=? AND b=?", 0, list(1, 2, 3));
        assertRows(execute("SELECT * FROM %s WHERE d=?", map(1, "a")),
            row(0, list(4, 5, 6), set(1, 2, 3), map(1, "a"))
        );
    }

    /** Test for CASSANDRA-8302 */
    @Test
    public void testClusteringColumnFiltering() throws Throwable
    {
        createTable("CREATE TABLE %s (a int, b frozen<map<int, int>>, c int, d int, PRIMARY KEY (a, b, c))");
        createIndex("CREATE INDEX c_index ON %s (c)");
        createIndex("CREATE INDEX d_index ON %s (d)");

        execute("INSERT INTO %s (a, b, c, d) VALUES (?, ?, ?, ?)", 0, map(0, 0, 1, 1), 0, 0);
        execute("INSERT INTO %s (a, b, c, d) VALUES (?, ?, ?, ?)", 0, map(1, 1, 2, 2), 0, 0);
        execute("INSERT INTO %s (a, b, c, d) VALUES (?, ?, ?, ?)", 1, map(0, 0, 1, 1), 0, 0);
        execute("INSERT INTO %s (a, b, c, d) VALUES (?, ?, ?, ?)", 1, map(1, 1, 2, 2), 0, 0);

        assertRows(execute("SELECT * FROM %s WHERE d=? AND b CONTAINS ? ALLOW FILTERING", 0, 0),
                row(0, map(0, 0, 1, 1), 0, 0),
                row(1, map(0, 0, 1, 1), 0, 0)
        );

        assertRows(execute("SELECT * FROM %s WHERE d=? AND b CONTAINS KEY ? ALLOW FILTERING", 0, 0),
                row(0, map(0, 0, 1, 1), 0, 0),
                row(1, map(0, 0, 1, 1), 0, 0)
        );

        assertRows(execute("SELECT * FROM %s WHERE a=? AND d=? AND b CONTAINS ? ALLOW FILTERING", 0, 0, 0),
                row(0, map(0, 0, 1, 1), 0, 0)
        );
        assertRows(execute("SELECT * FROM %s WHERE a=? AND d=? AND b CONTAINS KEY ? ALLOW FILTERING", 0, 0, 0),
                row(0, map(0, 0, 1, 1), 0, 0)
        );

        dropIndex("DROP INDEX %s.d_index");

        assertRows(execute("SELECT * FROM %s WHERE c=? AND b CONTAINS ? ALLOW FILTERING", 0, 0),
                row(0, map(0, 0, 1, 1), 0, 0),
                row(1, map(0, 0, 1, 1), 0, 0)
        );

        assertRows(execute("SELECT * FROM %s WHERE c=? AND b CONTAINS KEY ? ALLOW FILTERING", 0, 0),
                row(0, map(0, 0, 1, 1), 0, 0),
                row(1, map(0, 0, 1, 1), 0, 0)
        );

        assertRows(execute("SELECT * FROM %s WHERE a=? AND c=? AND b CONTAINS ? ALLOW FILTERING", 0, 0, 0),
                row(0, map(0, 0, 1, 1), 0, 0)
        );
        assertRows(execute("SELECT * FROM %s WHERE a=? AND c=? AND b CONTAINS KEY ? ALLOW FILTERING", 0, 0, 0),
                row(0, map(0, 0, 1, 1), 0, 0)
        );
    }

    @Test
    public void testFrozenListInMap() throws Throwable
    {
        createTable("CREATE TABLE %s (k int primary key, m map<frozen<list<int>>, int>)");

        execute("INSERT INTO %s (k, m) VALUES (1, {[1, 2, 3] : 1})");
        assertRows(execute("SELECT * FROM %s WHERE k = 1"),
                row(1, map(list(1, 2, 3), 1)));

        execute("UPDATE %s SET m[[1, 2, 3]]=2 WHERE k=1");
        assertRows(execute("SELECT * FROM %s WHERE k = 1"),
                row(1, map(list(1, 2, 3), 2)));

        execute("UPDATE %s SET m = m + ? WHERE k=1", map(list(4, 5, 6), 3));
        assertRows(execute("SELECT * FROM %s WHERE k = 1"),
                row(1,
                    map(list(1, 2, 3), 2,
                        list(4, 5, 6), 3)));

        execute("DELETE m[[1, 2, 3]] FROM %s WHERE k = 1");
        assertRows(execute("SELECT * FROM %s WHERE k = 1"),
                row(1, map(list(4, 5, 6), 3)));
    }

    @Test
    public void testFrozenListInSet() throws Throwable
    {
        createTable("CREATE TABLE %s (k int primary key, s set<frozen<list<int>>>)");

        execute("INSERT INTO %s (k, s) VALUES (1, {[1, 2, 3]})");
        assertRows(execute("SELECT * FROM %s WHERE k = 1"),
                row(1, set(list(1, 2, 3)))
        );

        execute("UPDATE %s SET s = s + ? WHERE k=1", set(list(4, 5, 6)));
        assertRows(execute("SELECT * FROM %s WHERE k = 1"),
                row(1, set(list(1, 2, 3), list(4, 5, 6)))
        );

        execute("UPDATE %s SET s = s - ? WHERE k=1", set(list(4, 5, 6)));
        assertRows(execute("SELECT * FROM %s WHERE k = 1"),
                row(1, set(list(1, 2, 3)))
        );

        execute("DELETE s[[1, 2, 3]] FROM %s WHERE k = 1");
        assertRows(execute("SELECT * FROM %s WHERE k = 1"),
                row(1, null)
        );
    }

    @Test
    public void testFrozenListInList() throws Throwable
    {
        createTable("CREATE TABLE %s (k int primary key, l list<frozen<list<int>>>)");

        execute("INSERT INTO %s (k, l) VALUES (1, [[1, 2, 3]])");
        assertRows(execute("SELECT * FROM %s WHERE k = 1"),
                row(1, list(list(1, 2, 3)))
        );

        execute("UPDATE %s SET l[?]=? WHERE k=1", 0, list(4, 5, 6));
        assertRows(execute("SELECT * FROM %s WHERE k = 1"),
                row(1, list(list(4, 5, 6)))
        );

        execute("UPDATE %s SET l = ? + l WHERE k=1", list(list(1, 2, 3)));
        assertRows(execute("SELECT * FROM %s WHERE k = 1"),
                row(1, list(list(1, 2, 3), list(4, 5, 6)))
        );

        execute("UPDATE %s SET l = l + ? WHERE k=1", list(list(7, 8, 9)));
        assertRows(execute("SELECT * FROM %s WHERE k = 1"),
                row(1, list(list(1, 2, 3), list(4, 5, 6), list(7, 8, 9)))
        );

        execute("UPDATE %s SET l = l - ? WHERE k=1", list(list(4, 5, 6)));
        assertRows(execute("SELECT * FROM %s WHERE k = 1"),
                row(1, list(list(1, 2, 3), list(7, 8, 9)))
        );

        execute("DELETE l[0] FROM %s WHERE k = 1");
        assertRows(execute("SELECT * FROM %s WHERE k = 1"),
                row(1, list(list(7, 8, 9)))
        );
    }

    @Test
    public void testFrozenMapInMap() throws Throwable
    {
        createTable("CREATE TABLE %s (k int primary key, m map<frozen<map<int, int>>, int>)");

        execute("INSERT INTO %s (k, m) VALUES (1, {{1 : 1, 2 : 2} : 1})");
        assertRows(execute("SELECT * FROM %s WHERE k = 1"),
                row(1, map(map(1, 1, 2, 2), 1)));

        execute("UPDATE %s SET m[?]=2 WHERE k=1", map(1, 1, 2, 2));
        assertRows(execute("SELECT * FROM %s WHERE k = 1"),
                row(1, map(map(1, 1, 2, 2), 2)));

        execute("UPDATE %s SET m = m + ? WHERE k=1", map(map(3, 3, 4, 4), 3));
        assertRows(execute("SELECT * FROM %s WHERE k = 1"),
                row(1,
                    map(map(1, 1, 2, 2), 2,
                        map(3, 3, 4, 4), 3)));

        execute("DELETE m[?] FROM %s WHERE k = 1", map(1, 1, 2, 2));
        assertRows(execute("SELECT * FROM %s WHERE k = 1"),
                row(1, map(map(3, 3, 4, 4), 3)));
    }

    @Test
    public void testFrozenMapInSet() throws Throwable
    {
        createTable("CREATE TABLE %s (k int primary key, s set<frozen<map<int, int>>>)");

        execute("INSERT INTO %s (k, s) VALUES (1, {{1 : 1, 2 : 2}})");

        assertRows(execute("SELECT * FROM %s WHERE k = 1"),
                row(1, set(map(1, 1, 2, 2)))
        );

        execute("UPDATE %s SET s = s + ? WHERE k=1", set(map(3, 3, 4, 4)));
        assertRows(execute("SELECT * FROM %s WHERE k = 1"),
                row(1, set(map(1, 1, 2, 2), map(3, 3, 4, 4)))
        );

        execute("UPDATE %s SET s = s - ? WHERE k=1", set(map(3, 3, 4, 4)));
        assertRows(execute("SELECT * FROM %s WHERE k = 1"),
                row(1, set(map(1, 1, 2, 2)))
        );

        execute("DELETE s[?] FROM %s WHERE k = 1", map(1, 1, 2, 2));
        assertRows(execute("SELECT * FROM %s WHERE k = 1"),
                row(1, null)
        );
    }

    @Test
    public void testFrozenMapInList() throws Throwable
    {
        createTable("CREATE TABLE %s (k int primary key, l list<frozen<map<int, int>>>)");

        execute("INSERT INTO %s (k, l) VALUES (1, [{1 : 1, 2 : 2}])");
        assertRows(execute("SELECT * FROM %s WHERE k = 1"),
                row(1, list(map(1, 1, 2, 2)))
        );

        execute("UPDATE %s SET l[?]=? WHERE k=1", 0, map(3, 3, 4, 4));
        assertRows(execute("SELECT * FROM %s WHERE k = 1"),
                row(1, list(map(3, 3, 4, 4)))
        );

        execute("UPDATE %s SET l = ? + l WHERE k=1", list(map(1, 1, 2, 2)));
        assertRows(execute("SELECT * FROM %s WHERE k = 1"),
                row(1, list(map(1, 1, 2, 2), map(3, 3, 4, 4)))
        );

        execute("UPDATE %s SET l = l + ? WHERE k=1", list(map(5, 5, 6, 6)));
        assertRows(execute("SELECT * FROM %s WHERE k = 1"),
                row(1, list(map(1, 1, 2, 2), map(3, 3, 4, 4), map(5, 5, 6, 6)))
        );

        execute("UPDATE %s SET l = l - ? WHERE k=1", list(map(3, 3, 4, 4)));
        assertRows(execute("SELECT * FROM %s WHERE k = 1"),
                row(1, list(map(1, 1, 2, 2), map(5, 5, 6, 6)))
        );

        execute("DELETE l[0] FROM %s WHERE k = 1");
        assertRows(execute("SELECT * FROM %s WHERE k = 1"),
                row(1, list(map(5, 5, 6, 6)))
        );
    }

    @Test
    public void testFrozenSetInMap() throws Throwable
    {
        createTable("CREATE TABLE %s (k int primary key, m map<frozen<set<int>>, int>)");

        execute("INSERT INTO %s (k, m) VALUES (1, {{1, 2, 3} : 1})");
        assertRows(execute("SELECT * FROM %s WHERE k = 1"),
                row(1, map(set(1, 2, 3), 1)));

        execute("UPDATE %s SET m[?]=2 WHERE k=1", set(1, 2, 3));
        assertRows(execute("SELECT * FROM %s WHERE k = 1"),
                row(1, map(set(1, 2, 3), 2)));

        execute("UPDATE %s SET m = m + ? WHERE k=1", map(set(4, 5, 6), 3));
        assertRows(execute("SELECT * FROM %s WHERE k = 1"),
                row(1,
                    map(set(1, 2, 3), 2,
                        set(4, 5, 6), 3)));

        execute("DELETE m[?] FROM %s WHERE k = 1", set(1, 2, 3));
        assertRows(execute("SELECT * FROM %s WHERE k = 1"),
                row(1, map(set(4, 5, 6), 3)));
    }

    @Test
    public void testFrozenSetInSet() throws Throwable
    {
        createTable("CREATE TABLE %s (k int primary key, s set<frozen<set<int>>>)");

        execute("INSERT INTO %s (k, s) VALUES (1, {{1, 2, 3}})");

        assertRows(execute("SELECT * FROM %s WHERE k = 1"),
                row(1, set(set(1, 2, 3)))
        );

        execute("UPDATE %s SET s = s + ? WHERE k=1", set(set(4, 5, 6)));
        assertRows(execute("SELECT * FROM %s WHERE k = 1"),
                row(1, set(set(1, 2, 3), set(4, 5, 6)))
        );

        execute("UPDATE %s SET s = s - ? WHERE k=1", set(set(4, 5, 6)));
        assertRows(execute("SELECT * FROM %s WHERE k = 1"),
                row(1, set(set(1, 2, 3)))
        );

        execute("DELETE s[?] FROM %s WHERE k = 1", set(1, 2, 3));
        assertRows(execute("SELECT * FROM %s WHERE k = 1"),
                row(1, null)
        );
    }

    @Test
    public void testFrozenSetInList() throws Throwable
    {
        createTable("CREATE TABLE %s (k int primary key, l list<frozen<set<int>>>)");

        execute("INSERT INTO %s (k, l) VALUES (1, [{1, 2, 3}])");
        assertRows(execute("SELECT * FROM %s WHERE k = 1"),
                row(1, list(set(1, 2, 3)))
        );

        execute("UPDATE %s SET l[?]=? WHERE k=1", 0, set(4, 5, 6));
        assertRows(execute("SELECT * FROM %s WHERE k = 1"),
                row(1, list(set(4, 5, 6)))
        );

        execute("UPDATE %s SET l = ? + l WHERE k=1", list(set(1, 2, 3)));
        assertRows(execute("SELECT * FROM %s WHERE k = 1"),
                row(1, list(set(1, 2, 3), set(4, 5, 6)))
        );

        execute("UPDATE %s SET l = l + ? WHERE k=1", list(set(7, 8, 9)));
        assertRows(execute("SELECT * FROM %s WHERE k = 1"),
                row(1, list(set(1, 2, 3), set(4, 5, 6), set(7, 8, 9)))
        );

        execute("UPDATE %s SET l = l - ? WHERE k=1", list(set(4, 5, 6)));
        assertRows(execute("SELECT * FROM %s WHERE k = 1"),
                row(1, list(set(1, 2, 3), set(7, 8, 9)))
        );

        execute("DELETE l[0] FROM %s WHERE k = 1");
        assertRows(execute("SELECT * FROM %s WHERE k = 1"),
                row(1, list(set(7, 8, 9)))
        );
    }

    @Test
    public void testUserDefinedTypes() throws Throwable
    {
        String myType = createType("CREATE TYPE %s (a set<int>, b tuple<list<int>>)");
        createTable("CREATE TABLE %s (k int PRIMARY KEY, v frozen<" + myType + ">)");
        execute("INSERT INTO %s (k, v) VALUES (?, {a: ?, b: ?})", 0, set(1, 2, 3), tuple(list(1, 2, 3)));
        assertRows(execute("SELECT v.a, v.b FROM %s WHERE k=?", 0),
            row(set(1, 2, 3), tuple(list(1, 2, 3)))
        );
    }

    /**
     * Test parsing of literal lists when the column type is reversed (CASSANDRA-15814)
     */
    @Test
    public void testLiteralReversedList() throws Throwable
    {
        createTable("CREATE TABLE %s (k int, c frozen<list<int>>, PRIMARY KEY (k, c)) WITH CLUSTERING ORDER BY (c DESC)");
        execute("INSERT INTO %s (k, c) VALUES (0, [1, 2])");
        assertRows(execute("SELECT c FROM %s WHERE k=0 AND c=[1, 2]"), row(list(1, 2)));
    }

    /**
     * Test parsing of literal sets when the column type is reversed (CASSANDRA-15814)
     */
    @Test
    public void testLiteralReversedSet() throws Throwable
    {
        createTable("CREATE TABLE %s (k int, c frozen<set<int>>, PRIMARY KEY (k, c)) WITH CLUSTERING ORDER BY (c DESC)");
        execute("INSERT INTO %s (k, c) VALUES (0, {1, 2})");
        assertRows(execute("SELECT c FROM %s WHERE k=0 AND c={1, 2}"), row(set(1, 2)));
    }

    /**
     * Test parsing of literal maps when the column type is reversed (CASSANDRA-15814)
     */
    @Test
    public void testLiteralReversedMap() throws Throwable
    {
        createTable("CREATE TABLE %s (k int, c frozen<map<int,int>>, PRIMARY KEY (k, c)) WITH CLUSTERING ORDER BY (c DESC)");
        execute("INSERT INTO %s (k, c) VALUES (0, {1:2, 3:4})");
        assertRows(execute("SELECT c FROM %s WHERE k=0 AND c={1:2, 3:4}"), row(map(1, 2, 3, 4)));
    }

    private static String clean(String classname)
    {
        return StringUtils.remove(classname, "org.apache.cassandra.db.marshal.");
    }

    @Test
    public void testToString()
    {
        // set<frozen<list<int>>>
        SetType t = SetType.getInstance(ListType.getInstance(Int32Type.instance, false), true);
        assertEquals("SetType(FrozenType(ListType(Int32Type)))", clean(t.toString()));
        assertEquals("SetType(ListType(Int32Type))", clean(t.toString(true)));

        // frozen<set<list<int>>>
        t = SetType.getInstance(ListType.getInstance(Int32Type.instance, false), false);
        assertEquals("FrozenType(SetType(ListType(Int32Type)))", clean(t.toString()));
        assertEquals("SetType(ListType(Int32Type))", clean(t.toString(true)));

        // map<frozen<list<int>>, int>
        MapType m = MapType.getInstance(ListType.getInstance(Int32Type.instance, false), Int32Type.instance, true);
        assertEquals("MapType(FrozenType(ListType(Int32Type)),Int32Type)", clean(m.toString()));
        assertEquals("MapType(ListType(Int32Type),Int32Type)", clean(m.toString(true)));

        // frozen<map<list<int>, int>>
        m = MapType.getInstance(ListType.getInstance(Int32Type.instance, false), Int32Type.instance, false);
        assertEquals("FrozenType(MapType(ListType(Int32Type),Int32Type))", clean(m.toString()));
        assertEquals("MapType(ListType(Int32Type),Int32Type)", clean(m.toString(true)));

        // tuple<set<int>>
        List<AbstractType<?>> types = new ArrayList<>();
        types.add(SetType.getInstance(Int32Type.instance, true));
        TupleType tuple = new TupleType(types);
        assertEquals("TupleType(SetType(Int32Type))", clean(tuple.toString()));
    }

    @Test
    public void testListWithElementsBiggerThan64K() throws Throwable
    {
        createTable("CREATE TABLE %s (k int PRIMARY KEY, l frozen<list<text>>)");

        byte[] bytes = new byte[FBUtilities.MAX_UNSIGNED_SHORT + 10];
        Arrays.fill(bytes, (byte) 1);
        String largeText = new String(bytes);

        execute("INSERT INTO %s(k, l) VALUES (0, ?)", list(largeText, "v2"));
        flush();

        assertRows(execute("SELECT l FROM %s WHERE k = 0"), row(list(largeText, "v2")));

        // Full overwrite
        execute("UPDATE %s SET l = ? WHERE k = 0", list("v1", largeText));
        flush();

        assertRows(execute("SELECT l FROM %s WHERE k = 0"), row(list("v1", largeText)));

        execute("DELETE l FROM %s WHERE k = 0");

        assertRows(execute("SELECT l FROM %s WHERE k = 0"), row((Object) null));

        execute("INSERT INTO %s(k, l) VALUES (0, ['" + largeText + "', 'v2'])");
        flush();

        assertRows(execute("SELECT l FROM %s WHERE k = 0"), row(list(largeText, "v2")));
    }

    @Test
    public void testMapsWithElementsBiggerThan64K() throws Throwable
    {
        byte[] bytes = new byte[FBUtilities.MAX_UNSIGNED_SHORT + 10];
        Arrays.fill(bytes, (byte) 1);
        String largeText = new String(bytes);

        bytes = new byte[FBUtilities.MAX_UNSIGNED_SHORT + 10];
        Arrays.fill(bytes, (byte) 2);
        String largeText2 = new String(bytes);

        createTable("CREATE TABLE %s (k int PRIMARY KEY, m frozen<map<text, text>>)");

        execute("INSERT INTO %s(k, m) VALUES (0, ?)", map(largeText, "v1", "k2", largeText));
        flush();

        assertRows(execute("SELECT m FROM %s WHERE k = 0"),
            row(map(largeText, "v1", "k2", largeText)));

        // Full overwrite
        execute("UPDATE %s SET m = ? WHERE k = 0", map("k5", largeText, largeText2, "v6"));
        flush();

        assertRows(execute("SELECT m FROM %s WHERE k = 0"),
                   row(map("k5", largeText, largeText2, "v6")));

        execute("DELETE m FROM %s WHERE k = 0");

        assertRows(execute("SELECT m FROM %s WHERE k = 0"), row((Object) null));

        execute("INSERT INTO %s(k, m) VALUES (0, {'" + largeText + "' : 'v1', 'k2' : '" + largeText + "'})");
        flush();

        assertRows(execute("SELECT m FROM %s WHERE k = 0"),
                   row(map(largeText, "v1", "k2", largeText)));
    }

    @Test
    public void testSetsWithElementsBiggerThan64K() throws Throwable
    {
        createTable("CREATE TABLE %s (k int PRIMARY KEY, s frozen<set<text>>)");

        byte[] bytes = new byte[FBUtilities.MAX_UNSIGNED_SHORT + 10];
        Arrays.fill(bytes, (byte) 1);
        String largeText = new String(bytes);

        execute("INSERT INTO %s(k, s) VALUES (0, ?)", set(largeText, "v1", "v2"));
        flush();

        assertRows(execute("SELECT s FROM %s WHERE k = 0"), row(set(largeText, "v1", "v2")));

        // Full overwrite
        execute("UPDATE %s SET s = ? WHERE k = 0", set(largeText, "v3"));
        flush();

        assertRows(execute("SELECT s FROM %s WHERE k = 0"), row(set(largeText, "v3")));

        execute("DELETE s FROM %s WHERE k = 0");

        assertRows(execute("SELECT s FROM %s WHERE k = 0"), row((Object) null));

        execute("INSERT INTO %s(k, s) VALUES (0, {'" + largeText + "', 'v1', 'v2'})");
        flush();

        assertRows(execute("SELECT s FROM %s WHERE k = 0"), row(set(largeText, "v1", "v2")));
    }
}<|MERGE_RESOLUTION|>--- conflicted
+++ resolved
@@ -241,158 +241,79 @@
 
     private void testClusteringKeyUsage(String type, Object v1, Object v2, Object v3, Object v4) throws Throwable
     {
-<<<<<<< HEAD
-        createTable("CREATE TABLE %s (a int, b frozen<set<int>>, c int, PRIMARY KEY (a, b))");
-
-        execute("INSERT INTO %s (a, b, c) VALUES (?, ?, ?)", 0, set(), 1);
-        execute("INSERT INTO %s (a, b, c) VALUES (?, ?, ?)", 0, set(1, 2, 3), 1);
-        execute("INSERT INTO %s (a, b, c) VALUES (?, ?, ?)", 0, set(4, 5, 6), 0);
-        execute("INSERT INTO %s (a, b, c) VALUES (?, ?, ?)", 0, set(7, 8, 9), 0);
+        createTable(String.format("CREATE TABLE %%s (a int, b frozen<%s>, c int, PRIMARY KEY (a, b))", type));
+
+        execute("INSERT INTO %s (a, b, c) VALUES (?, ?, ?)", 0, v1, 1);
+        execute("INSERT INTO %s (a, b, c) VALUES (?, ?, ?)", 0, v2, 1);
+        execute("INSERT INTO %s (a, b, c) VALUES (?, ?, ?)", 0, v3, 0);
+        execute("INSERT INTO %s (a, b, c) VALUES (?, ?, ?)", 0, v4, 0);
 
         // overwrite with an update
-        execute("UPDATE %s SET c=? WHERE a=? AND b=?", 0, 0, set());
-        execute("UPDATE %s SET c=? WHERE a=? AND b=?", 0, 0, set(1, 2, 3));
-
-        assertRows(execute("SELECT * FROM %s"),
-                   row(0, set(), 0),
-                   row(0, set(1, 2, 3), 0),
-                   row(0, set(4, 5, 6), 0),
-                   row(0, set(7, 8, 9), 0)
+        execute("UPDATE %s SET c=? WHERE a=? AND b=?", 0, 0, v1);
+        execute("UPDATE %s SET c=? WHERE a=? AND b=?", 0, 0, v2);
+
+        assertRows(execute("SELECT * FROM %s"),
+                   row(0, v1, 0),
+                   row(0, v2, 0),
+                   row(0, v3, 0),
+                   row(0, v4, 0)
         );
 
         assertRows(execute("SELECT b FROM %s"),
-                   row(set()),
-                   row(set(1, 2, 3)),
-                   row(set(4, 5, 6)),
-                   row(set(7, 8, 9))
+                   row(v1),
+                   row(v2),
+                   row(v3),
+                   row(v4)
         );
 
         assertRows(execute("SELECT * FROM %s LIMIT 2"),
-                   row(0, set(), 0),
-                   row(0, set(1, 2, 3), 0)
-        );
-
-        assertRows(execute("SELECT * FROM %s WHERE a=? AND b=?", 0, set(4, 5, 6)),
-                   row(0, set(4, 5, 6), 0)
-        );
-
-        assertRows(execute("SELECT * FROM %s WHERE a=? AND b=?", 0, set()),
-                   row(0, set(), 0)
-        );
-
-        assertRows(execute("SELECT * FROM %s WHERE a=? AND b IN ?", 0, list(set(4, 5, 6), set())),
-                   row(0, set(), 0),
-                   row(0, set(4, 5, 6), 0)
-        );
-
-        assertRows(execute("SELECT * FROM %s WHERE a=? AND b > ?", 0, set(4, 5, 6)),
-                   row(0, set(7, 8, 9), 0)
-        );
-
-        assertRows(execute("SELECT * FROM %s WHERE a=? AND b >= ?", 0, set(4, 5, 6)),
-                   row(0, set(4, 5, 6), 0),
-                   row(0, set(7, 8, 9), 0)
-        );
-
-        assertRows(execute("SELECT * FROM %s WHERE a=? AND b < ?", 0, set(4, 5, 6)),
-                   row(0, set(), 0),
-                   row(0, set(1, 2, 3), 0)
-        );
-
-        assertRows(execute("SELECT * FROM %s WHERE a=? AND b <= ?", 0, set(4, 5, 6)),
-                   row(0, set(), 0),
-                   row(0, set(1, 2, 3), 0),
-                   row(0, set(4, 5, 6), 0)
-        );
-
-        assertRows(execute("SELECT * FROM %s WHERE a=? AND b > ? AND b <= ?", 0, set(1, 2, 3), set(4, 5, 6)),
-                   row(0, set(4, 5, 6), 0)
-        );
-
-        execute("DELETE FROM %s WHERE a=? AND b=?", 0, set());
-        execute("DELETE FROM %s WHERE a=? AND b=?", 0, set(4, 5, 6));
-        assertRows(execute("SELECT * FROM %s"),
-                   row(0, set(1, 2, 3), 0),
-                   row(0, set(7, 8, 9), 0)
-        );
-=======
-        for (String option : Arrays.asList("", " WITH COMPACT STORAGE"))
-        {
-            createTable(String.format("CREATE TABLE %%s (a int, b frozen<%s>, c int, PRIMARY KEY (a, b)) %s",
-                                      type, option));
-
-            execute("INSERT INTO %s (a, b, c) VALUES (?, ?, ?)", 0, v1, 1);
-            execute("INSERT INTO %s (a, b, c) VALUES (?, ?, ?)", 0, v2, 1);
-            execute("INSERT INTO %s (a, b, c) VALUES (?, ?, ?)", 0, v3, 0);
-            execute("INSERT INTO %s (a, b, c) VALUES (?, ?, ?)", 0, v4, 0);
-
-            // overwrite with an update
-            execute("UPDATE %s SET c=? WHERE a=? AND b=?", 0, 0, v1);
-            execute("UPDATE %s SET c=? WHERE a=? AND b=?", 0, 0, v2);
-
-            assertRows(execute("SELECT * FROM %s"),
-                       row(0, v1, 0),
-                       row(0, v2, 0),
-                       row(0, v3, 0),
-                       row(0, v4, 0)
-            );
-
-            assertRows(execute("SELECT b FROM %s"),
-                       row(v1),
-                       row(v2),
-                       row(v3),
-                       row(v4)
-            );
-
-            assertRows(execute("SELECT * FROM %s LIMIT 2"),
-                       row(0, v1, 0),
-                       row(0, v2, 0)
-            );
-
-            assertRows(execute("SELECT * FROM %s WHERE a=? AND b=?", 0, v3),
-                       row(0, v3, 0)
-            );
-
-            assertRows(execute("SELECT * FROM %s WHERE a=? AND b=?", 0, v1),
-                       row(0, v1, 0)
-            );
-
-            assertRows(execute("SELECT * FROM %s WHERE a=? AND b IN ?", 0, list(v3, v1)),
-                       row(0, v1, 0),
-                       row(0, v3, 0)
-            );
-
-            assertRows(execute("SELECT * FROM %s WHERE a=? AND b > ?", 0, v3),
-                       row(0, v4, 0)
-            );
-
-            assertRows(execute("SELECT * FROM %s WHERE a=? AND b >= ?", 0, v3),
-                       row(0, v3, 0),
-                       row(0, v4, 0)
-            );
-
-            assertRows(execute("SELECT * FROM %s WHERE a=? AND b < ?", 0, v3),
-                       row(0, v1, 0),
-                       row(0, v2, 0)
-            );
-
-            assertRows(execute("SELECT * FROM %s WHERE a=? AND b <= ?", 0, v3),
-                       row(0, v1, 0),
-                       row(0, v2, 0),
-                       row(0, v3, 0)
-            );
-
-            assertRows(execute("SELECT * FROM %s WHERE a=? AND b > ? AND b <= ?", 0, v2, v3),
-                       row(0, v3, 0)
-            );
-
-            execute("DELETE FROM %s WHERE a=? AND b=?", 0, v1);
-            execute("DELETE FROM %s WHERE a=? AND b=?", 0, v3);
-            assertRows(execute("SELECT * FROM %s"),
-                       row(0, v2, 0),
-                       row(0, v4, 0)
-            );
-        }
+                   row(0, v1, 0),
+                   row(0, v2, 0)
+        );
+
+        assertRows(execute("SELECT * FROM %s WHERE a=? AND b=?", 0, v3),
+                   row(0, v3, 0)
+        );
+
+        assertRows(execute("SELECT * FROM %s WHERE a=? AND b=?", 0, v1),
+                   row(0, v1, 0)
+        );
+
+        assertRows(execute("SELECT * FROM %s WHERE a=? AND b IN ?", 0, list(v3, v1)),
+                   row(0, v1, 0),
+                   row(0, v3, 0)
+        );
+
+        assertRows(execute("SELECT * FROM %s WHERE a=? AND b > ?", 0, v3),
+                   row(0, v4, 0)
+        );
+
+        assertRows(execute("SELECT * FROM %s WHERE a=? AND b >= ?", 0, v3),
+                   row(0, v3, 0),
+                   row(0, v4, 0)
+        );
+
+        assertRows(execute("SELECT * FROM %s WHERE a=? AND b < ?", 0, v3),
+                   row(0, v1, 0),
+                   row(0, v2, 0)
+        );
+
+        assertRows(execute("SELECT * FROM %s WHERE a=? AND b <= ?", 0, v3),
+                   row(0, v1, 0),
+                   row(0, v2, 0),
+                   row(0, v3, 0)
+        );
+
+        assertRows(execute("SELECT * FROM %s WHERE a=? AND b > ? AND b <= ?", 0, v2, v3),
+                   row(0, v3, 0)
+        );
+
+        execute("DELETE FROM %s WHERE a=? AND b=?", 0, v1);
+        execute("DELETE FROM %s WHERE a=? AND b=?", 0, v3);
+        assertRows(execute("SELECT * FROM %s"),
+                   row(0, v2, 0),
+                   row(0, v4, 0)
+        );
     }
 
     @Test
@@ -427,84 +348,80 @@
 
     private void testClusteringKeyUsageWithReverseOrder(String type, Object v1, Object v2, Object v3, Object v4) throws Throwable
     {
-        for (String option : Arrays.asList("", " AND COMPACT STORAGE"))
-        {
-            createTable(String.format("CREATE TABLE %%s (a int, b frozen<%s>, c int, PRIMARY KEY (a, b)) " +
-                                      "WITH CLUSTERING ORDER BY (b DESC) %s", type, option));
-
-            execute("INSERT INTO %s (a, b, c) VALUES (?, ?, ?)", 0, v1, 1);
-            execute("INSERT INTO %s (a, b, c) VALUES (?, ?, ?)", 0, v2, 1);
-            execute("INSERT INTO %s (a, b, c) VALUES (?, ?, ?)", 0, v3, 0);
-            execute("INSERT INTO %s (a, b, c) VALUES (?, ?, ?)", 0, v4, 0);
-
-            // overwrite with an update
-            execute("UPDATE %s SET c=? WHERE a=? AND b=?", 0, 0, v1);
-            execute("UPDATE %s SET c=? WHERE a=? AND b=?", 0, 0, v2);
-
-            assertRows(execute("SELECT * FROM %s"),
-                       row(0, v4, 0),
-                       row(0, v3, 0),
-                       row(0, v2, 0),
-                       row(0, v1, 0)
-            );
-
-            assertRows(execute("SELECT b FROM %s"),
-                       row(v4),
-                       row(v3),
-                       row(v2),
-                       row(v1)
-            );
-
-            assertRows(execute("SELECT * FROM %s LIMIT 2"),
-                       row(0, v4, 0),
-                       row(0, v3, 0)
-            );
-
-            assertRows(execute("SELECT * FROM %s WHERE a=? AND b=?", 0, v3),
-                       row(0, v3, 0)
-            );
-
-            assertRows(execute("SELECT * FROM %s WHERE a=? AND b=?", 0, v1),
-                       row(0, v1, 0)
-            );
-
-            assertRows(execute("SELECT * FROM %s WHERE a=? AND b IN ?", 0, list(v3, v1)),
-                       row(0, v3, 0),
-                       row(0, v1, 0)
-            );
-
-            assertRows(execute("SELECT * FROM %s WHERE a=? AND b > ?", 0, v3),
-                       row(0, v4, 0)
-            );
-
-            assertRows(execute("SELECT * FROM %s WHERE a=? AND b >= ?", 0, v3),
-                       row(0, v4, 0),
-                       row(0, v3, 0)
-            );
-
-            assertRows(execute("SELECT * FROM %s WHERE a=? AND b < ?", 0, v3),
-                       row(0, v2, 0),
-                       row(0, v1, 0)
-            );
-
-            assertRows(execute("SELECT * FROM %s WHERE a=? AND b <= ?", 0, v3),
-                       row(0, v3, 0),
-                       row(0, v2, 0),
-                       row(0, v1, 0)
-            );
-
-            assertRows(execute("SELECT * FROM %s WHERE a=? AND b > ? AND b <= ?", 0, v2, v3),
-                       row(0, v3, 0)
-            );
-
-            execute("DELETE FROM %s WHERE a=? AND b=?", 0, v1);
-            execute("DELETE FROM %s WHERE a=? AND b=?", 0, v3);
-            assertRows(execute("SELECT * FROM %s"),
-                       row(0, v4, 0),
-                       row(0, v2, 0)
-            );
-        }
->>>>>>> 7451cf08
+        createTable(String.format("CREATE TABLE %%s (a int, b frozen<%s>, c int, PRIMARY KEY (a, b)) " +
+                                  "WITH CLUSTERING ORDER BY (b DESC)", type));
+
+        execute("INSERT INTO %s (a, b, c) VALUES (?, ?, ?)", 0, v1, 1);
+        execute("INSERT INTO %s (a, b, c) VALUES (?, ?, ?)", 0, v2, 1);
+        execute("INSERT INTO %s (a, b, c) VALUES (?, ?, ?)", 0, v3, 0);
+        execute("INSERT INTO %s (a, b, c) VALUES (?, ?, ?)", 0, v4, 0);
+
+        // overwrite with an update
+        execute("UPDATE %s SET c=? WHERE a=? AND b=?", 0, 0, v1);
+        execute("UPDATE %s SET c=? WHERE a=? AND b=?", 0, 0, v2);
+
+        assertRows(execute("SELECT * FROM %s"),
+                   row(0, v4, 0),
+                   row(0, v3, 0),
+                   row(0, v2, 0),
+                   row(0, v1, 0)
+        );
+
+        assertRows(execute("SELECT b FROM %s"),
+                   row(v4),
+                   row(v3),
+                   row(v2),
+                   row(v1)
+        );
+
+        assertRows(execute("SELECT * FROM %s LIMIT 2"),
+                   row(0, v4, 0),
+                   row(0, v3, 0)
+        );
+
+        assertRows(execute("SELECT * FROM %s WHERE a=? AND b=?", 0, v3),
+                   row(0, v3, 0)
+        );
+
+        assertRows(execute("SELECT * FROM %s WHERE a=? AND b=?", 0, v1),
+                   row(0, v1, 0)
+        );
+
+        assertRows(execute("SELECT * FROM %s WHERE a=? AND b IN ?", 0, list(v3, v1)),
+                   row(0, v3, 0),
+                   row(0, v1, 0)
+        );
+
+        assertRows(execute("SELECT * FROM %s WHERE a=? AND b > ?", 0, v3),
+                   row(0, v4, 0)
+        );
+
+        assertRows(execute("SELECT * FROM %s WHERE a=? AND b >= ?", 0, v3),
+                   row(0, v4, 0),
+                   row(0, v3, 0)
+        );
+
+        assertRows(execute("SELECT * FROM %s WHERE a=? AND b < ?", 0, v3),
+                   row(0, v2, 0),
+                   row(0, v1, 0)
+        );
+
+        assertRows(execute("SELECT * FROM %s WHERE a=? AND b <= ?", 0, v3),
+                   row(0, v3, 0),
+                   row(0, v2, 0),
+                   row(0, v1, 0)
+        );
+
+        assertRows(execute("SELECT * FROM %s WHERE a=? AND b > ? AND b <= ?", 0, v2, v3),
+                   row(0, v3, 0)
+        );
+
+        execute("DELETE FROM %s WHERE a=? AND b=?", 0, v1);
+        execute("DELETE FROM %s WHERE a=? AND b=?", 0, v3);
+        assertRows(execute("SELECT * FROM %s"),
+                   row(0, v4, 0),
+                   row(0, v2, 0)
+        );
     }
 
     @Test
@@ -621,116 +538,113 @@
     @Test
     public void testNestedClusteringKeyUsageWithReverseOrder() throws Throwable
     {
-        for (String option : Arrays.asList("", " AND COMPACT STORAGE"))
-        {
-            createTable("CREATE TABLE %s (a int, b frozen<map<set<int>, list<int>>>, c frozen<set<int>>, d int, " +
-                        "PRIMARY KEY (a, b, c)) WITH CLUSTERING ORDER BY (b DESC)" + option);
-
-            execute("INSERT INTO %s (a, b, c, d) VALUES (?, ?, ?, ?)", 0, map(), set(), 0);
-            execute("INSERT INTO %s (a, b, c, d) VALUES (?, ?, ?, ?)", 0, map(set(), list(1, 2, 3)), set(), 0);
-            execute("INSERT INTO %s (a, b, c, d) VALUES (?, ?, ?, ?)", 0, map(set(1, 2, 3), list(1, 2, 3)), set(1, 2, 3), 0);
-            execute("INSERT INTO %s (a, b, c, d) VALUES (?, ?, ?, ?)", 0, map(set(4, 5, 6), list(1, 2, 3)), set(1, 2, 3), 0);
-            execute("INSERT INTO %s (a, b, c, d) VALUES (?, ?, ?, ?)", 0, map(set(7, 8, 9), list(1, 2, 3)), set(1, 2, 3), 0);
-
-            assertRows(execute("SELECT * FROM %s"),
-                       row(0, map(set(7, 8, 9), list(1, 2, 3)), set(1, 2, 3), 0),
-                       row(0, map(set(4, 5, 6), list(1, 2, 3)), set(1, 2, 3), 0),
-                       row(0, map(set(1, 2, 3), list(1, 2, 3)), set(1, 2, 3), 0),
-                       row(0, map(set(), list(1, 2, 3)), set(), 0),
-                       row(0, map(), set(), 0)
-            );
-
-            assertRows(execute("SELECT b FROM %s"),
-                       row(map(set(7, 8, 9), list(1, 2, 3))),
-                       row(map(set(4, 5, 6), list(1, 2, 3))),
-                       row(map(set(1, 2, 3), list(1, 2, 3))),
-                       row(map(set(), list(1, 2, 3))),
-                       row(map())
-            );
-
-            assertRows(execute("SELECT c FROM %s"),
-                       row(set(1, 2, 3)),
-                       row(set(1, 2, 3)),
-                       row(set(1, 2, 3)),
-                       row(set()),
-                       row(set())
-            );
-
-            assertRows(execute("SELECT * FROM %s LIMIT 3"),
-                       row(0, map(set(7, 8, 9), list(1, 2, 3)), set(1, 2, 3), 0),
-                       row(0, map(set(4, 5, 6), list(1, 2, 3)), set(1, 2, 3), 0),
-                       row(0, map(set(1, 2, 3), list(1, 2, 3)), set(1, 2, 3), 0)
-            );
-
-            assertRows(execute("SELECT * FROM %s WHERE a=0 ORDER BY b DESC LIMIT 4"),
-                       row(0, map(set(7, 8, 9), list(1, 2, 3)), set(1, 2, 3), 0),
-                       row(0, map(set(4, 5, 6), list(1, 2, 3)), set(1, 2, 3), 0),
-                       row(0, map(set(1, 2, 3), list(1, 2, 3)), set(1, 2, 3), 0),
-                       row(0, map(set(), list(1, 2, 3)), set(), 0)
-            );
-
-            assertRows(execute("SELECT * FROM %s WHERE a=? AND b=?", 0, map()),
-                       row(0, map(), set(), 0)
-            );
-
-            assertRows(execute("SELECT * FROM %s WHERE a=? AND b=?", 0, map(set(), list(1, 2, 3))),
-                       row(0, map(set(), list(1, 2, 3)), set(), 0)
-            );
-
-            assertRows(execute("SELECT * FROM %s WHERE a=? AND b=?", 0, map(set(1, 2, 3), list(1, 2, 3))),
-                       row(0, map(set(1, 2, 3), list(1, 2, 3)), set(1, 2, 3), 0)
-            );
-
-            assertRows(execute("SELECT * FROM %s WHERE a=? AND b=? AND c=?", 0, map(set(), list(1, 2, 3)), set()),
-                       row(0, map(set(), list(1, 2, 3)), set(), 0)
-            );
-
-            assertRows(execute("SELECT * FROM %s WHERE a=? AND (b, c) IN ?", 0, list(tuple(map(set(4, 5, 6), list(1, 2, 3)), set(1, 2, 3)),
-                                                                                     tuple(map(), set()))),
-                       row(0, map(set(4, 5, 6), list(1, 2, 3)), set(1, 2, 3), 0),
-                       row(0, map(), set(), 0)
-            );
-
-            assertRows(execute("SELECT * FROM %s WHERE a=? AND b > ?", 0, map(set(4, 5, 6), list(1, 2, 3))),
-                       row(0, map(set(7, 8, 9), list(1, 2, 3)), set(1, 2, 3), 0)
-            );
-
-            assertRows(execute("SELECT * FROM %s WHERE a=? AND b >= ?", 0, map(set(4, 5, 6), list(1, 2, 3))),
-                       row(0, map(set(7, 8, 9), list(1, 2, 3)), set(1, 2, 3), 0),
-                       row(0, map(set(4, 5, 6), list(1, 2, 3)), set(1, 2, 3), 0)
-            );
-
-            assertRows(execute("SELECT * FROM %s WHERE a=? AND b < ?", 0, map(set(4, 5, 6), list(1, 2, 3))),
-                       row(0, map(set(1, 2, 3), list(1, 2, 3)), set(1, 2, 3), 0),
-                       row(0, map(set(), list(1, 2, 3)), set(), 0),
-                       row(0, map(), set(), 0)
-            );
-
-            assertRows(execute("SELECT * FROM %s WHERE a=? AND b <= ?", 0, map(set(4, 5, 6), list(1, 2, 3))),
-                       row(0, map(set(4, 5, 6), list(1, 2, 3)), set(1, 2, 3), 0),
-                       row(0, map(set(1, 2, 3), list(1, 2, 3)), set(1, 2, 3), 0),
-                       row(0, map(set(), list(1, 2, 3)), set(), 0),
-                       row(0, map(), set(), 0)
-            );
-
-            assertRows(execute("SELECT * FROM %s WHERE a=? AND b > ? AND b <= ?", 0, map(set(1, 2, 3), list(1, 2, 3)), map(set(4, 5, 6), list(1, 2, 3))),
-                       row(0, map(set(4, 5, 6), list(1, 2, 3)), set(1, 2, 3), 0)
-            );
-
-            execute("DELETE FROM %s WHERE a=? AND b=? AND c=?", 0, map(), set());
-            assertEmpty(execute("SELECT * FROM %s WHERE a=? AND b=? AND c=?", 0, map(), set()));
-
-            execute("DELETE FROM %s WHERE a=? AND b=? AND c=?", 0, map(set(), list(1, 2, 3)), set());
-            assertEmpty(execute("SELECT * FROM %s WHERE a=? AND b=? AND c=?", 0, map(set(), list(1, 2, 3)), set()));
-
-            execute("DELETE FROM %s WHERE a=? AND b=? AND c=?", 0, map(set(4, 5, 6), list(1, 2, 3)), set(1, 2, 3));
-            assertEmpty(execute("SELECT * FROM %s WHERE a=? AND b=? AND c=?", 0, map(set(4, 5, 6), list(1, 2, 3)), set(1, 2, 3)));
-
-            assertRows(execute("SELECT * FROM %s"),
-                       row(0, map(set(7, 8, 9), list(1, 2, 3)), set(1, 2, 3), 0),
-                       row(0, map(set(1, 2, 3), list(1, 2, 3)), set(1, 2, 3), 0)
-            );
-        }
+        createTable("CREATE TABLE %s (a int, b frozen<map<set<int>, list<int>>>, c frozen<set<int>>, d int, " +
+                    "PRIMARY KEY (a, b, c)) WITH CLUSTERING ORDER BY (b DESC)");
+
+        execute("INSERT INTO %s (a, b, c, d) VALUES (?, ?, ?, ?)", 0, map(), set(), 0);
+        execute("INSERT INTO %s (a, b, c, d) VALUES (?, ?, ?, ?)", 0, map(set(), list(1, 2, 3)), set(), 0);
+        execute("INSERT INTO %s (a, b, c, d) VALUES (?, ?, ?, ?)", 0, map(set(1, 2, 3), list(1, 2, 3)), set(1, 2, 3), 0);
+        execute("INSERT INTO %s (a, b, c, d) VALUES (?, ?, ?, ?)", 0, map(set(4, 5, 6), list(1, 2, 3)), set(1, 2, 3), 0);
+        execute("INSERT INTO %s (a, b, c, d) VALUES (?, ?, ?, ?)", 0, map(set(7, 8, 9), list(1, 2, 3)), set(1, 2, 3), 0);
+
+        assertRows(execute("SELECT * FROM %s"),
+                   row(0, map(set(7, 8, 9), list(1, 2, 3)), set(1, 2, 3), 0),
+                   row(0, map(set(4, 5, 6), list(1, 2, 3)), set(1, 2, 3), 0),
+                   row(0, map(set(1, 2, 3), list(1, 2, 3)), set(1, 2, 3), 0),
+                   row(0, map(set(), list(1, 2, 3)), set(), 0),
+                   row(0, map(), set(), 0)
+        );
+
+        assertRows(execute("SELECT b FROM %s"),
+                   row(map(set(7, 8, 9), list(1, 2, 3))),
+                   row(map(set(4, 5, 6), list(1, 2, 3))),
+                   row(map(set(1, 2, 3), list(1, 2, 3))),
+                   row(map(set(), list(1, 2, 3))),
+                   row(map())
+        );
+
+        assertRows(execute("SELECT c FROM %s"),
+                   row(set(1, 2, 3)),
+                   row(set(1, 2, 3)),
+                   row(set(1, 2, 3)),
+                   row(set()),
+                   row(set())
+        );
+
+        assertRows(execute("SELECT * FROM %s LIMIT 3"),
+                   row(0, map(set(7, 8, 9), list(1, 2, 3)), set(1, 2, 3), 0),
+                   row(0, map(set(4, 5, 6), list(1, 2, 3)), set(1, 2, 3), 0),
+                   row(0, map(set(1, 2, 3), list(1, 2, 3)), set(1, 2, 3), 0)
+        );
+
+        assertRows(execute("SELECT * FROM %s WHERE a=0 ORDER BY b DESC LIMIT 4"),
+                   row(0, map(set(7, 8, 9), list(1, 2, 3)), set(1, 2, 3), 0),
+                   row(0, map(set(4, 5, 6), list(1, 2, 3)), set(1, 2, 3), 0),
+                   row(0, map(set(1, 2, 3), list(1, 2, 3)), set(1, 2, 3), 0),
+                   row(0, map(set(), list(1, 2, 3)), set(), 0)
+        );
+
+        assertRows(execute("SELECT * FROM %s WHERE a=? AND b=?", 0, map()),
+                   row(0, map(), set(), 0)
+        );
+
+        assertRows(execute("SELECT * FROM %s WHERE a=? AND b=?", 0, map(set(), list(1, 2, 3))),
+                   row(0, map(set(), list(1, 2, 3)), set(), 0)
+        );
+
+        assertRows(execute("SELECT * FROM %s WHERE a=? AND b=?", 0, map(set(1, 2, 3), list(1, 2, 3))),
+                   row(0, map(set(1, 2, 3), list(1, 2, 3)), set(1, 2, 3), 0)
+        );
+
+        assertRows(execute("SELECT * FROM %s WHERE a=? AND b=? AND c=?", 0, map(set(), list(1, 2, 3)), set()),
+                   row(0, map(set(), list(1, 2, 3)), set(), 0)
+        );
+
+        assertRows(execute("SELECT * FROM %s WHERE a=? AND (b, c) IN ?", 0, list(tuple(map(set(4, 5, 6), list(1, 2, 3)), set(1, 2, 3)),
+                                                                                 tuple(map(), set()))),
+                   row(0, map(set(4, 5, 6), list(1, 2, 3)), set(1, 2, 3), 0),
+                   row(0, map(), set(), 0)
+        );
+
+        assertRows(execute("SELECT * FROM %s WHERE a=? AND b > ?", 0, map(set(4, 5, 6), list(1, 2, 3))),
+                   row(0, map(set(7, 8, 9), list(1, 2, 3)), set(1, 2, 3), 0)
+        );
+
+        assertRows(execute("SELECT * FROM %s WHERE a=? AND b >= ?", 0, map(set(4, 5, 6), list(1, 2, 3))),
+                   row(0, map(set(7, 8, 9), list(1, 2, 3)), set(1, 2, 3), 0),
+                   row(0, map(set(4, 5, 6), list(1, 2, 3)), set(1, 2, 3), 0)
+        );
+
+        assertRows(execute("SELECT * FROM %s WHERE a=? AND b < ?", 0, map(set(4, 5, 6), list(1, 2, 3))),
+                   row(0, map(set(1, 2, 3), list(1, 2, 3)), set(1, 2, 3), 0),
+                   row(0, map(set(), list(1, 2, 3)), set(), 0),
+                   row(0, map(), set(), 0)
+        );
+
+        assertRows(execute("SELECT * FROM %s WHERE a=? AND b <= ?", 0, map(set(4, 5, 6), list(1, 2, 3))),
+                   row(0, map(set(4, 5, 6), list(1, 2, 3)), set(1, 2, 3), 0),
+                   row(0, map(set(1, 2, 3), list(1, 2, 3)), set(1, 2, 3), 0),
+                   row(0, map(set(), list(1, 2, 3)), set(), 0),
+                   row(0, map(), set(), 0)
+        );
+
+        assertRows(execute("SELECT * FROM %s WHERE a=? AND b > ? AND b <= ?", 0, map(set(1, 2, 3), list(1, 2, 3)), map(set(4, 5, 6), list(1, 2, 3))),
+                   row(0, map(set(4, 5, 6), list(1, 2, 3)), set(1, 2, 3), 0)
+        );
+
+        execute("DELETE FROM %s WHERE a=? AND b=? AND c=?", 0, map(), set());
+        assertEmpty(execute("SELECT * FROM %s WHERE a=? AND b=? AND c=?", 0, map(), set()));
+
+        execute("DELETE FROM %s WHERE a=? AND b=? AND c=?", 0, map(set(), list(1, 2, 3)), set());
+        assertEmpty(execute("SELECT * FROM %s WHERE a=? AND b=? AND c=?", 0, map(set(), list(1, 2, 3)), set()));
+
+        execute("DELETE FROM %s WHERE a=? AND b=? AND c=?", 0, map(set(4, 5, 6), list(1, 2, 3)), set(1, 2, 3));
+        assertEmpty(execute("SELECT * FROM %s WHERE a=? AND b=? AND c=?", 0, map(set(4, 5, 6), list(1, 2, 3)), set(1, 2, 3)));
+
+        assertRows(execute("SELECT * FROM %s"),
+                   row(0, map(set(7, 8, 9), list(1, 2, 3)), set(1, 2, 3), 0),
+                   row(0, map(set(1, 2, 3), list(1, 2, 3)), set(1, 2, 3), 0)
+        );
     }
 
     @Test
