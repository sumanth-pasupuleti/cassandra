--- conflicted
+++ resolved
@@ -496,27 +496,22 @@
         assertInvalidMessage("Partition key parts: b must be restricted as other parts are",
                              "SELECT * FROM %s WHERE a = ? AND c >= ? ALLOW FILTERING", 0, 1);
 
-<<<<<<< HEAD
         assertInvalidMessage("Cannot execute this query as it might involve data filtering",
                              "SELECT * FROM %s WHERE a = ? AND c >= ? AND f = ?", 0, 1, 5);
-=======
         assertRows(execute("SELECT * FROM %s WHERE a = ? AND b = ? AND c >= ? AND f = ?", 0, 0, 1, 5),
                    row(0, 0, 1, 1, 1, 5),
                    row(0, 0, 2, 0, 0, 5));
 
->>>>>>> 2c585813
         assertRows(execute("SELECT * FROM %s WHERE a = ? AND c >= ? AND f = ? ALLOW FILTERING", 0, 1, 5),
                    row(0, 0, 1, 1, 1, 5),
                    row(0, 0, 2, 0, 0, 5));
 
-<<<<<<< HEAD
         assertInvalidMessage("Cannot execute this query as it might involve data filtering",
                              "SELECT * FROM %s WHERE a = ? AND c = ? AND d >= ? AND f = ?", 0, 1, 1, 5);
-=======
+
         assertRows(execute("SELECT * FROM %s WHERE a = ? AND b = ? AND c = ? AND d >= ? AND f = ?", 0, 0, 1, 1, 5),
                    row(0, 0, 1, 1, 1, 5));
 
->>>>>>> 2c585813
         assertRows(execute("SELECT * FROM %s WHERE a = ? AND c = ? AND d >= ? AND f = ? ALLOW FILTERING", 0, 1, 1, 5),
                    row(0, 0, 1, 1, 1, 5));
     }
