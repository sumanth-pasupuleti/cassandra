--- conflicted
+++ resolved
@@ -526,14 +526,6 @@
         }
     }
 
-<<<<<<< HEAD
-    public void schemaChange(String statement, int instance)
-    {
-        get(instance).schemaChangeInternal(statement);
-    }
-
-=======
->>>>>>> 1f72cc61
     public void startup()
     {
         previousHandler = Thread.getDefaultUncaughtExceptionHandler();
@@ -573,7 +565,7 @@
         InstanceClassLoader cl = (InstanceClassLoader) thread.getContextClassLoader();
         get(cl.getInstanceId()).uncaughtException(thread, error);
     }
-
+    
     @Override
     public void close()
     {
