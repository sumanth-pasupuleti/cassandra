/*
 * Licensed to the Apache Software Foundation (ASF) under one
 * or more contributor license agreements.  See the NOTICE file
 * distributed with this work for additional information
 * regarding copyright ownership.  The ASF licenses this file
 * to you under the Apache License, Version 2.0 (the
 * "License"); you may not use this file except in compliance
 * with the License.  You may obtain a copy of the License at
 *
 *     http://www.apache.org/licenses/LICENSE-2.0
 *
 * Unless required by applicable law or agreed to in writing, software
 * distributed under the License is distributed on an "AS IS" BASIS,
 * WITHOUT WARRANTIES OR CONDITIONS OF ANY KIND, either express or implied.
 * See the License for the specific language governing permissions and
 * limitations under the License.
 */

package org.apache.cassandra.distributed.impl;

import java.io.File;
import java.net.InetSocketAddress;
import java.util.ArrayList;
import java.util.Arrays;
import java.util.Collections;
import java.util.HashMap;
import java.util.List;
import java.util.Map;
import java.util.Set;
import java.util.concurrent.Future;
import java.util.concurrent.TimeUnit;
import java.util.concurrent.atomic.AtomicInteger;
import java.util.function.BiConsumer;
import java.util.function.Consumer;
import java.util.stream.Collectors;
import java.util.stream.IntStream;
import java.util.stream.Stream;

import com.google.common.collect.Sets;
import org.slf4j.Logger;
import org.slf4j.LoggerFactory;

import org.apache.cassandra.db.ColumnFamilyStore;
import org.apache.cassandra.db.Keyspace;
import org.apache.cassandra.distributed.api.ConsistencyLevel;
import org.apache.cassandra.distributed.api.Feature;
import org.apache.cassandra.distributed.api.ICluster;
import org.apache.cassandra.dht.IPartitioner;
import org.apache.cassandra.dht.Token;
import org.apache.cassandra.distributed.api.ICoordinator;
import org.apache.cassandra.distributed.api.IInstance;
import org.apache.cassandra.distributed.api.IInstanceConfig;
import org.apache.cassandra.distributed.api.IInvokableInstance;
import org.apache.cassandra.distributed.api.IIsolatedExecutor;
import org.apache.cassandra.distributed.api.IListen;
import org.apache.cassandra.distributed.api.IMessage;
import org.apache.cassandra.distributed.api.IMessageFilters;
import org.apache.cassandra.distributed.api.IUpgradeableInstance;
import org.apache.cassandra.distributed.api.NodeToolResult;
import org.apache.cassandra.distributed.api.TokenSupplier;
import org.apache.cassandra.distributed.shared.InstanceClassLoader;
import org.apache.cassandra.distributed.shared.MessageFilters;
import org.apache.cassandra.distributed.shared.NetworkTopology;
import org.apache.cassandra.distributed.shared.Versions;
import org.apache.cassandra.io.util.FileUtils;
import org.apache.cassandra.net.Verb;
import org.apache.cassandra.utils.FBUtilities;
import org.apache.cassandra.utils.concurrent.SimpleCondition;

import static org.apache.cassandra.distributed.shared.NetworkTopology.addressAndPort;

/**
 * AbstractCluster creates, initializes and manages Cassandra instances ({@link Instance}.
 *
 * All instances created under the same cluster will have a shared ClassLoader that'll preload
 * common classes required for configuration and communication (byte buffers, primitives, config
 * objects etc). Shared classes are listed in {@link InstanceClassLoader}.
 *
 * Each instance has its own class loader that will load logging, yaml libraries and all non-shared
 * Cassandra package classes. The rule of thumb is that we'd like to have all Cassandra-specific things
 * (unless explitily shared through the common classloader) on a per-classloader basis in order to
 * allow creating more than one instance of DatabaseDescriptor and other Cassandra singletones.
 *
 * All actions (reading, writing, schema changes, etc) are executed by serializing lambda/runnables,
 * transferring them to instance-specific classloaders, deserializing and running them there. Most of
 * the things can be simply captured in closure or passed through `apply` method of the wrapped serializable
 * function/callable. You can use {@link Instance#{applies|runs|consumes}OnInstance} for executing
 * code on specific instance.
 *
 * Each instance has its own logger. Each instance log line will contain INSTANCE{instance_id}.
 *
 * As of today, messaging is faked by hooking into MessagingService, so we're not using usual Cassandra
 * handlers for internode to have more control over it. Messaging is wired by passing verbs manually.
 * coordinator-handling code and hooks to the callbacks can be found in {@link Coordinator}.
 */
public abstract class AbstractCluster<I extends IInstance> implements ICluster<I>, AutoCloseable
{
    public static Versions.Version CURRENT_VERSION = new Versions.Version(FBUtilities.getReleaseVersionString(), Versions.getClassPath());;

    // WARNING: we have this logger not (necessarily) for logging, but
    // to ensure we have instantiated the main classloader's LoggerFactory (and any LogbackStatusListener)
    // before we instantiate any for a new instance
    private static final Logger logger = LoggerFactory.getLogger(AbstractCluster.class);
    private static final AtomicInteger GENERATION = new AtomicInteger();

    private final File root;
    private final ClassLoader sharedClassLoader;
    private final int subnet;
    private final TokenSupplier tokenSupplier;
    private final Map<Integer, NetworkTopology.DcAndRack> nodeIdTopology;
    private final Consumer<IInstanceConfig> configUpdater;
    private final int broadcastPort;

    // mutated by starting/stopping a node
    private final List<I> instances;
    private final Map<InetSocketAddress, I> instanceMap;

    private final Versions.Version initialVersion;

    // mutated by user-facing API
    private final MessageFilters filters;
<<<<<<< HEAD
    private final INodeProvisionStrategy.Strategy nodeProvisionStrategy;
=======
    private final BiConsumer<ClassLoader, Integer> instanceInitializer;

>>>>>>> ac289270
    private volatile Thread.UncaughtExceptionHandler previousHandler = null;

    /**
     * Common builder, add methods that are applicable to both Cluster and Upgradable cluster here.
     */
    public static abstract class AbstractBuilder<I extends IInstance, C extends ICluster, B extends AbstractBuilder<I, C, B>>
        extends org.apache.cassandra.distributed.shared.AbstractBuilder<I, C, B>
    {
        private INodeProvisionStrategy.Strategy nodeProvisionStrategy = INodeProvisionStrategy.Strategy.MultipleNetworkInterfaces;

        public AbstractBuilder(Factory<I, C, B> factory)
        {
            super(factory);
        }

        public B withNodeProvisionStrategy(INodeProvisionStrategy.Strategy nodeProvisionStrategy)
        {
            this.nodeProvisionStrategy = nodeProvisionStrategy;
            return (B) this;
        }
    }


    protected class Wrapper extends DelegatingInvokableInstance implements IUpgradeableInstance
    {
        private final int generation;
        private final IInstanceConfig config;
        private volatile IInvokableInstance delegate;
        private volatile Versions.Version version;
        private volatile boolean isShutdown = true;

        protected IInvokableInstance delegate()
        {
            if (delegate == null)
                throw new IllegalStateException("Can't use shut down instances, delegate is null");
            return delegate;
        }

        protected IInvokableInstance delegateForStartup()
        {
            if (delegate == null)
                delegate = newInstance(generation);
            return delegate;
        }

        public Wrapper(int generation, Versions.Version version, IInstanceConfig config)
        {
            this.generation = generation;
            this.config = config;
            this.version = version;
            // we ensure there is always a non-null delegate, so that the executor may be used while the node is offline
            this.delegate = newInstance(generation);
        }

        private IInvokableInstance newInstance(int generation)
        {
            ClassLoader classLoader = new InstanceClassLoader(generation, config.num(), version.classpath, sharedClassLoader);
<<<<<<< HEAD
            return Instance.transferAdhoc((SerializableBiFunction<IInstanceConfig, ClassLoader, Instance>)Instance::new, classLoader)
                                        .apply(config.forVersion(version.major), classLoader);
=======
            if (instanceInitializer != null)
                instanceInitializer.accept(classLoader, config.num());
            return Instance.transferAdhoc((SerializableBiFunction<IInstanceConfig, ClassLoader, IInvokableInstance>)Instance::new, classLoader)
                                        .apply(config, classLoader);
>>>>>>> ac289270
        }

        public IInstanceConfig config()
        {
            return config;
        }

        public boolean isShutdown()
        {
            return isShutdown;
        }

        @Override
        public synchronized void startup()
        {
            startup(AbstractCluster.this);
        }

        public synchronized void startup(ICluster cluster)
        {
            if (cluster != AbstractCluster.this)
                throw new IllegalArgumentException("Only the owning cluster can be used for startup");
            if (!isShutdown)
                throw new IllegalStateException();
            delegateForStartup().startup(cluster);
            isShutdown = false;
            updateMessagingVersions();
        }

        @Override
        public synchronized Future<Void> shutdown()
        {
            return shutdown(true);
        }

        @Override
        public synchronized Future<Void> shutdown(boolean graceful)
        {
            if (isShutdown)
                throw new IllegalStateException();
            isShutdown = true;
            Future<Void> future = delegate.shutdown(graceful);
            delegate = null;
            return future;
        }

        public int liveMemberCount()
        {
            if (!isShutdown && delegate != null)
                return delegate().liveMemberCount();

            throw new IllegalStateException("Cannot get live member count on shutdown instance");
        }

        public NodeToolResult nodetoolResult(boolean withNotifications, String... commandAndArgs)
        {
            return delegate().nodetoolResult(withNotifications, commandAndArgs);
        }

        public long killAttempts()
        {
            IInvokableInstance local = delegate;
            // if shutdown cleared the delegate, then no longer know how many kill attempts happened, so return -1
            if (local == null)
                return -1;
            return local.killAttempts();
        }

        @Override
        public void receiveMessage(IMessage message)
        {
            IInvokableInstance delegate = this.delegate;
            if (!isShutdown && delegate != null) // since we sync directly on the other node, we drop messages immediately if we are shutdown
                delegate.receiveMessage(message);
        }

        @Override
        public synchronized void setVersion(Versions.Version version)
        {
            if (!isShutdown)
                throw new IllegalStateException("Must be shutdown before version can be modified");
            // re-initialise
            this.version = version;
            if (delegate != null)
            {
                // we can have a non-null delegate even thought we are shutdown, if delegate() has been invoked since shutdown.
                delegate.shutdown();
                delegate = null;
            }
        }

        public void uncaughtException(Thread thread, Throwable throwable)
        {
            IInvokableInstance delegate = this.delegate;
            if (delegate != null)
                delegate.uncaughtException(thread, throwable);
            else
                logger.error("uncaught exception in thread {}", thread, throwable);
        }
    }

    protected AbstractCluster(AbstractBuilder<I, ? extends ICluster<I>, ?> builder)
    {
        this.root = builder.getRoot();
        this.sharedClassLoader = builder.getSharedClassLoader();
        this.subnet = builder.getSubnet();
        this.tokenSupplier = builder.getTokenSupplier();
        this.nodeIdTopology = builder.getNodeIdTopology();
        this.configUpdater = builder.getConfigUpdater();
        this.broadcastPort = builder.getBroadcastPort();
        this.nodeProvisionStrategy = builder.nodeProvisionStrategy;
        this.instances = new ArrayList<>();
        this.instanceMap = new HashMap<>();
        this.initialVersion = builder.getVersion();
        this.filters = new MessageFilters();
        this.instanceInitializer = builder.getInstanceInitializer();

        int generation = GENERATION.incrementAndGet();
        for (int i = 0; i < builder.getNodeCount(); ++i)
        {
            int nodeNum = i + 1;
            InstanceConfig config = createInstanceConfig(nodeNum);

            I instance = newInstanceWrapperInternal(generation, initialVersion, config);
            instances.add(instance);
            // we use the config().broadcastAddressAndPort() here because we have not initialised the Instance
            I prev = instanceMap.put(instance.config().broadcastAddress(), instance);
            if (null != prev)
                throw new IllegalStateException("Cluster cannot have multiple nodes with same InetAddressAndPort: " + instance.broadcastAddress() + " vs " + prev.broadcastAddress());
        }
    }

    public InstanceConfig newInstanceConfig()
    {
        return createInstanceConfig(size() + 1);
    }

    private InstanceConfig createInstanceConfig(int nodeNum)
    {
        INodeProvisionStrategy provisionStrategy = nodeProvisionStrategy.create(subnet);
        long token = tokenSupplier.token(nodeNum);
        NetworkTopology topology = buildNetworkTopology(provisionStrategy, nodeIdTopology);
        InstanceConfig config = InstanceConfig.generate(nodeNum, provisionStrategy, topology, root, Long.toString(token));
        if (configUpdater != null)
            configUpdater.accept(config);

        return config;
    }

    public static NetworkTopology buildNetworkTopology(INodeProvisionStrategy provisionStrategy,
                                                       Map<Integer, NetworkTopology.DcAndRack> nodeIdTopology)
    {
        NetworkTopology topology = NetworkTopology.build("", 0, Collections.emptyMap());

        IntStream.rangeClosed(1, nodeIdTopology.size()).forEach(nodeId -> {
            InetSocketAddress addressAndPort = addressAndPort(provisionStrategy.ipAddress(nodeId), provisionStrategy.storagePort(nodeId));
            NetworkTopology.DcAndRack dcAndRack = nodeIdTopology.get(nodeId);
            topology.put(addressAndPort, dcAndRack);
        });
        return topology;
    }


    protected abstract I newInstanceWrapper(int generation, Versions.Version version, IInstanceConfig config);

    protected I newInstanceWrapperInternal(int generation, Versions.Version version, IInstanceConfig config)
    {
        config.validate();
        return newInstanceWrapper(generation, version, config);
    }

    public I bootstrap(IInstanceConfig config)
    {
        if (!config.has(Feature.GOSSIP) || !config.has(Feature.NETWORK))
            throw new IllegalStateException("New nodes can only be bootstrapped when gossip and networking is enabled.");

        I instance = newInstanceWrapperInternal(0, initialVersion, config);

        instances.add(instance);

        I prev = instanceMap.put(config.broadcastAddress(), instance);

        if (null != prev)
        {
            throw new IllegalStateException(String.format("This cluster already contains a node (%d) with with same address and port: %s",
                                                          config.num(),
                                                          instance));
        }

        return instance;
    }

    /**
     * WARNING: we index from 1 here, for consistency with inet address!
     */
    public ICoordinator coordinator(int node)
    {
        return instances.get(node - 1).coordinator();
    }

    /**
     * WARNING: we index from 1 here, for consistency with inet address!
     */
    public I get(int node)
    {
        return instances.get(node - 1);
    }

    public I get(InetSocketAddress addr)
    {
        return instanceMap.get(addr);
    }

    public int size()
    {
        return instances.size();
    }

    public Stream<I> stream()
    {
        return instances.stream();
    }

    public Stream<I> stream(String dcName)
    {
        return instances.stream().filter(i -> i.config().localDatacenter().equals(dcName));
    }

    public Stream<I> stream(String dcName, String rackName)
    {
        return instances.stream().filter(i -> i.config().localDatacenter().equals(dcName) &&
                                              i.config().localRack().equals(rackName));
    }

    public void forEach(IIsolatedExecutor.SerializableRunnable runnable)
    {
        forEach(i -> i.sync(runnable));
    }

    public void forEach(Consumer<? super I> consumer)
    {
        forEach(instances, consumer);
    }

    public void forEach(List<I> instancesForOp, Consumer<? super I> consumer)
    {
        instancesForOp.forEach(consumer);
    }

    public void parallelForEach(IIsolatedExecutor.SerializableConsumer<? super I> consumer, long timeout, TimeUnit unit)
    {
        parallelForEach(instances, consumer, timeout, unit);
    }

    public void parallelForEach(List<I> instances, IIsolatedExecutor.SerializableConsumer<? super I> consumer, long timeout, TimeUnit unit)
    {
        FBUtilities.waitOnFutures(instances.stream()
                                           .map(i -> i.async(consumer).apply(i))
                                           .collect(Collectors.toList()),
                                  timeout, unit);
    }

    public IMessageFilters filters()
    {
        return filters;
    }

    public IMessageFilters.Builder verbs(Verb... verbs)
    {
        int[] ids = new int[verbs.length];
        for (int i = 0; i < verbs.length; ++i)
            ids[i] = verbs[i].id;
        return filters.verbs(ids);
    }

    public void disableAutoCompaction(String keyspace)
    {
        forEach(() -> {
            for (ColumnFamilyStore cs : Keyspace.open(keyspace).getColumnFamilyStores())
                cs.disableAutoCompaction();
        });
    }

    public void schemaChange(String query)
    {
        get(1).sync(() -> {
            try (SchemaChangeMonitor monitor = new SchemaChangeMonitor())
            {
                // execute the schema change
                coordinator(1).execute(query, ConsistencyLevel.ALL);
                monitor.waitForCompletion();
            }
        }).run();
    }

    public void schemaChange(String statement, int instance)
    {
        get(instance).schemaChangeInternal(statement);
    }

    private void updateMessagingVersions()
    {
        for (IInstance reportTo : instances)
        {
            if (reportTo.isShutdown())
                continue;

            for (IInstance reportFrom : instances)
            {
                if (reportFrom == reportTo || reportFrom.isShutdown())
                    continue;

                int minVersion = Math.min(reportFrom.getMessagingVersion(), reportTo.getMessagingVersion());
                reportTo.setMessagingVersion(reportFrom.broadcastAddress(), minVersion);
            }
        }
    }

    public abstract class ChangeMonitor implements AutoCloseable
    {
        final List<IListen.Cancel> cleanup;
        final SimpleCondition completed;
        private final long timeOut;
        private final TimeUnit timeoutUnit;
        volatile boolean changed;

        public ChangeMonitor(long timeOut, TimeUnit timeoutUnit)
        {
            this.timeOut = timeOut;
            this.timeoutUnit = timeoutUnit;
            this.cleanup = new ArrayList<>(instances.size());
            this.completed = new SimpleCondition();
        }

        protected void signal()
        {
            if (changed && isCompleted())
                completed.signalAll();
        }

        @Override
        public void close()
        {
            for (IListen.Cancel cancel : cleanup)
                cancel.cancel();
        }

        public void waitForCompletion()
        {
            startPolling();
            changed = true;
            signal();
            try
            {
                if (!completed.await(timeOut, timeoutUnit))
                    throw new InterruptedException();
            }
            catch (InterruptedException e)
            {
                throw new IllegalStateException(getMonitorTimeoutMessage());
            }
        }

        private void startPolling()
        {
            for (IInstance instance : instances)
                cleanup.add(startPolling(instance));
        }

        protected abstract IListen.Cancel startPolling(IInstance instance);

        protected abstract boolean isCompleted();

        protected abstract String getMonitorTimeoutMessage();
    }


    /**
     * Will wait for a schema change AND agreement that occurs after it is created
     * (and precedes the invocation to waitForAgreement)
     * <p>
     * Works by simply checking if all UUIDs agree after any schema version change event,
     * so long as the waitForAgreement method has been entered (indicating the change has
     * taken place on the coordinator)
     * <p>
     * This could perhaps be made a little more robust, but this should more than suffice.
     */
    public class SchemaChangeMonitor extends ChangeMonitor
    {
        public SchemaChangeMonitor()
        {
            super(70, TimeUnit.SECONDS);
        }

        protected IListen.Cancel startPolling(IInstance instance)
        {
            return instance.listen().schema(this::signal);
        }

        protected boolean isCompleted()
        {
            return 1 == instances.stream().map(IInstance::schemaVersion).distinct().count();
        }

        protected String getMonitorTimeoutMessage()
        {
            return "Schema agreement not reached";
        }
    }

    public class AllMembersAliveMonitor extends ChangeMonitor
    {
        public AllMembersAliveMonitor()
        {
            super(60, TimeUnit.SECONDS);
        }

        protected IListen.Cancel startPolling(IInstance instance)
        {
            return instance.listen().liveMembers(this::signal);
        }

        protected boolean isCompleted()
        {
            return instances.stream().allMatch(i -> !i.config().has(Feature.GOSSIP) || i.liveMemberCount() == instances.size());
        }

        protected String getMonitorTimeoutMessage()
        {
            return "Live member count did not converge across all instances";
        }
    }

    public void startup()
    {
        previousHandler = Thread.getDefaultUncaughtExceptionHandler();
        Thread.setDefaultUncaughtExceptionHandler(this::uncaughtExceptions);
        try (AllMembersAliveMonitor monitor = new AllMembersAliveMonitor())
        {
            // Start any instances with auto_bootstrap enabled first, and in series to avoid issues
            // with multiple nodes bootstrapping with consistent range movement enabled,
            // and then start any instances with it disabled in parallel.
            List<I> startSequentially = new ArrayList<>();
            List<I> startParallel = new ArrayList<>();
            for (int i = 0; i < instances.size(); i++)
            {
                I instance = instances.get(i);

                if (i == 0 || (boolean) instance.config().get("auto_bootstrap"))
                    startSequentially.add(instance);
                else
                    startParallel.add(instance);
            }

            forEach(startSequentially, I::startup);
            parallelForEach(startParallel, I::startup, 0, null);
            monitor.waitForCompletion();
        }
    }

    private void uncaughtExceptions(Thread thread, Throwable error)
    {
        if (!(thread.getContextClassLoader() instanceof InstanceClassLoader))
        {
            Thread.UncaughtExceptionHandler handler = previousHandler;
            if (null != handler)
                handler.uncaughtException(thread, error);
            return;
        }
        InstanceClassLoader cl = (InstanceClassLoader) thread.getContextClassLoader();
        get(cl.getInstanceId()).uncaughtException(thread, error);
    }

    @Override
    public void close()
    {
        FBUtilities.waitOnFutures(instances.stream()
                                           .filter(i -> !i.isShutdown())
                                           .map(IInstance::shutdown)
                                           .collect(Collectors.toList()),
                                  1L, TimeUnit.MINUTES);

        instances.clear();
        instanceMap.clear();
        // Make sure to only delete directory when threads are stopped
        if (root.exists())
            FileUtils.deleteRecursive(root);
        Thread.setDefaultUncaughtExceptionHandler(previousHandler);
        previousHandler = null;

        //checkForThreadLeaks();
        //withThreadLeakCheck(futures);
    }

    private void checkForThreadLeaks()
    {
        //This is an alternate version of the thread leak check that just checks to see if any threads are still alive
        // with the context classloader.
        Set<Thread> threadSet = Thread.getAllStackTraces().keySet();
        threadSet.stream().filter(t->t.getContextClassLoader() instanceof InstanceClassLoader).forEach(t->{
            t.setContextClassLoader(null);
            throw new RuntimeException("Unterminated thread detected " + t.getName() + " in group " + t.getThreadGroup().getName());
        });
    }

    // We do not want this check to run every time until we fix problems with tread stops
    private void withThreadLeakCheck(List<Future<?>> futures)
    {
        FBUtilities.waitOnFutures(futures);

        Set<Thread> threadSet = Thread.getAllStackTraces().keySet();
        threadSet = Sets.difference(threadSet, Collections.singletonMap(Thread.currentThread(), null).keySet());
        if (!threadSet.isEmpty())
        {
            for (Thread thread : threadSet)
            {
                System.out.println(thread);
                System.out.println(Arrays.toString(thread.getStackTrace()));
            }
            throw new RuntimeException(String.format("Not all threads have shut down. %d threads are still running: %s", threadSet.size(), threadSet));
        }
    }

    public List<Token> tokens()
    {
        return stream()
               .map(i ->
                    {
                        try
                        {
                            IPartitioner partitioner = ((IPartitioner)Class.forName(i.config().getString("partitioner")).newInstance());
                            return partitioner.getTokenFactory().fromString(i.config().getString("initial_token"));
                        }
                        catch (Throwable t)
                        {
                            throw new RuntimeException(t);
                        }
                    })
               .collect(Collectors.toList());
    }

}
<|MERGE_RESOLUTION|>--- conflicted
+++ resolved
@@ -119,12 +119,8 @@
 
     // mutated by user-facing API
     private final MessageFilters filters;
-<<<<<<< HEAD
     private final INodeProvisionStrategy.Strategy nodeProvisionStrategy;
-=======
     private final BiConsumer<ClassLoader, Integer> instanceInitializer;
-
->>>>>>> ac289270
     private volatile Thread.UncaughtExceptionHandler previousHandler = null;
 
     /**
@@ -182,15 +178,10 @@
         private IInvokableInstance newInstance(int generation)
         {
             ClassLoader classLoader = new InstanceClassLoader(generation, config.num(), version.classpath, sharedClassLoader);
-<<<<<<< HEAD
+            if (instanceInitializer != null)
+                instanceInitializer.accept(classLoader, config.num());
             return Instance.transferAdhoc((SerializableBiFunction<IInstanceConfig, ClassLoader, Instance>)Instance::new, classLoader)
                                         .apply(config.forVersion(version.major), classLoader);
-=======
-            if (instanceInitializer != null)
-                instanceInitializer.accept(classLoader, config.num());
-            return Instance.transferAdhoc((SerializableBiFunction<IInstanceConfig, ClassLoader, IInvokableInstance>)Instance::new, classLoader)
-                                        .apply(config, classLoader);
->>>>>>> ac289270
         }
 
         public IInstanceConfig config()
