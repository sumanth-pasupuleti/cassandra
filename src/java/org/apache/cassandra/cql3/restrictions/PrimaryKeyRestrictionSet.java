--- conflicted
+++ resolved
@@ -20,30 +20,16 @@
 import java.nio.ByteBuffer;
 import java.util.*;
 
-<<<<<<< HEAD
-=======
-import com.google.common.collect.Lists;
-
->>>>>>> dff7b447
 import org.apache.cassandra.config.CFMetaData;
 import org.apache.cassandra.config.ColumnDefinition;
 import org.apache.cassandra.cql3.QueryOptions;
 import org.apache.cassandra.cql3.functions.Function;
 import org.apache.cassandra.cql3.statements.Bound;
-<<<<<<< HEAD
 import org.apache.cassandra.db.*;
 import org.apache.cassandra.db.filter.RowFilter;
 import org.apache.cassandra.exceptions.InvalidRequestException;
 import org.apache.cassandra.index.SecondaryIndexManager;
 import org.apache.cassandra.utils.btree.BTreeSet;
-=======
-import org.apache.cassandra.db.IndexExpression;
-import org.apache.cassandra.db.Keyspace;
-import org.apache.cassandra.db.composites.*;
-import org.apache.cassandra.db.composites.Composite.EOC;
-import org.apache.cassandra.db.index.SecondaryIndexManager;
-import org.apache.cassandra.exceptions.InvalidRequestException;
->>>>>>> dff7b447
 
 import static org.apache.cassandra.cql3.statements.RequestValidations.checkFalse;
 import static org.apache.cassandra.cql3.statements.RequestValidations.invalidRequest;
@@ -78,16 +64,10 @@
      */
     private boolean contains;
 
-<<<<<<< HEAD
     /**
      * <code>true</code> if the restrictions corresponding to a partition key, <code>false</code> if it's clustering columns.
      */
     private boolean isPartitionKey;
-
-    public PrimaryKeyRestrictionSet(ClusteringComparator comparator, boolean isPartitionKey)
-    {
-        super(comparator);
-=======
 
     /**
      * If restrictions apply to clustering columns, we need to check whether they can be satisfied by an index lookup
@@ -109,16 +89,19 @@
      */
     private final CFMetaData cfm;
 
-    public PrimaryKeyRestrictionSet(CType ctype)
-    {
-        this(ctype, null);
-    }
-
-    public PrimaryKeyRestrictionSet(CType ctype, CFMetaData cfm)
-    {
-        super(ctype);
+    public PrimaryKeyRestrictionSet(ClusteringComparator comparator, boolean isPartitionKey)
+    {
+       this(comparator, isPartitionKey, null);
+    }
+
+    public PrimaryKeyRestrictionSet(ClusteringComparator comparator, boolean isPartitionKey, CFMetaData cfm)
+    {
+        super(comparator);
+
+        if (cfm != null)
+            assert !isPartitionKey;
+
         this.cfm = cfm;
->>>>>>> dff7b447
         this.restrictions = new RestrictionSet();
         this.eq = true;
         this.isPartitionKey = isPartitionKey;
@@ -129,11 +112,8 @@
     {
         super(primaryKeyRestrictions.comparator);
         this.restrictions = primaryKeyRestrictions.restrictions.addRestriction(restriction);
-<<<<<<< HEAD
         this.isPartitionKey = primaryKeyRestrictions.isPartitionKey;
-=======
         this.cfm = primaryKeyRestrictions.cfm;
->>>>>>> dff7b447
 
         if (!primaryKeyRestrictions.isEmpty() && !hasSupportingIndex(restriction))
         {
@@ -161,7 +141,6 @@
             this.eq = true;
     }
 
-<<<<<<< HEAD
     private List<ByteBuffer> toByteBuffers(SortedSet<? extends ClusteringPrefix> clusterings)
     {
         // It's currently a tad hard to follow that this is only called for partition key so we should fix that
@@ -169,12 +148,13 @@
         for (ClusteringPrefix clustering : clusterings)
             l.add(CFMetaData.serializePartitionKey(clustering));
         return l;
-=======
+    }
+
     private boolean hasSupportingIndex(Restriction restriction)
     {
         return cfm != null
-               && restriction.hasSupportingIndex(Keyspace.open(cfm.ksName).getColumnFamilyStore(cfm.cfId).indexManager);
->>>>>>> dff7b447
+               && restriction.hasSupportingIndex(Keyspace.openAndGetStore(cfm).indexManager);
+
     }
 
     @Override
