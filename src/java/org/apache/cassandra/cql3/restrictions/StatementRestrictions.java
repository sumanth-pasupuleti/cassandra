/*
 * Licensed to the Apache Software Foundation (ASF) under one
 * or more contributor license agreements.  See the NOTICE file
 * distributed with this work for additional information
 * regarding copyright ownership.  The ASF licenses this file
 * to you under the Apache License, Version 2.0 (the
 * "License"); you may not use this file except in compliance
 * with the License.  You may obtain a copy of the License at
 *
 *     http://www.apache.org/licenses/LICENSE-2.0
 *
 * Unless required by applicable law or agreed to in writing, software
 * distributed under the License is distributed on an "AS IS" BASIS,
 * WITHOUT WARRANTIES OR CONDITIONS OF ANY KIND, either express or implied.
 * See the License for the specific language governing permissions and
 * limitations under the License.
 */
package org.apache.cassandra.cql3.restrictions;

import java.nio.ByteBuffer;
import java.util.*;

import com.google.common.base.Joiner;

import org.apache.cassandra.config.CFMetaData;
import org.apache.cassandra.config.ColumnDefinition;
import org.apache.cassandra.cql3.*;
import org.apache.cassandra.cql3.functions.Function;
import org.apache.cassandra.cql3.statements.Bound;
import org.apache.cassandra.cql3.statements.StatementType;
import org.apache.cassandra.db.*;
import org.apache.cassandra.db.filter.RowFilter;
import org.apache.cassandra.db.marshal.AbstractType;
import org.apache.cassandra.dht.*;
import org.apache.cassandra.exceptions.InvalidRequestException;
import org.apache.cassandra.index.Index;
import org.apache.cassandra.index.SecondaryIndexManager;
import org.apache.cassandra.net.MessagingService;
import org.apache.cassandra.utils.ByteBufferUtil;
import org.apache.cassandra.utils.btree.BTreeSet;

import static org.apache.cassandra.cql3.statements.RequestValidations.checkFalse;
import static org.apache.cassandra.cql3.statements.RequestValidations.checkNotNull;
import static org.apache.cassandra.cql3.statements.RequestValidations.invalidRequest;

/**
 * The restrictions corresponding to the relations specified on the where-clause of CQL query.
 */
public final class StatementRestrictions
{
    public static final String REQUIRES_ALLOW_FILTERING_MESSAGE =
            "Cannot execute this query as it might involve data filtering and " +
            "thus may have unpredictable performance. If you want to execute " +
            "this query despite the performance unpredictability, use ALLOW FILTERING";

    /**
     * The type of statement
     */
    private final StatementType type;

    /**
     * The Column Family meta data
     */
    public final CFMetaData cfm;

    /**
     * Restrictions on partitioning columns
     */
    private PrimaryKeyRestrictions partitionKeyRestrictions;

    /**
     * Restrictions on clustering columns
     */
    private PrimaryKeyRestrictions clusteringColumnsRestrictions;

    /**
     * Restriction on non-primary key columns (i.e. secondary index restrictions)
     */
    private RestrictionSet nonPrimaryKeyRestrictions;

    private Set<ColumnDefinition> notNullColumns;

    /**
<<<<<<< HEAD
     * The restrictions used to build the row filter
=======
     * <code>true</code> if nonPrimaryKeyRestrictions contains restriction on a regular column,
     * <code>false</code> otherwise.
     */
    private boolean hasRegularColumnsRestriction = false;

    /**
     * The restrictions used to build the index expressions
>>>>>>> 194329d3
     */
    private final IndexRestrictions indexRestrictions = new IndexRestrictions();

    /**
     * <code>true</code> if the secondary index need to be queried, <code>false</code> otherwise
     */
    private boolean usesSecondaryIndexing;

    /**
     * Specify if the query will return a range of partition keys.
     */
    private boolean isKeyRange;

    /**
     * Creates a new empty <code>StatementRestrictions</code>.
     *
     * @param type the type of statement
     * @param cfm the column family meta data
     * @return a new empty <code>StatementRestrictions</code>.
     */
    public static StatementRestrictions empty(StatementType type, CFMetaData cfm)
    {
        return new StatementRestrictions(type, cfm);
    }

    private StatementRestrictions(StatementType type, CFMetaData cfm)
    {
        this.type = type;
        this.cfm = cfm;
        this.partitionKeyRestrictions = new PrimaryKeyRestrictionSet(cfm.getKeyValidatorAsClusteringComparator(), true);
        this.clusteringColumnsRestrictions = new PrimaryKeyRestrictionSet(cfm.comparator, false);
        this.nonPrimaryKeyRestrictions = new RestrictionSet();
        this.notNullColumns = new HashSet<>();
    }

    public StatementRestrictions(StatementType type,
                                 CFMetaData cfm,
                                 WhereClause whereClause,
                                 VariableSpecifications boundNames,
                                 boolean selectsOnlyStaticColumns,
                                 boolean selectACollection,
                                 boolean allowFiltering,
                                 boolean forView) throws InvalidRequestException
    {
        this.type = type;
        this.cfm = cfm;
        this.partitionKeyRestrictions = new PrimaryKeyRestrictionSet(cfm.getKeyValidatorAsClusteringComparator(), true);
        this.clusteringColumnsRestrictions = new PrimaryKeyRestrictionSet(cfm.comparator, false);
        this.nonPrimaryKeyRestrictions = new RestrictionSet();
        this.notNullColumns = new HashSet<>();

        /*
         * WHERE clause. For a given entity, rules are:
         *   - EQ relation conflicts with anything else (including a 2nd EQ)
         *   - Can't have more than one LT(E) relation (resp. GT(E) relation)
         *   - IN relation are restricted to row keys (for now) and conflicts with anything else (we could
         *     allow two IN for the same entity but that doesn't seem very useful)
         *   - The value_alias cannot be restricted in any way (we don't support wide rows with indexed value
         *     in CQL so far)
         */
        for (Relation relation : whereClause.relations)
        {
            if (relation.operator() == Operator.IS_NOT)
            {
                if (!forView)
                    throw new InvalidRequestException("Unsupported restriction: " + relation);

                for (ColumnDefinition def : relation.toRestriction(cfm, boundNames).getColumnDefs())
                    this.notNullColumns.add(def);
            }
            else
            {
                addRestriction(relation.toRestriction(cfm, boundNames));
            }
        }

        boolean hasQueriableClusteringColumnIndex = false;
        boolean hasQueriableIndex = false;

        if (type.allowUseOfSecondaryIndices())
        {
            ColumnFamilyStore cfs = Keyspace.open(cfm.ksName).getColumnFamilyStore(cfm.cfName);
            SecondaryIndexManager secondaryIndexManager = cfs.indexManager;

            if (whereClause.containsCustomExpressions())
                processCustomIndexExpressions(whereClause.expressions, boundNames, secondaryIndexManager);

            hasQueriableClusteringColumnIndex = clusteringColumnsRestrictions.hasSupportingIndex(secondaryIndexManager);
            hasQueriableIndex = !indexRestrictions.getCustomIndexExpressions().isEmpty()
                    || hasQueriableClusteringColumnIndex
                    || partitionKeyRestrictions.hasSupportingIndex(secondaryIndexManager)
                    || nonPrimaryKeyRestrictions.hasSupportingIndex(secondaryIndexManager);
        }

        // At this point, the select statement if fully constructed, but we still have a few things to validate
        processPartitionKeyRestrictions(hasQueriableIndex);

        // Some but not all of the partition key columns have been specified;
        // hence we need turn these restrictions into a row filter.
        if (usesSecondaryIndexing)
            indexRestrictions.add(partitionKeyRestrictions);

        if (selectsOnlyStaticColumns && hasClusteringColumnsRestriction())
        {
            // If the only updated/deleted columns are static, then we don't need clustering columns.
            // And in fact, unless it is an INSERT, we reject if clustering colums are provided as that
            // suggest something unintended. For instance, given:
            //   CREATE TABLE t (k int, v int, s int static, PRIMARY KEY (k, v))
            // it can make sense to do:
            //   INSERT INTO t(k, v, s) VALUES (0, 1, 2)
            // but both
            //   UPDATE t SET s = 3 WHERE k = 0 AND v = 1
            //   DELETE v FROM t WHERE k = 0 AND v = 1
            // sounds like you don't really understand what your are doing.
            if (type.isDelete() || type.isUpdate())
                throw invalidRequest("Invalid restrictions on clustering columns since the %s statement modifies only static columns",
                                     type);
            if (type.isSelect())
                throw invalidRequest("Cannot restrict clustering columns when selecting only static columns");
        }

        processClusteringColumnsRestrictions(hasQueriableIndex, selectsOnlyStaticColumns, selectACollection, forView);

        // Covers indexes on the first clustering column (among others).
        if (isKeyRange && hasQueriableClusteringColumnIndex)
            usesSecondaryIndexing = true;

        usesSecondaryIndexing = usesSecondaryIndexing || clusteringColumnsRestrictions.isContains();

        if (usesSecondaryIndexing)
            indexRestrictions.add(clusteringColumnsRestrictions);

        // Even if usesSecondaryIndexing is false at this point, we'll still have to use one if
        // there is restrictions not covered by the PK.
        if (!nonPrimaryKeyRestrictions.isEmpty())
        {
            if (!type.allowNonPrimaryKeyInWhereClause())
            {
                Collection<ColumnIdentifier> nonPrimaryKeyColumns =
                        ColumnDefinition.toIdentifiers(nonPrimaryKeyRestrictions.getColumnDefs());

                throw invalidRequest("Non PRIMARY KEY columns found in where clause: %s ",
                                     Joiner.on(", ").join(nonPrimaryKeyColumns));
            }
            if (hasQueriableIndex)
                usesSecondaryIndexing = true;
            else if (!allowFiltering)
                throw invalidRequest(StatementRestrictions.REQUIRES_ALLOW_FILTERING_MESSAGE);

            indexRestrictions.add(nonPrimaryKeyRestrictions);
        }

        if (usesSecondaryIndexing)
            validateSecondaryIndexSelections(selectsOnlyStaticColumns);
    }

    private void addRestriction(Restriction restriction)
    {
        if (restriction.isMultiColumn())
            clusteringColumnsRestrictions = clusteringColumnsRestrictions.mergeWith(restriction);
        else if (restriction.isOnToken())
            partitionKeyRestrictions = partitionKeyRestrictions.mergeWith(restriction);
        else
            addSingleColumnRestriction((SingleColumnRestriction) restriction);
    }

    public void addFunctionsTo(List<Function> functions)
    {
        partitionKeyRestrictions.addFunctionsTo(functions);
        clusteringColumnsRestrictions.addFunctionsTo(functions);
        nonPrimaryKeyRestrictions.addFunctionsTo(functions);
    }

    private void addSingleColumnRestriction(SingleColumnRestriction restriction)
    {
        ColumnDefinition def = restriction.columnDef;
        if (def.isPartitionKey())
            partitionKeyRestrictions = partitionKeyRestrictions.mergeWith(restriction);
        else if (def.isClusteringColumn())
            clusteringColumnsRestrictions = clusteringColumnsRestrictions.mergeWith(restriction);
        else
        {
            if (restriction.columnDef.kind == ColumnDefinition.Kind.REGULAR)
            {
                hasRegularColumnsRestriction = true;
            }
            nonPrimaryKeyRestrictions = nonPrimaryKeyRestrictions.addRestriction(restriction);
        }
    }

    /**
     * Returns the non-PK column that are restricted.  If includeNotNullRestrictions is true, columns that are restricted
     * by an IS NOT NULL restriction will be included, otherwise they will not be included (unless another restriction
     * applies to them).
     */
    public Set<ColumnDefinition> nonPKRestrictedColumns(boolean includeNotNullRestrictions)
    {
        Set<ColumnDefinition> columns = new HashSet<>();
        for (Restrictions r : indexRestrictions.getRestrictions())
        {
            for (ColumnDefinition def : r.getColumnDefs())
                if (!def.isPrimaryKeyColumn())
                    columns.add(def);
        }

        if (includeNotNullRestrictions)
        {
            for (ColumnDefinition def : notNullColumns)
            {
                if (!def.isPrimaryKeyColumn())
                    columns.add(def);
            }
        }

        return columns;
    }

    /**
     * @return the set of columns that have an IS NOT NULL restriction on them
     */
    public Set<ColumnDefinition> notNullColumns()
    {
        return notNullColumns;
    }

    /**
     * @return true if column is restricted by some restriction, false otherwise
     */
    public boolean isRestricted(ColumnDefinition column)
    {
        if (notNullColumns.contains(column))
            return true;
        else if (column.isPartitionKey())
            return partitionKeyRestrictions.getColumnDefs().contains(column);
        else if (column.isClusteringColumn())
            return clusteringColumnsRestrictions.getColumnDefs().contains(column);
        else
            return nonPrimaryKeyRestrictions.getColumnDefs().contains(column);
    }

    /**
     * Checks if the restrictions on the partition key is an IN restriction.
     *
     * @return <code>true</code> the restrictions on the partition key is an IN restriction, <code>false</code>
     * otherwise.
     */
    public boolean keyIsInRelation()
    {
        return partitionKeyRestrictions.isIN();
    }

    /**
     * Checks if the query request a range of partition keys.
     *
     * @return <code>true</code> if the query request a range of partition keys, <code>false</code> otherwise.
     */
    public boolean isKeyRange()
    {
        return this.isKeyRange;
    }

    public boolean hasRegularColumnsRestriction()
    {
        return hasRegularColumnsRestriction;
    }

    /**
     * Checks if the secondary index need to be queried.
     *
     * @return <code>true</code> if the secondary index need to be queried, <code>false</code> otherwise.
     */
    public boolean usesSecondaryIndexing()
    {
        return this.usesSecondaryIndexing;
    }

    private void processPartitionKeyRestrictions(boolean hasQueriableIndex)
    {
        if (!type.allowPartitionKeyRanges())
        {
            checkFalse(partitionKeyRestrictions.isOnToken(),
                       "The token function cannot be used in WHERE clauses for %s statements", type);

            if (hasUnrestrictedPartitionKeyComponents())
                throw invalidRequest("Some partition key parts are missing: %s",
                                     Joiner.on(", ").join(getPartitionKeyUnrestrictedComponents()));
        }
        else
        {
        // If there is a queriable index, no special condition are required on the other restrictions.
        // But we still need to know 2 things:
        // - If we don't have a queriable index, is the query ok
        // - Is it queriable without 2ndary index, which is always more efficient
        // If a component of the partition key is restricted by a relation, all preceding
        // components must have a EQ. Only the last partition key component can be in IN relation.
        if (partitionKeyRestrictions.isOnToken())
            isKeyRange = true;

            if (hasUnrestrictedPartitionKeyComponents())
            {
                if (!partitionKeyRestrictions.isEmpty())
                {
                    if (!hasQueriableIndex)
                        throw invalidRequest("Partition key parts: %s must be restricted as other parts are",
                                             Joiner.on(", ").join(getPartitionKeyUnrestrictedComponents()));
                }

                isKeyRange = true;
                usesSecondaryIndexing = hasQueriableIndex;
            }
        }
    }

    /**
     * Checks if the partition key has some unrestricted components.
     * @return <code>true</code> if the partition key has some unrestricted components, <code>false</code> otherwise.
     */
    private boolean hasUnrestrictedPartitionKeyComponents()
    {
        return partitionKeyRestrictions.size() <  cfm.partitionKeyColumns().size();
    }

    public boolean hasPartitionKeyRestrictions()
    {
        return !partitionKeyRestrictions.isEmpty();
    }

    /**
     * Checks if the restrictions contain any non-primary key restrictions
     * @return <code>true</code> if the restrictions contain any non-primary key restrictions, <code>false</code> otherwise.
     */
    public boolean hasNonPrimaryKeyRestrictions()
    {
        return !nonPrimaryKeyRestrictions.isEmpty();
    }

    /**
     * Returns the partition key components that are not restricted.
     * @return the partition key components that are not restricted.
     */
    private Collection<ColumnIdentifier> getPartitionKeyUnrestrictedComponents()
    {
        List<ColumnDefinition> list = new ArrayList<>(cfm.partitionKeyColumns());
        list.removeAll(partitionKeyRestrictions.getColumnDefs());
        return ColumnDefinition.toIdentifiers(list);
    }

    /**
     * Checks if the restrictions on the partition key are token restrictions.
     *
     * @return <code>true</code> if the restrictions on the partition key are token restrictions,
     * <code>false</code> otherwise.
     */
    public boolean isPartitionKeyRestrictionsOnToken()
    {
        return partitionKeyRestrictions.isOnToken();
    }

    /**
     * Checks if restrictions on the clustering key have IN restrictions.
     *
     * @return <code>true</code> if the restrictions on the clustering key have IN restrictions,
     * <code>false</code> otherwise.
     */
    public boolean clusteringKeyRestrictionsHasIN()
    {
        return clusteringColumnsRestrictions.isIN();
    }

    /**
     * Processes the clustering column restrictions.
     *
     * @param hasQueriableIndex <code>true</code> if some of the queried data are indexed, <code>false</code> otherwise
     * @param selectsOnlyStaticColumns <code>true</code> if the selected or modified columns are all statics,
     * <code>false</code> otherwise.
     * @param selectACollection <code>true</code> if the query should return a collection column
     */
    private void processClusteringColumnsRestrictions(boolean hasQueriableIndex,
                                                      boolean selectsOnlyStaticColumns,
                                                      boolean selectACollection,
                                                      boolean forView) throws InvalidRequestException
    {
        validateClusteringRestrictions(hasQueriableIndex);

        checkFalse(!type.allowClusteringColumnSlices() && clusteringColumnsRestrictions.isSlice(),
                   "Slice restrictions are not supported on the clustering columns in %s statements", type);

        if (!type.allowClusteringColumnSlices()
               && (!cfm.isCompactTable() || (cfm.isCompactTable() && !hasClusteringColumnsRestriction())))
        {
            if (!selectsOnlyStaticColumns && hasUnrestrictedClusteringColumns())
                throw invalidRequest("Some clustering keys are missing: %s",
                                     Joiner.on(", ").join(getUnrestrictedClusteringColumns()));
        }
        else
        {
            checkFalse(clusteringColumnsRestrictions.isIN() && selectACollection,
                       "Cannot restrict clustering columns by IN relations when a collection is selected by the query");
            checkFalse(clusteringColumnsRestrictions.isContains() && !hasQueriableIndex,
                       "Cannot restrict clustering columns by a CONTAINS relation without a secondary index");

            if (hasClusteringColumnsRestriction() && clusteringRestrictionsNeedFiltering())
            {
                if (hasQueriableIndex || forView)
                {
                    usesSecondaryIndexing = true;
                    return;
                }

                List<ColumnDefinition> clusteringColumns = cfm.clusteringColumns();
                List<ColumnDefinition> restrictedColumns = new LinkedList<>(clusteringColumnsRestrictions.getColumnDefs());

                for (int i = 0, m = restrictedColumns.size(); i < m; i++)
                {
                    ColumnDefinition clusteringColumn = clusteringColumns.get(i);
                    ColumnDefinition restrictedColumn = restrictedColumns.get(i);

                    if (!clusteringColumn.equals(restrictedColumn))
                    {
                        throw invalidRequest(
                           "PRIMARY KEY column \"%s\" cannot be restricted as preceding column \"%s\" is not restricted",
                            restrictedColumn.name,
                            clusteringColumn.name);
                    }
                }
            }
        }
    }

    /**
     * Validates whether or not restrictions are allowed for execution when secondary index is not used.
     */
    public final void validateClusteringRestrictions(boolean hasQueriableIndex)
    {
        assert clusteringColumnsRestrictions instanceof PrimaryKeyRestrictionSet;

        // If there's a queriable index, filtering will take care of clustering restrictions
        if (hasQueriableIndex)
            return;

        Iterator<Restriction> iter = ((PrimaryKeyRestrictionSet) clusteringColumnsRestrictions).iterator();
        Restriction previousRestriction = null;
        while (iter.hasNext())
        {
            Restriction restriction = iter.next();

            if (previousRestriction != null)
            {
                ColumnDefinition lastRestrictionStart = previousRestriction.getFirstColumn();
                ColumnDefinition newRestrictionStart = restriction.getFirstColumn();

                if (previousRestriction.isSlice() && newRestrictionStart.position() > lastRestrictionStart.position())
                    throw invalidRequest("Clustering column \"%s\" cannot be restricted (preceding column \"%s\" is restricted by a non-EQ relation)",
                                         newRestrictionStart.name,
                                         lastRestrictionStart.name);
            }
            previousRestriction = restriction;
        }
    }

    public final boolean clusteringRestrictionsNeedFiltering()
    {
        assert clusteringColumnsRestrictions instanceof PrimaryKeyRestrictionSet;
        return ((PrimaryKeyRestrictionSet) clusteringColumnsRestrictions).needsFiltering();
    }

    /**
     * Returns the clustering columns that are not restricted.
     * @return the clustering columns that are not restricted.
     */
    private Collection<ColumnIdentifier> getUnrestrictedClusteringColumns()
    {
        List<ColumnDefinition> missingClusteringColumns = new ArrayList<>(cfm.clusteringColumns());
        missingClusteringColumns.removeAll(new LinkedList<>(clusteringColumnsRestrictions.getColumnDefs()));
        return ColumnDefinition.toIdentifiers(missingClusteringColumns);
    }

    /**
     * Checks if some clustering columns are not restricted.
     * @return <code>true</code> if some clustering columns are not restricted, <code>false</code> otherwise.
     */
    private boolean hasUnrestrictedClusteringColumns()
    {
        return cfm.clusteringColumns().size() != clusteringColumnsRestrictions.size();
    }

    private void processCustomIndexExpressions(List<CustomIndexExpression> expressions,
                                               VariableSpecifications boundNames,
                                               SecondaryIndexManager indexManager)
    {
        if (!MessagingService.instance().areAllNodesAtLeast30())
            throw new InvalidRequestException("Please upgrade all nodes to at least 3.0 before using custom index expressions");

        if (expressions.size() > 1)
            throw new InvalidRequestException(IndexRestrictions.MULTIPLE_EXPRESSIONS);

        CustomIndexExpression expression = expressions.get(0);

        CFName cfName = expression.targetIndex.getCfName();
        if (cfName.hasKeyspace()
            && !expression.targetIndex.getKeyspace().equals(cfm.ksName))
            throw IndexRestrictions.invalidIndex(expression.targetIndex, cfm);

        if (cfName.getColumnFamily() != null && !cfName.getColumnFamily().equals(cfm.cfName))
            throw IndexRestrictions.invalidIndex(expression.targetIndex, cfm);

        if (!cfm.getIndexes().has(expression.targetIndex.getIdx()))
            throw IndexRestrictions.indexNotFound(expression.targetIndex, cfm);

        Index index = indexManager.getIndex(cfm.getIndexes().get(expression.targetIndex.getIdx()).get());

        if (!index.getIndexMetadata().isCustom())
            throw IndexRestrictions.nonCustomIndexInExpression(expression.targetIndex);

        AbstractType<?> expressionType = index.customExpressionValueType();
        if (expressionType == null)
            throw IndexRestrictions.customExpressionNotSupported(expression.targetIndex);

        expression.prepareValue(cfm, expressionType, boundNames);

        indexRestrictions.add(expression);
    }

    public RowFilter getRowFilter(SecondaryIndexManager indexManager, QueryOptions options)
    {
        if (indexRestrictions.isEmpty())
            return RowFilter.NONE;

        RowFilter filter = RowFilter.create();
        for (Restrictions restrictions : indexRestrictions.getRestrictions())
            restrictions.addRowFilterTo(filter, indexManager, options);

        for (CustomIndexExpression expression : indexRestrictions.getCustomIndexExpressions())
            expression.addToRowFilter(filter, cfm, options);

        return filter;
    }

    /**
     * Returns the partition keys for which the data is requested.
     *
     * @param options the query options
     * @return the partition keys for which the data is requested.
     */
    public List<ByteBuffer> getPartitionKeys(final QueryOptions options)
    {
        return partitionKeyRestrictions.values(options);
    }

    /**
     * Returns the specified bound of the partition key.
     *
     * @param b the boundary type
     * @param options the query options
     * @return the specified bound of the partition key
     */
    private ByteBuffer getPartitionKeyBound(Bound b, QueryOptions options)
    {
        // Deal with unrestricted partition key components (special-casing is required to deal with 2i queries on the
        // first component of a composite partition key).
        if (hasUnrestrictedPartitionKeyComponents())
            return ByteBufferUtil.EMPTY_BYTE_BUFFER;

        // We deal with IN queries for keys in other places, so we know buildBound will return only one result
        return partitionKeyRestrictions.bounds(b, options).get(0);
    }

    /**
     * Returns the partition key bounds.
     *
     * @param options the query options
     * @return the partition key bounds
     */
    public AbstractBounds<PartitionPosition> getPartitionKeyBounds(QueryOptions options)
    {
        IPartitioner p = cfm.partitioner;

        if (partitionKeyRestrictions.isOnToken())
        {
            return getPartitionKeyBoundsForTokenRestrictions(p, options);
        }

        return getPartitionKeyBounds(p, options);
    }

    private AbstractBounds<PartitionPosition> getPartitionKeyBounds(IPartitioner p,
                                                                    QueryOptions options)
    {
        ByteBuffer startKeyBytes = getPartitionKeyBound(Bound.START, options);
        ByteBuffer finishKeyBytes = getPartitionKeyBound(Bound.END, options);

        PartitionPosition startKey = PartitionPosition.ForKey.get(startKeyBytes, p);
        PartitionPosition finishKey = PartitionPosition.ForKey.get(finishKeyBytes, p);

        if (startKey.compareTo(finishKey) > 0 && !finishKey.isMinimum())
            return null;

        if (partitionKeyRestrictions.isInclusive(Bound.START))
        {
            return partitionKeyRestrictions.isInclusive(Bound.END)
                    ? new Bounds<>(startKey, finishKey)
                    : new IncludingExcludingBounds<>(startKey, finishKey);
        }

        return partitionKeyRestrictions.isInclusive(Bound.END)
                ? new Range<>(startKey, finishKey)
                : new ExcludingBounds<>(startKey, finishKey);
    }

    private AbstractBounds<PartitionPosition> getPartitionKeyBoundsForTokenRestrictions(IPartitioner p,
                                                                                        QueryOptions options)
    {
        Token startToken = getTokenBound(Bound.START, options, p);
        Token endToken = getTokenBound(Bound.END, options, p);

        boolean includeStart = partitionKeyRestrictions.isInclusive(Bound.START);
        boolean includeEnd = partitionKeyRestrictions.isInclusive(Bound.END);

        /*
         * If we ask SP.getRangeSlice() for (token(200), token(200)], it will happily return the whole ring.
         * However, wrapping range doesn't really make sense for CQL, and we want to return an empty result in that
         * case (CASSANDRA-5573). So special case to create a range that is guaranteed to be empty.
         *
         * In practice, we want to return an empty result set if either startToken > endToken, or both are equal but
         * one of the bound is excluded (since [a, a] can contains something, but not (a, a], [a, a) or (a, a)).
         * Note though that in the case where startToken or endToken is the minimum token, then this special case
         * rule should not apply.
         */
        int cmp = startToken.compareTo(endToken);
        if (!startToken.isMinimum() && !endToken.isMinimum()
                && (cmp > 0 || (cmp == 0 && (!includeStart || !includeEnd))))
            return null;

        PartitionPosition start = includeStart ? startToken.minKeyBound() : startToken.maxKeyBound();
        PartitionPosition end = includeEnd ? endToken.maxKeyBound() : endToken.minKeyBound();

        return new Range<>(start, end);
    }

    private Token getTokenBound(Bound b, QueryOptions options, IPartitioner p)
    {
        if (!partitionKeyRestrictions.hasBound(b))
            return p.getMinimumToken();

        ByteBuffer value = partitionKeyRestrictions.bounds(b, options).get(0);
        checkNotNull(value, "Invalid null token value");
        return p.getTokenFactory().fromByteArray(value);
    }

    /**
     * Checks if the query has some restrictions on the clustering columns.
     *
     * @return <code>true</code> if the query has some restrictions on the clustering columns,
     * <code>false</code> otherwise.
     */
    public boolean hasClusteringColumnsRestriction()
    {
        return !clusteringColumnsRestrictions.isEmpty();
    }

    /**
     * Returns the requested clustering columns.
     *
     * @param options the query options
     * @return the requested clustering columns
     */
    public NavigableSet<Clustering> getClusteringColumns(QueryOptions options)
    {
        // If this is a names command and the table is a static compact one, then as far as CQL is concerned we have
        // only a single row which internally correspond to the static parts. In which case we want to return an empty
        // set (since that's what ClusteringIndexNamesFilter expects).
        if (cfm.isStaticCompactTable())
            return BTreeSet.empty(cfm.comparator);

        return clusteringColumnsRestrictions.valuesAsClustering(options);
    }

    /**
     * Returns the bounds (start or end) of the clustering columns.
     *
     * @param b the bound type
     * @param options the query options
     * @return the bounds (start or end) of the clustering columns
     */
    public NavigableSet<Slice.Bound> getClusteringColumnsBounds(Bound b, QueryOptions options)
    {
        return clusteringColumnsRestrictions.boundsAsClustering(b, options);
    }

    /**
     * Checks if the bounds (start or end) of the clustering columns are inclusive.
     *
     * @param bound the bound type
     * @return <code>true</code> if the bounds (start or end) of the clustering columns are inclusive,
     * <code>false</code> otherwise
     */
    public boolean areRequestedBoundsInclusive(Bound bound)
    {
        return clusteringColumnsRestrictions.isInclusive(bound);
    }

    /**
     * Checks if the query returns a range of columns.
     *
     * @return <code>true</code> if the query returns a range of columns, <code>false</code> otherwise.
     */
    public boolean isColumnRange()
    {
        // For static compact tables we want to ignore the fake clustering column (note that if we weren't special casing,
        // this would mean a 'SELECT *' on a static compact table would query whole partitions, even though we'll only return
        // the static part as far as CQL is concerned. This is thus mostly an optimization to use the query-by-name path).
        int numberOfClusteringColumns = cfm.isStaticCompactTable() ? 0 : cfm.clusteringColumns().size();
        // it is a range query if it has at least one the column alias for which no relation is defined or is not EQ.
        return clusteringColumnsRestrictions.size() < numberOfClusteringColumns
            || (!clusteringColumnsRestrictions.isEQ() && !clusteringColumnsRestrictions.isIN());
    }

    /**
     * Checks if the query need to use filtering.
     * @return <code>true</code> if the query need to use filtering, <code>false</code> otherwise.
     */
    public boolean needFiltering()
    {
        int numberOfRestrictions = indexRestrictions.getCustomIndexExpressions().size();
        for (Restrictions restrictions : indexRestrictions.getRestrictions())
            numberOfRestrictions += restrictions.size();

        return numberOfRestrictions > 1
                || (numberOfRestrictions == 0 && !clusteringColumnsRestrictions.isEmpty())
                || (numberOfRestrictions != 0
                        && nonPrimaryKeyRestrictions.hasMultipleContains());
    }

    private void validateSecondaryIndexSelections(boolean selectsOnlyStaticColumns)
    {
        checkFalse(keyIsInRelation(),
                   "Select on indexed columns and with IN clause for the PRIMARY KEY are not supported");
        // When the user only select static columns, the intent is that we don't query the whole partition but just
        // the static parts. But 1) we don't have an easy way to do that with 2i and 2) since we don't support index on
        // static columns
        // so far, 2i means that you've restricted a non static column, so the query is somewhat non-sensical.
        checkFalse(selectsOnlyStaticColumns, "Queries using 2ndary indexes don't support selecting only static columns");
    }

    /**
     * Checks that all the primary key columns (partition key and clustering columns) are restricted by an equality
     * relation ('=' or 'IN').
     *
     * @return <code>true</code> if all the primary key columns are restricted by an equality relation.
     */
    public boolean hasAllPKColumnsRestrictedByEqualities()
    {
        return !isPartitionKeyRestrictionsOnToken()
               && !hasUnrestrictedPartitionKeyComponents()
               && (partitionKeyRestrictions.isEQ() || partitionKeyRestrictions.isIN())
               && !hasUnrestrictedClusteringColumns()
               && (clusteringColumnsRestrictions.isEQ() || clusteringColumnsRestrictions.isIN());
    }

}<|MERGE_RESOLUTION|>--- conflicted
+++ resolved
@@ -78,20 +78,16 @@
      */
     private RestrictionSet nonPrimaryKeyRestrictions;
 
-    private Set<ColumnDefinition> notNullColumns;
-
-    /**
-<<<<<<< HEAD
-     * The restrictions used to build the row filter
-=======
+    /**
      * <code>true</code> if nonPrimaryKeyRestrictions contains restriction on a regular column,
      * <code>false</code> otherwise.
      */
     private boolean hasRegularColumnsRestriction = false;
 
-    /**
-     * The restrictions used to build the index expressions
->>>>>>> 194329d3
+    private Set<ColumnDefinition> notNullColumns;
+
+    /**
+     * The restrictions used to build the row filter
      */
     private final IndexRestrictions indexRestrictions = new IndexRestrictions();
 
