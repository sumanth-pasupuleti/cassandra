/*
 * Licensed to the Apache Software Foundation (ASF) under one
 * or more contributor license agreements.  See the NOTICE file
 * distributed with this work for additional information
 * regarding copyright ownership.  The ASF licenses this file
 * to you under the Apache License, Version 2.0 (the
 * "License"); you may not use this file except in compliance
 * with the License.  You may obtain a copy of the License at
 *
 *     http://www.apache.org/licenses/LICENSE-2.0
 *
 * Unless required by applicable law or agreed to in writing, software
 * distributed under the License is distributed on an "AS IS" BASIS,
 * WITHOUT WARRANTIES OR CONDITIONS OF ANY KIND, either express or implied.
 * See the License for the specific language governing permissions and
 * limitations under the License.
 */
package org.apache.cassandra.io.compress;

import java.io.DataOutputStream;
import java.io.EOFException;
import java.io.File;
import java.io.IOException;
import java.nio.ByteBuffer;
import java.nio.channels.Channels;
import java.util.Optional;
import java.util.zip.CRC32;

import org.apache.cassandra.io.FSReadError;
import org.apache.cassandra.io.FSWriteError;
import org.apache.cassandra.io.sstable.CorruptSSTableException;
import org.apache.cassandra.io.sstable.metadata.MetadataCollector;
import org.apache.cassandra.io.util.*;
import org.apache.cassandra.schema.CompressionParams;

import static org.apache.cassandra.utils.Throwables.merge;

public class CompressedSequentialWriter extends SequentialWriter
{
    private final ChecksumWriter crcMetadata;

    // holds offset in the file where current chunk should be written
    // changed only by flush() method where data buffer gets compressed and stored to the file
    private long chunkOffset = 0;

    // index file writer (random I/O)
    private final CompressionMetadata.Writer metadataWriter;
    private final ICompressor compressor;

    // used to store compressed data
    private ByteBuffer compressed;

    // holds a number of already written chunks
    private int chunkCount = 0;

    private long uncompressedSize = 0, compressedSize = 0;

    private final MetadataCollector sstableMetadataCollector;

    private final ByteBuffer crcCheckBuffer = ByteBuffer.allocate(4);
    private final Optional<File> digestFile;

    private final int maxCompressedLength;

    /**
     * Create CompressedSequentialWriter without digest file.
     *
     * @param file File to write
     * @param offsetsPath File name to write compression metadata
     * @param digestFile File to write digest
     * @param option Write option (buffer size and type will be set the same as compression params)
     * @param parameters Compression mparameters
     * @param sstableMetadataCollector Metadata collector
     */
    public CompressedSequentialWriter(File file,
                                      String offsetsPath,
                                      File digestFile,
                                      SequentialWriterOption option,
                                      CompressionParams parameters,
                                      MetadataCollector sstableMetadataCollector)
    {
        super(file, SequentialWriterOption.newBuilder()
                            .bufferSize(option.bufferSize())
                            .bufferType(option.bufferType())
                            .bufferSize(parameters.chunkLength())
                            .bufferType(parameters.getSstableCompressor().preferredBufferType())
                            .finishOnClose(option.finishOnClose())
                            .build());
        this.compressor = parameters.getSstableCompressor();
        this.digestFile = Optional.ofNullable(digestFile);

        // buffer for compression should be the same size as buffer itself
        compressed = compressor.preferredBufferType().allocate(compressor.initialCompressedBufferLength(buffer.capacity()));

        maxCompressedLength = parameters.maxCompressedLength();

        /* Index File (-CompressionInfo.db component) and it's header */
        metadataWriter = CompressionMetadata.Writer.open(parameters, offsetsPath);

        this.sstableMetadataCollector = sstableMetadataCollector;
        crcMetadata = new ChecksumWriter(new DataOutputStream(Channels.newOutputStream(channel)));
    }

    @Override
    public long getOnDiskFilePointer()
    {
        try
        {
            return fchannel.position();
        }
        catch (IOException e)
        {
            throw new FSReadError(e, getPath());
        }
    }

    /**
     * Get a quick estimation on how many bytes have been written to disk
     *
     * It should for the most part be exactly the same as getOnDiskFilePointer()
     */
    @Override
    public long getEstimatedOnDiskBytesWritten()
    {
        return chunkOffset;
    }

    @Override
    public void flush()
    {
        throw new UnsupportedOperationException();
    }

    @Override
    protected void flushData()
    {
        seekToChunkStart(); // why is this necessary? seems like it should always be at chunk start in normal operation

        try
        {
            // compressing data with buffer re-use
            buffer.flip();
            compressed.clear();
            compressor.compress(buffer, compressed);
        }
        catch (IOException e)
        {
            throw new RuntimeException("Compression exception", e); // shouldn't happen
        }

        int compressedLength = compressed.position();
        uncompressedSize += buffer.position();
        ByteBuffer toWrite = compressed;
        if (compressedLength >= maxCompressedLength)
        {
            toWrite = buffer;
            compressedLength = buffer.position();
        }
        compressedSize += compressedLength;

        try
        {
            // write an offset of the newly written chunk to the index file
            metadataWriter.addOffset(chunkOffset);
            chunkCount++;

            // write out the compressed data
            toWrite.flip();
            channel.write(toWrite);

            // write corresponding checksum
<<<<<<< HEAD
            toWrite.rewind();
            crcMetadata.appendDirect(toWrite, true);
            lastFlushOffset += compressedLength + 4;
=======
            compressed.rewind();
            crcMetadata.appendDirect(compressed, true);
            lastFlushOffset = uncompressedSize;
>>>>>>> 783bbb3c
        }
        catch (IOException e)
        {
            throw new FSWriteError(e, getPath());
        }
        if (toWrite == buffer)
            buffer.position(compressedLength);

        // next chunk should be written right after current + length of the checksum (int)
        chunkOffset += compressedLength + 4;
        if (runPostFlush != null)
            runPostFlush.run();
    }

    public CompressionMetadata open(long overrideLength)
    {
        if (overrideLength <= 0)
            overrideLength = uncompressedSize;
        return metadataWriter.open(overrideLength, chunkOffset);
    }

    @Override
    public DataPosition mark()
    {
        if (!buffer.hasRemaining())
            doFlush(0);
        return new CompressedFileWriterMark(chunkOffset, current(), buffer.position(), chunkCount + 1);
    }

    @Override
    public synchronized void resetAndTruncate(DataPosition mark)
    {
        assert mark instanceof CompressedFileWriterMark;

        CompressedFileWriterMark realMark = (CompressedFileWriterMark) mark;

        // reset position
        long truncateTarget = realMark.uncDataOffset;

        if (realMark.chunkOffset == chunkOffset)
        {
            // simply drop bytes to the right of our mark
            buffer.position(realMark.validBufferBytes);
            return;
        }

        // synchronize current buffer with disk - we don't want any data loss
        syncInternal();

        chunkOffset = realMark.chunkOffset;

        // compressed chunk size (- 4 bytes reserved for checksum)
        int chunkSize = (int) (metadataWriter.chunkOffsetBy(realMark.nextChunkIndex) - chunkOffset - 4);
        if (compressed.capacity() < chunkSize)
            compressed = compressor.preferredBufferType().allocate(chunkSize);

        try
        {
            compressed.clear();
            compressed.limit(chunkSize);
            fchannel.position(chunkOffset);
            fchannel.read(compressed);

            try
            {
                // Repopulate buffer from compressed data
                buffer.clear();
                compressed.flip();
                if (chunkSize < maxCompressedLength)
                    compressor.uncompress(compressed, buffer);
                else
                    buffer.put(compressed);
            }
            catch (IOException e)
            {
                throw new CorruptBlockException(getPath(), chunkOffset, chunkSize, e);
            }

            CRC32 checksum = new CRC32();
            compressed.rewind();
            checksum.update(compressed);

            crcCheckBuffer.clear();
            fchannel.read(crcCheckBuffer);
            crcCheckBuffer.flip();
            if (crcCheckBuffer.getInt() != (int) checksum.getValue())
                throw new CorruptBlockException(getPath(), chunkOffset, chunkSize);
        }
        catch (CorruptBlockException e)
        {
            throw new CorruptSSTableException(e, getPath());
        }
        catch (EOFException e)
        {
            throw new CorruptSSTableException(new CorruptBlockException(getPath(), chunkOffset, chunkSize), getPath());
        }
        catch (IOException e)
        {
            throw new FSReadError(e, getPath());
        }

        // Mark as dirty so we can guarantee the newly buffered bytes won't be lost on a rebuffer
        buffer.position(realMark.validBufferBytes);

        bufferOffset = truncateTarget - buffer.position();
        chunkCount = realMark.nextChunkIndex - 1;

        // truncate data and index file
        truncate(chunkOffset, bufferOffset);
        metadataWriter.resetAndTruncate(realMark.nextChunkIndex - 1);
    }

    private void truncate(long toFileSize, long toBufferOffset)
    {
        try
        {
            fchannel.truncate(toFileSize);
            lastFlushOffset = toBufferOffset;
        }
        catch (IOException e)
        {
            throw new FSWriteError(e, getPath());
        }
    }

    /**
     * Seek to the offset where next compressed data chunk should be stored.
     */
    private void seekToChunkStart()
    {
        if (getOnDiskFilePointer() != chunkOffset)
        {
            try
            {
                fchannel.position(chunkOffset);
            }
            catch (IOException e)
            {
                throw new FSReadError(e, getPath());
            }
        }
    }

    protected class TransactionalProxy extends SequentialWriter.TransactionalProxy
    {
        @Override
        protected Throwable doCommit(Throwable accumulate)
        {
            return super.doCommit(metadataWriter.commit(accumulate));
        }

        @Override
        protected Throwable doAbort(Throwable accumulate)
        {
            return super.doAbort(metadataWriter.abort(accumulate));
        }

        @Override
        protected void doPrepare()
        {
            syncInternal();
            digestFile.ifPresent(crcMetadata::writeFullChecksum);
            sstableMetadataCollector.addCompressionRatio(compressedSize, uncompressedSize);
            metadataWriter.finalizeLength(current(), chunkCount).prepareToCommit();
        }

        @Override
        protected Throwable doPreCleanup(Throwable accumulate)
        {
            accumulate = super.doPreCleanup(accumulate);
            if (compressed != null)
            {
                try { FileUtils.clean(compressed); }
                catch (Throwable t) { accumulate = merge(accumulate, t); }
                compressed = null;
            }

            return accumulate;
        }
    }

    @Override
    protected SequentialWriter.TransactionalProxy txnProxy()
    {
        return new TransactionalProxy();
    }

    /**
     * Class to hold a mark to the position of the file
     */
    protected static class CompressedFileWriterMark implements DataPosition
    {
        // chunk offset in the compressed file
        final long chunkOffset;
        // uncompressed data offset (real data offset)
        final long uncDataOffset;

        final int validBufferBytes;
        final int nextChunkIndex;

        public CompressedFileWriterMark(long chunkOffset, long uncDataOffset, int validBufferBytes, int nextChunkIndex)
        {
            this.chunkOffset = chunkOffset;
            this.uncDataOffset = uncDataOffset;
            this.validBufferBytes = validBufferBytes;
            this.nextChunkIndex = nextChunkIndex;
        }
    }
}<|MERGE_RESOLUTION|>--- conflicted
+++ resolved
@@ -169,15 +169,9 @@
             channel.write(toWrite);
 
             // write corresponding checksum
-<<<<<<< HEAD
             toWrite.rewind();
             crcMetadata.appendDirect(toWrite, true);
-            lastFlushOffset += compressedLength + 4;
-=======
-            compressed.rewind();
-            crcMetadata.appendDirect(compressed, true);
             lastFlushOffset = uncompressedSize;
->>>>>>> 783bbb3c
         }
         catch (IOException e)
         {
