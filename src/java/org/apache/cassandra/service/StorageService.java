--- conflicted
+++ resolved
@@ -467,14 +467,6 @@
 
     public void stopTransports()
     {
-<<<<<<< HEAD
-        if (isGossipActive())
-        {
-            logger.error("Stopping gossiper");
-            stopGossiping();
-        }
-=======
->>>>>>> acbaeb1e
         if (isRPCServerRunning())
         {
             logger.error("Stopping RPC server");
@@ -485,7 +477,7 @@
             logger.error("Stopping native transport");
             stopNativeTransport();
         }
-        if (isInitialized())
+        if (isGossipActive())
         {
             logger.error("Stopping gossiper");
             stopGossiping();
