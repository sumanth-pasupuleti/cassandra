--- conflicted
+++ resolved
@@ -17,11 +17,8 @@
  */
 package org.apache.cassandra.service;
 
-<<<<<<< HEAD
 import java.io.File;
 import java.io.IOException;
-=======
->>>>>>> 675591d1
 import java.net.InetAddress;
 import java.net.UnknownHostException;
 import java.util.*;
@@ -45,13 +42,9 @@
 import org.apache.cassandra.dht.Token;
 import org.apache.cassandra.gms.FailureDetector;
 import org.apache.cassandra.gms.Gossiper;
-<<<<<<< HEAD
 import org.apache.cassandra.gms.IFailureDetector;
 import org.apache.cassandra.io.sstable.Component;
 import org.apache.cassandra.io.sstable.format.SSTableReader;
-=======
-import org.apache.cassandra.io.sstable.SSTableReader;
->>>>>>> 675591d1
 import org.apache.cassandra.locator.TokenMetadata;
 import org.apache.cassandra.net.IAsyncCallbackWithFailure;
 import org.apache.cassandra.net.MessageIn;
@@ -394,18 +387,12 @@
         // if we don't have successful repair ranges, then just skip anticompaction
         if (!successfulRanges.isEmpty())
         {
-<<<<<<< HEAD
             for (Map.Entry<UUID, ColumnFamilyStore> columnFamilyStoreEntry : prs.columnFamilyStores.entrySet())
             {
-                Refs<SSTableReader> sstables = prs.getAndReferenceSSTables(columnFamilyStoreEntry.getKey());
+                Refs<SSTableReader> sstables = prs.getActiveRepairedSSTableRefs(columnFamilyStoreEntry.getKey());
                 ColumnFamilyStore cfs = columnFamilyStoreEntry.getValue();
                 futures.add(CompactionManager.instance.submitAntiCompaction(cfs, successfulRanges, sstables, prs.repairedAt));
             }
-=======
-            Refs<SSTableReader> sstables = prs.getActiveRepairedSSTableRefs(columnFamilyStoreEntry.getKey());
-            ColumnFamilyStore cfs = columnFamilyStoreEntry.getValue();
-            futures.add(CompactionManager.instance.submitAntiCompaction(cfs, prs.ranges, sstables, prs.repairedAt));
->>>>>>> 675591d1
         }
 
         ListenableFuture<List<Object>> allAntiCompactionResults = Futures.successfulAsList(futures);
@@ -445,23 +432,14 @@
 
     public static class ParentRepairSession
     {
-<<<<<<< HEAD
         private final Map<UUID, ColumnFamilyStore> columnFamilyStores = new HashMap<>();
         private final Collection<Range<Token>> ranges;
-        private final Map<UUID, Set<SSTableReader>> sstableMap = new HashMap<>();
+        public final Map<UUID, Set<String>> sstableMap = new HashMap<>();
         private final long repairedAt;
         public final boolean isIncremental;
         public final boolean isGlobal;
 
         public ParentRepairSession(List<ColumnFamilyStore> columnFamilyStores, Collection<Range<Token>> ranges, boolean isIncremental, boolean isGlobal, long repairedAt)
-=======
-        public final Map<UUID, ColumnFamilyStore> columnFamilyStores = new HashMap<>();
-        public final Collection<Range<Token>> ranges;
-        public final Map<UUID, Set<String>> sstableMap = new HashMap<>();
-        public final long repairedAt;
-
-        public ParentRepairSession(List<ColumnFamilyStore> columnFamilyStores, Collection<Range<Token>> ranges, long repairedAt)
->>>>>>> 675591d1
         {
             for (ColumnFamilyStore cfs : columnFamilyStores)
             {
@@ -474,18 +452,8 @@
             this.isIncremental = isIncremental;
         }
 
-<<<<<<< HEAD
-        public void addSSTables(UUID cfId, Set<SSTableReader> sstables)
-        {
-            sstableMap.get(cfId).addAll(sstables);
-        }
-
-        @SuppressWarnings("resource")
-        public synchronized Refs<SSTableReader> getAndReferenceSSTables(UUID cfId)
-=======
         @SuppressWarnings("resource")
         public synchronized Refs<SSTableReader> getActiveRepairedSSTableRefs(UUID cfId)
->>>>>>> 675591d1
         {
             ImmutableMap.Builder<SSTableReader, Ref<SSTableReader>> references = ImmutableMap.builder();
             for (SSTableReader sstable : getActiveSSTables(cfId))
@@ -515,18 +483,20 @@
             sstableMap.put(cfId, activeSSTableNames);
             return activeSSTables;
         }
+
+        public void addSSTables(UUID cfId, Collection<SSTableReader> sstables)
+        {
+            for (SSTableReader sstable : sstables)
+            {
+                sstableMap.get(cfId).add(sstable.getFilename());
+            }
+        }
+
         public long getRepairedAt()
         {
-<<<<<<< HEAD
             if (isGlobal)
                 return repairedAt;
             return ActiveRepairService.UNREPAIRED_SSTABLE;
-=======
-            for (SSTableReader sstable : sstables)
-            {
-                sstableMap.get(cfId).add(sstable.getFilename());
-            }
->>>>>>> 675591d1
         }
         @Override
         public String toString()
