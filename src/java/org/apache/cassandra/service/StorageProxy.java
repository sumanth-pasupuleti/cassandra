--- conflicted
+++ resolved
@@ -2260,11 +2260,7 @@
             throw new UnavailableException(ConsistencyLevel.ALL, liveMembers + Gossiper.instance.getUnreachableMembers().size(), liveMembers);
         }
 
-<<<<<<< HEAD
-        Set<InetAddress> allEndpoints = Gossiper.instance.getLiveTokenOwners();
-=======
         Set<InetAddress> allEndpoints = StorageService.instance.getLiveMembers(true);
->>>>>>> 432a8a48
 
         int blockFor = allEndpoints.size();
         final TruncateResponseHandler responseHandler = new TruncateResponseHandler(blockFor);
