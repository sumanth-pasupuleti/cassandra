/*
 * Licensed to the Apache Software Foundation (ASF) under one
 * or more contributor license agreements.  See the NOTICE file
 * distributed with this work for additional information
 * regarding copyright ownership.  The ASF licenses this file
 * to you under the Apache License, Version 2.0 (the
 * "License"); you may not use this file except in compliance
 * with the License.  You may obtain a copy of the License at
 *
 *     http://www.apache.org/licenses/LICENSE-2.0
 *
 * Unless required by applicable law or agreed to in writing, software
 * distributed under the License is distributed on an "AS IS" BASIS,
 * WITHOUT WARRANTIES OR CONDITIONS OF ANY KIND, either express or implied.
 * See the License for the specific language governing permissions and
 * limitations under the License.
 */
package org.apache.cassandra.hadoop.pig;

import java.io.IOException;
import java.nio.ByteBuffer;
import java.nio.charset.CharacterCodingException;
import java.util.*;

import org.slf4j.Logger;
import org.slf4j.LoggerFactory;

import org.apache.cassandra.db.Column;
import org.apache.cassandra.db.marshal.*;
import org.apache.cassandra.exceptions.ConfigurationException;
import org.apache.cassandra.exceptions.InvalidRequestException;
import org.apache.cassandra.hadoop.*;
import org.apache.cassandra.thrift.*;
import org.apache.cassandra.utils.ByteBufferUtil;
import org.apache.cassandra.utils.FBUtilities;
import org.apache.cassandra.utils.Hex;
import org.apache.hadoop.mapreduce.*;
import org.apache.pig.Expression;
import org.apache.pig.ResourceSchema;
import org.apache.pig.ResourceSchema.ResourceFieldSchema;
import org.apache.pig.backend.hadoop.executionengine.mapReduceLayer.PigSplit;
import org.apache.pig.data.*;
import org.apache.pig.impl.util.UDFContext;
import org.apache.thrift.TDeserializer;
import org.apache.thrift.TException;
import org.apache.thrift.TSerializer;
import org.apache.thrift.protocol.TBinaryProtocol;

/**
 * A LoadStoreFunc for retrieving data from and storing data to Cassandra
 *
 * A row from a standard CF will be returned as nested tuples: (key, ((name1, val1), (name2, val2))).
 */
public class CassandraStorage extends AbstractCassandraStorage
{
    public final static String PIG_ALLOW_DELETES = "PIG_ALLOW_DELETES";
    public final static String PIG_WIDEROW_INPUT = "PIG_WIDEROW_INPUT";
    public final static String PIG_USE_SECONDARY = "PIG_USE_SECONDARY";

    private final static ByteBuffer BOUND = ByteBufferUtil.EMPTY_BYTE_BUFFER;
    private static final Logger logger = LoggerFactory.getLogger(CassandraStorage.class);

    private ByteBuffer slice_start = BOUND;
    private ByteBuffer slice_end = BOUND;
    private boolean slice_reverse = false;
    private boolean allow_deletes = false;

    private RecordReader<ByteBuffer, Map<ByteBuffer, Column>> reader;
    private RecordWriter<ByteBuffer, List<Mutation>> writer;

    private boolean widerows = false;
    private int limit;
    
    // wide row hacks
    private ByteBuffer lastKey;
    private Map<ByteBuffer, Column> lastRow;
    private boolean hasNext = true;

    public CassandraStorage()
    {
        this(1024);
    }

    /**@param limit number of columns to fetch in a slice */
    public CassandraStorage(int limit)
    {
        super();
        this.limit = limit;
        DEFAULT_INPUT_FORMAT = "org.apache.cassandra.hadoop.ColumnFamilyInputFormat";
        DEFAULT_OUTPUT_FORMAT = "org.apache.cassandra.hadoop.ColumnFamilyOutputFormat";
    }

    public int getLimit()
    {
        return limit;
    }

    public void prepareToRead(RecordReader reader, PigSplit split)
    {
        this.reader = reader;
    }

    /** read wide row*/
    public Tuple getNextWide() throws IOException
    {
        CfInfo cfInfo = getCfInfo(loadSignature);
        CfDef cfDef = cfInfo.cfDef;
        ByteBuffer key = null;
        Tuple tuple = null; 
        DefaultDataBag bag = new DefaultDataBag();
        try
        {
            while(true)
            {
                hasNext = reader.nextKeyValue();
                if (!hasNext)
                {
                    if (tuple == null)
                        tuple = TupleFactory.getInstance().newTuple();

                    if (lastRow != null)
                    {
                        if (tuple.size() == 0) // lastRow is a new one
                        {
                            key = (ByteBuffer)reader.getCurrentKey();
                            tuple = keyToTuple(key, cfDef, parseType(cfDef.getKey_validation_class()));
                        }
                        for (Map.Entry<ByteBuffer, Column> entry : lastRow.entrySet())
                        {
                            bag.add(columnToTuple(entry.getValue(), cfInfo, parseType(cfDef.getComparator_type())));
                        }
                        lastKey = null;
                        lastRow = null;
                        tuple.append(bag);
                        return tuple;
                    }
                    else
                    {
                        if (tuple.size() == 1) // rare case of just one wide row, key already set
                        {
                            tuple.append(bag);
                            return tuple;
                        }
                        else
                            return null;
                    }
                }
                if (key != null && !((ByteBuffer)reader.getCurrentKey()).equals(key)) // key changed
                {
                    // read too much, hold on to it for next time
                    lastKey = (ByteBuffer)reader.getCurrentKey();
                    lastRow = (SortedMap<ByteBuffer, Column>)reader.getCurrentValue();
                    // but return what we have so far
                    tuple.append(bag);
                    return tuple;
                }
                if (key == null) // only set the key on the first iteration
                {
                    key = (ByteBuffer)reader.getCurrentKey();
                    if (lastKey != null && !(key.equals(lastKey))) // last key only had one value
                    {
                        if (tuple == null)
                            tuple = keyToTuple(lastKey, cfDef, parseType(cfDef.getKey_validation_class()));
                        else
                            addKeyToTuple(tuple, lastKey, cfDef, parseType(cfDef.getKey_validation_class()));
                        for (Map.Entry<ByteBuffer, Column> entry : lastRow.entrySet())
                        {
                            bag.add(columnToTuple(entry.getValue(), cfInfo, parseType(cfDef.getComparator_type())));
                        }
                        tuple.append(bag);
                        lastKey = key;
                        lastRow = (SortedMap<ByteBuffer, Column>)reader.getCurrentValue();
                        return tuple;
                    }
                    if (tuple == null)
                        tuple = keyToTuple(key, cfDef, parseType(cfDef.getKey_validation_class()));
                    else
                        addKeyToTuple(tuple, lastKey, cfDef, parseType(cfDef.getKey_validation_class()));
                }
                SortedMap<ByteBuffer, Column> row = (SortedMap<ByteBuffer, Column>)reader.getCurrentValue();
                if (lastRow != null) // prepend what was read last time
                {
                    for (Map.Entry<ByteBuffer, Column> entry : lastRow.entrySet())
                    {
                        bag.add(columnToTuple(entry.getValue(), cfInfo, parseType(cfDef.getComparator_type())));
                    }
                    lastKey = null;
                    lastRow = null;
                }
                for (Map.Entry<ByteBuffer, Column> entry : row.entrySet())
                {
                    bag.add(columnToTuple(entry.getValue(), cfInfo, parseType(cfDef.getComparator_type())));
                }
            }
        }
        catch (InterruptedException e)
        {
            throw new IOException(e.getMessage());
        }
    }

    @Override
    /** read next row */
    public Tuple getNext() throws IOException
    {
        if (widerows)
            return getNextWide();
        try
        {
            // load the next pair
            if (!reader.nextKeyValue())
                return null;

            CfInfo cfInfo = getCfInfo(loadSignature);
            CfDef cfDef = cfInfo.cfDef;
            ByteBuffer key = reader.getCurrentKey();
            Map<ByteBuffer, Column> cf = reader.getCurrentValue();
            assert key != null && cf != null;

            // output tuple, will hold the key, each indexed column in a tuple, then a bag of the rest
            // NOTE: we're setting the tuple size here only for the key so we can use setTupleValue on it

            Tuple tuple = keyToTuple(key, cfDef, parseType(cfDef.getKey_validation_class()));
            DefaultDataBag bag = new DefaultDataBag();
            // we must add all the indexed columns first to match the schema
            Map<ByteBuffer, Boolean> added = new HashMap<ByteBuffer, Boolean>();
            // take care to iterate these in the same order as the schema does
            for (ColumnDef cdef : cfDef.column_metadata)
            {
                boolean hasColumn = false;
                boolean cql3Table = false;
                try
                {
                    hasColumn = cf.containsKey(cdef.name);
                }
                catch (Exception e)
                {
                    cql3Table = true;                  
                }
                if (hasColumn)
                {
                    tuple.append(columnToTuple(cf.get(cdef.name), cfInfo, parseType(cfDef.getComparator_type())));
                }
                else if (!cql3Table)
                {   // otherwise, we need to add an empty tuple to take its place
                    tuple.append(TupleFactory.getInstance().newTuple());
                }
                added.put(cdef.name, true);
            }
            // now add all the other columns
            for (Map.Entry<ByteBuffer, Column> entry : cf.entrySet())
            {
                if (!added.containsKey(entry.getKey()))
                    bag.add(columnToTuple(entry.getValue(), cfInfo, parseType(cfDef.getComparator_type())));
            }
            tuple.append(bag);
            // finally, special top-level indexes if needed
            if (usePartitionFilter)
            {
                for (ColumnDef cdef : getIndexes())
                {
                    Tuple throwaway = columnToTuple(cf.get(cdef.name), cfInfo, parseType(cfDef.getComparator_type()));
                    tuple.append(throwaway.get(1));
                }
            }
            return tuple;
        }
        catch (InterruptedException e)
        {
            throw new IOException(e.getMessage());
        }
    }

    /** set hadoop cassandra connection settings */
    protected void setConnectionInformation() throws IOException
    {
        super.setConnectionInformation();
        if (System.getenv(PIG_ALLOW_DELETES) != null)
            allow_deletes = Boolean.parseBoolean(System.getenv(PIG_ALLOW_DELETES));
    }

    /** set read configuration settings */
    public void setLocation(String location, Job job) throws IOException
    {
        conf = job.getConfiguration();
        setLocationFromUri(location);

        if (ConfigHelper.getInputSlicePredicate(conf) == null)
        {
            SliceRange range = new SliceRange(slice_start, slice_end, slice_reverse, limit);
            SlicePredicate predicate = new SlicePredicate().setSlice_range(range);
            ConfigHelper.setInputSlicePredicate(conf, predicate);
        }
        if (System.getenv(PIG_WIDEROW_INPUT) != null)
            widerows = Boolean.parseBoolean(System.getenv(PIG_WIDEROW_INPUT));
        if (System.getenv(PIG_USE_SECONDARY) != null)
            usePartitionFilter = Boolean.parseBoolean(System.getenv(PIG_USE_SECONDARY));
        if (System.getenv(PIG_INPUT_SPLIT_SIZE) != null)
        {
            try
            {
                ConfigHelper.setInputSplitSize(conf, Integer.parseInt(System.getenv(PIG_INPUT_SPLIT_SIZE)));
            }
            catch (NumberFormatException e)
            {
                throw new IOException("PIG_INPUT_SPLIT_SIZE is not a number", e);
            }           
        } 

        if (usePartitionFilter && getIndexExpressions() != null)
            ConfigHelper.setInputRange(conf, getIndexExpressions());

        if (username != null && password != null)
            ConfigHelper.setInputKeyspaceUserNameAndPassword(conf, username, password);

        if (splitSize > 0)
            ConfigHelper.setInputSplitSize(conf, splitSize);
        if (partitionerClass!= null)
            ConfigHelper.setInputPartitioner(conf, partitionerClass);
        if (rpcPort != null)
            ConfigHelper.setInputRpcPort(conf, rpcPort);
        if (initHostAddress != null)
            ConfigHelper.setInputInitialAddress(conf, initHostAddress);

        ConfigHelper.setInputColumnFamily(conf, keyspace, column_family, widerows);
        setConnectionInformation();

        if (ConfigHelper.getInputRpcPort(conf) == 0)
            throw new IOException("PIG_INPUT_RPC_PORT or PIG_RPC_PORT environment variable not set");
        if (ConfigHelper.getInputInitialAddress(conf) == null)
            throw new IOException("PIG_INPUT_INITIAL_ADDRESS or PIG_INITIAL_ADDRESS environment variable not set");
        if (ConfigHelper.getInputPartitioner(conf) == null)
            throw new IOException("PIG_INPUT_PARTITIONER or PIG_PARTITIONER environment variable not set");
        if (loadSignature == null)
            loadSignature = location;
        initSchema(loadSignature);
    }

    /** set store configuration settings */
    public void setStoreLocation(String location, Job job) throws IOException
    {
        conf = job.getConfiguration();
        
        // don't combine mappers to a single mapper per node
        conf.setBoolean("pig.noSplitCombination", true);
        setLocationFromUri(location);

        if (username != null && password != null)
            ConfigHelper.setOutputKeyspaceUserNameAndPassword(conf, username, password);
        if (splitSize > 0)
            ConfigHelper.setInputSplitSize(conf, splitSize);
        if (partitionerClass!= null)
            ConfigHelper.setOutputPartitioner(conf, partitionerClass);
        if (rpcPort != null)
        {
            ConfigHelper.setOutputRpcPort(conf, rpcPort);
            ConfigHelper.setInputRpcPort(conf, rpcPort);
        }
        if (initHostAddress != null)
        {
            ConfigHelper.setOutputInitialAddress(conf, initHostAddress);
            ConfigHelper.setInputInitialAddress(conf, initHostAddress);
        }

        ConfigHelper.setOutputColumnFamily(conf, keyspace, column_family);
        setConnectionInformation();

        if (ConfigHelper.getOutputRpcPort(conf) == 0)
            throw new IOException("PIG_OUTPUT_RPC_PORT or PIG_RPC_PORT environment variable not set");
        if (ConfigHelper.getOutputInitialAddress(conf) == null)
            throw new IOException("PIG_OUTPUT_INITIAL_ADDRESS or PIG_INITIAL_ADDRESS environment variable not set");
        if (ConfigHelper.getOutputPartitioner(conf) == null)
            throw new IOException("PIG_OUTPUT_PARTITIONER or PIG_PARTITIONER environment variable not set");

        // we have to do this again here for the check in writeColumnsFromTuple
        if (System.getenv(PIG_USE_SECONDARY) != null)
            usePartitionFilter = Boolean.parseBoolean(System.getenv(PIG_USE_SECONDARY));

        initSchema(storeSignature);
    }

    /** define the schema */
    public ResourceSchema getSchema(String location, Job job) throws IOException
    {
        setLocation(location, job);
        CfInfo cfInfo = getCfInfo(loadSignature);
        CfDef cfDef = cfInfo.cfDef;
        if (cfDef.column_type.equals("Super"))
            return null;
        /*
        Our returned schema should look like this:
        (key, index1:(name, value), index2:(name, value), columns:{(name, value)})
        Which is to say, columns that have metadata will be returned as named tuples, but unknown columns will go into a bag.
        This way, wide rows can still be handled by the bag, but known columns can easily be referenced.
         */

        // top-level schema, no type
        ResourceSchema schema = new ResourceSchema();

        // get default marshallers and validators
        Map<MarshallerType, AbstractType> marshallers = getDefaultMarshallers(cfDef);
        Map<ByteBuffer,AbstractType> validators = getValidatorMap(cfDef);

        // add key
        ResourceFieldSchema keyFieldSchema = new ResourceFieldSchema();
        keyFieldSchema.setName("key");
        keyFieldSchema.setType(getPigType(marshallers.get(MarshallerType.KEY_VALIDATOR)));

        ResourceSchema bagSchema = new ResourceSchema();
        ResourceFieldSchema bagField = new ResourceFieldSchema();
        bagField.setType(DataType.BAG);
        bagField.setName("columns");
        // inside the bag, place one tuple with the default comparator/validator schema
        ResourceSchema bagTupleSchema = new ResourceSchema();
        ResourceFieldSchema bagTupleField = new ResourceFieldSchema();
        bagTupleField.setType(DataType.TUPLE);
        ResourceFieldSchema bagcolSchema = new ResourceFieldSchema();
        ResourceFieldSchema bagvalSchema = new ResourceFieldSchema();
        bagcolSchema.setName("name");
        bagvalSchema.setName("value");
        bagcolSchema.setType(getPigType(marshallers.get(MarshallerType.COMPARATOR)));
        bagvalSchema.setType(getPigType(marshallers.get(MarshallerType.DEFAULT_VALIDATOR)));
        bagTupleSchema.setFields(new ResourceFieldSchema[] { bagcolSchema, bagvalSchema });
        bagTupleField.setSchema(bagTupleSchema);
        bagSchema.setFields(new ResourceFieldSchema[] { bagTupleField });
        bagField.setSchema(bagSchema);

        // will contain all fields for this schema
        List<ResourceFieldSchema> allSchemaFields = new ArrayList<ResourceFieldSchema>();
        // add the key first, then the indexed columns, and finally the bag
        allSchemaFields.add(keyFieldSchema);

        if (!widerows && (cfInfo.compactCqlTable || !cfInfo.cql3Table))
        {
            // defined validators/indexes
            for (ColumnDef cdef : cfDef.column_metadata)
            {
                // make a new tuple for each col/val pair
                ResourceSchema innerTupleSchema = new ResourceSchema();
                ResourceFieldSchema innerTupleField = new ResourceFieldSchema();
                innerTupleField.setType(DataType.TUPLE);
                innerTupleField.setSchema(innerTupleSchema);
                innerTupleField.setName(new String(cdef.getName()));

                ResourceFieldSchema idxColSchema = new ResourceFieldSchema();
                idxColSchema.setName("name");
                idxColSchema.setType(getPigType(marshallers.get(MarshallerType.COMPARATOR)));

                ResourceFieldSchema valSchema = new ResourceFieldSchema();
                AbstractType validator = validators.get(cdef.name);
                if (validator == null)
                    validator = marshallers.get(MarshallerType.DEFAULT_VALIDATOR);
                valSchema.setName("value");
                valSchema.setType(getPigType(validator));

                innerTupleSchema.setFields(new ResourceFieldSchema[] { idxColSchema, valSchema });
                allSchemaFields.add(innerTupleField);
            }   
        }

        // bag at the end for unknown columns
        allSchemaFields.add(bagField);

        // add top-level index elements if needed
        if (usePartitionFilter)
        {
            for (ColumnDef cdef : getIndexes())
            {
                ResourceFieldSchema idxSchema = new ResourceFieldSchema();
                idxSchema.setName("index_" + new String(cdef.getName()));
                AbstractType validator = validators.get(cdef.name);
                if (validator == null)
                    validator = marshallers.get(MarshallerType.DEFAULT_VALIDATOR);
                idxSchema.setType(getPigType(validator));
                allSchemaFields.add(idxSchema);
            }
        }
        // top level schema contains everything
        schema.setFields(allSchemaFields.toArray(new ResourceFieldSchema[allSchemaFields.size()]));
        return schema;
    }

    /** set partition filter */
    public void setPartitionFilter(Expression partitionFilter) throws IOException
    {
        UDFContext context = UDFContext.getUDFContext();
        Properties property = context.getUDFProperties(AbstractCassandraStorage.class);
        property.setProperty(PARTITION_FILTER_SIGNATURE, indexExpressionsToString(filterToIndexExpressions(partitionFilter)));
    }

    /** prepare writer */
    public void prepareToWrite(RecordWriter writer)
    {
        this.writer = writer;
    }

    /** write next row */
    public void putNext(Tuple t) throws IOException
    {
        /*
        We support two cases for output:
        First, the original output:
            (key, (name, value), (name,value), {(name,value)}) (tuples or bag is optional)
        For supers, we only accept the original output.
        */

        if (t.size() < 1)
        {
            // simply nothing here, we can't even delete without a key
            logger.warn("Empty output skipped, filter empty tuples to suppress this warning");
            return;
        }
        ByteBuffer key = objToBB(t.get(0));
        if (t.getType(1) == DataType.TUPLE)
            writeColumnsFromTuple(key, t, 1);
        else if (t.getType(1) == DataType.BAG)
        {
            if (t.size() > 2)
                throw new IOException("No arguments allowed after bag");
            writeColumnsFromBag(key, (DefaultDataBag) t.get(1));
        }
        else
            throw new IOException("Second argument in output must be a tuple or bag");
    }

    /** write tuple data to cassandra */
    private void writeColumnsFromTuple(ByteBuffer key, Tuple t, int offset) throws IOException
    {
        ArrayList<Mutation> mutationList = new ArrayList<Mutation>();
        for (int i = offset; i < t.size(); i++)
        {
            if (t.getType(i) == DataType.BAG)
                writeColumnsFromBag(key, (DefaultDataBag) t.get(i));
            else if (t.getType(i) == DataType.TUPLE)
            {
                Tuple inner = (Tuple) t.get(i);
                if (inner.size() > 0) // may be empty, for an indexed column that wasn't present
                    mutationList.add(mutationFromTuple(inner));
            }
            else if (!usePartitionFilter)
            {
                throw new IOException("Output type was not a bag or a tuple");
            }
        }
        if (mutationList.size() > 0)
            writeMutations(key, mutationList);
    }

    /** compose Cassandra mutation from tuple */
    private Mutation mutationFromTuple(Tuple t) throws IOException
    {
        Mutation mutation = new Mutation();
        if (t.get(1) == null)
        {
            if (allow_deletes)
            {
                mutation.deletion = new Deletion();
                mutation.deletion.predicate = new org.apache.cassandra.thrift.SlicePredicate();
                mutation.deletion.predicate.column_names = Arrays.asList(objToBB(t.get(0)));
                mutation.deletion.setTimestamp(FBUtilities.timestampMicros());
            }
            else
                throw new IOException("null found but deletes are disabled, set " + PIG_ALLOW_DELETES +
                    "=true in environment or allow_deletes=true in URL to enable");
        }
        else
        {
            org.apache.cassandra.thrift.Column column = new org.apache.cassandra.thrift.Column();
            column.setName(objToBB(t.get(0)));
            column.setValue(objToBB(t.get(1)));
            column.setTimestamp(FBUtilities.timestampMicros());
            mutation.column_or_supercolumn = new ColumnOrSuperColumn();
            mutation.column_or_supercolumn.column = column;
        }
        return mutation;
    }

    /** write bag data to Cassandra */
    private void writeColumnsFromBag(ByteBuffer key, DefaultDataBag bag) throws IOException
    {
        List<Mutation> mutationList = new ArrayList<Mutation>();
        for (Tuple pair : bag)
        {
            Mutation mutation = new Mutation();
            if (DataType.findType(pair.get(1)) == DataType.BAG) // supercolumn
            {
                SuperColumn sc = new SuperColumn();
                sc.setName(objToBB(pair.get(0)));
                List<org.apache.cassandra.thrift.Column> columns = new ArrayList<org.apache.cassandra.thrift.Column>();
                for (Tuple subcol : (DefaultDataBag) pair.get(1))
                {
                    org.apache.cassandra.thrift.Column column = new org.apache.cassandra.thrift.Column();
                    column.setName(objToBB(subcol.get(0)));
                    column.setValue(objToBB(subcol.get(1)));
                    column.setTimestamp(FBUtilities.timestampMicros());
                    columns.add(column);
                }
                if (columns.isEmpty())
                {
                    if (allow_deletes)
                    {
                        mutation.deletion = new Deletion();
                        mutation.deletion.super_column = objToBB(pair.get(0));
                        mutation.deletion.setTimestamp(FBUtilities.timestampMicros());
                    }
                    else
                        throw new IOException("SuperColumn deletion attempted with empty bag, but deletes are disabled, set " +
                            PIG_ALLOW_DELETES + "=true in environment or allow_deletes=true in URL to enable");
                }
                else
                {
                    sc.columns = columns;
                    mutation.column_or_supercolumn = new ColumnOrSuperColumn();
                    mutation.column_or_supercolumn.super_column = sc;
                }
            }
            else
                mutation = mutationFromTuple(pair);
            mutationList.add(mutation);
            // for wide rows, we need to limit the amount of mutations we write at once
            if (mutationList.size() >= 10) // arbitrary, CFOF will re-batch this up, and BOF won't care
            {
                writeMutations(key, mutationList);
                mutationList.clear();
            }
        }
        // write the last batch
        if (mutationList.size() > 0)
            writeMutations(key, mutationList);
    }

    /** write mutation to Cassandra */
    private void writeMutations(ByteBuffer key, List<Mutation> mutations) throws IOException
    {
        try
        {
            writer.write(key, mutations);
        }
        catch (InterruptedException e)
        {
            throw new IOException(e);
        }
    }

    /** get a list of Cassandra IndexExpression from Pig expression */
    private List<IndexExpression> filterToIndexExpressions(Expression expression) throws IOException
    {
        List<IndexExpression> indexExpressions = new ArrayList<IndexExpression>();
        Expression.BinaryExpression be = (Expression.BinaryExpression)expression;
        ByteBuffer name = ByteBuffer.wrap(be.getLhs().toString().getBytes());
        ByteBuffer value = ByteBuffer.wrap(be.getRhs().toString().getBytes());
        switch (expression.getOpType())
        {
            case OP_EQ:
                indexExpressions.add(new IndexExpression(name, IndexOperator.EQ, value));
                break;
            case OP_GE:
                indexExpressions.add(new IndexExpression(name, IndexOperator.GTE, value));
                break;
            case OP_GT:
                indexExpressions.add(new IndexExpression(name, IndexOperator.GT, value));
                break;
            case OP_LE:
                indexExpressions.add(new IndexExpression(name, IndexOperator.LTE, value));
                break;
            case OP_LT:
                indexExpressions.add(new IndexExpression(name, IndexOperator.LT, value));
                break;
            case OP_AND:
                indexExpressions.addAll(filterToIndexExpressions(be.getLhs()));
                indexExpressions.addAll(filterToIndexExpressions(be.getRhs()));
                break;
            default:
                throw new IOException("Unsupported expression type: " + expression.getOpType().name());
        }
        return indexExpressions;
    }

    /** convert a list of index expression to string */
    private static String indexExpressionsToString(List<IndexExpression> indexExpressions) throws IOException
    {
        assert indexExpressions != null;
        // oh, you thought cfdefToString was awful?
        IndexClause indexClause = new IndexClause();
        indexClause.setExpressions(indexExpressions);
        indexClause.setStart_key("".getBytes());
        TSerializer serializer = new TSerializer(new TBinaryProtocol.Factory());
        try
        {
            return Hex.bytesToHex(serializer.serialize(indexClause));
        }
        catch (TException e)
        {
            throw new IOException(e);
        }
    }

    /** convert string to a list of index expression */
    private static List<IndexExpression> indexExpressionsFromString(String ie) throws IOException
    {
        assert ie != null;
        TDeserializer deserializer = new TDeserializer(new TBinaryProtocol.Factory());
        IndexClause indexClause = new IndexClause();
        try
        {
            deserializer.deserialize(indexClause, Hex.hexToBytes(ie));
        }
        catch (TException e)
        {
            throw new IOException(e);
        }
        return indexClause.getExpressions();
    }

    /** get a list of index expression */
    private List<IndexExpression> getIndexExpressions() throws IOException
    {
        UDFContext context = UDFContext.getUDFContext();
        Properties property = context.getUDFProperties(AbstractCassandraStorage.class);
        if (property.getProperty(PARTITION_FILTER_SIGNATURE) != null)
            return indexExpressionsFromString(property.getProperty(PARTITION_FILTER_SIGNATURE));
        else
            return null;
    }

    /** get a list of column for the column family */
    protected List<ColumnDef> getColumnMetadata(Cassandra.Client client) 
    throws TException, CharacterCodingException, InvalidRequestException, ConfigurationException
    {   
        return getColumnMeta(client, true, true);
    }

    /** convert key to a tuple */
    private Tuple keyToTuple(ByteBuffer key, CfDef cfDef, AbstractType comparator) throws IOException
    {
        Tuple tuple = TupleFactory.getInstance().newTuple(1);
        addKeyToTuple(tuple, key, cfDef, comparator);
        return tuple;
    }

    /** add key to a tuple */
    private void addKeyToTuple(Tuple tuple, ByteBuffer key, CfDef cfDef, AbstractType comparator) throws IOException
    {
        if( comparator instanceof AbstractCompositeType )
        {
            setTupleValue(tuple, 0, composeComposite((AbstractCompositeType)comparator,key));
        }
        else
        {
            setTupleValue(tuple, 0, cassandraToObj(getDefaultMarshallers(cfDef).get(MarshallerType.KEY_VALIDATOR), key));
        }

    }

    /** cassandra://[username:password@]<keyspace>/<columnfamily>[?slice_start=<start>&slice_end=<end>
     * [&reversed=true][&limit=1][&allow_deletes=true][&widerows=true]
     * [&use_secondary=true][&comparator=<comparator>][&partitioner=<partitioner>]]*/
    private void setLocationFromUri(String location) throws IOException
    {
        try
        {
            if (!location.startsWith("cassandra://"))
                throw new Exception("Bad scheme." + location);
            
            String[] urlParts = location.split("\\?");
            if (urlParts.length > 1)
            {
                Map<String, String> urlQuery = getQueryMap(urlParts[1]);
                AbstractType comparator = BytesType.instance;
                if (urlQuery.containsKey("comparator"))
                    comparator = TypeParser.parse(urlQuery.get("comparator"));
                if (urlQuery.containsKey("slice_start"))
                    slice_start = comparator.fromString(urlQuery.get("slice_start"));
                if (urlQuery.containsKey("slice_end"))
                    slice_end = comparator.fromString(urlQuery.get("slice_end"));
                if (urlQuery.containsKey("reversed"))
                    slice_reverse = Boolean.parseBoolean(urlQuery.get("reversed"));
                if (urlQuery.containsKey("limit"))
                    limit = Integer.parseInt(urlQuery.get("limit"));
                if (urlQuery.containsKey("allow_deletes"))
                    allow_deletes = Boolean.parseBoolean(urlQuery.get("allow_deletes"));
                if (urlQuery.containsKey("widerows"))
                    widerows = Boolean.parseBoolean(urlQuery.get("widerows"));
                if (urlQuery.containsKey("use_secondary"))
                    usePartitionFilter = Boolean.parseBoolean(urlQuery.get("use_secondary"));
                if (urlQuery.containsKey("split_size"))
                    splitSize = Integer.parseInt(urlQuery.get("split_size"));
                if (urlQuery.containsKey("partitioner"))
                    partitionerClass = urlQuery.get("partitioner");
                if (urlQuery.containsKey("init_address"))
                    initHostAddress = urlQuery.get("init_address");
                if (urlQuery.containsKey("rpc_port"))
                    rpcPort = urlQuery.get("rpc_port");
            }
            String[] parts = urlParts[0].split("/+");
            String[] credentialsAndKeyspace = parts[1].split("@");
            if (credentialsAndKeyspace.length > 1)
            {
                String[] credentials = credentialsAndKeyspace[0].split(":");
                username = credentials[0];
                password = credentials[1];
                keyspace = credentialsAndKeyspace[1];
            }
            else
            {
                keyspace = parts[1];
            }
            column_family = parts[2];
        }
        catch (Exception e)
        {
            throw new IOException("Expected 'cassandra://[username:password@]<keyspace>/<columnfamily>" +
                    "[?slice_start=<start>&slice_end=<end>[&reversed=true][&limit=1]" +
                    "[&allow_deletes=true][&widerows=true][&use_secondary=true]" +
                    "[&comparator=<comparator>][&split_size=<size>][&partitioner=<partitioner>]" +
                    "[&init_address=<host>][&rpc_port=<port>]]': " + e.getMessage());
        }
    }
<<<<<<< HEAD

=======
    
    public ByteBuffer nullToBB()
    {
        return (ByteBuffer) null;
    }
>>>>>>> cb506b79
}
<|MERGE_RESOLUTION|>--- conflicted
+++ resolved
@@ -816,13 +816,9 @@
                     "[&init_address=<host>][&rpc_port=<port>]]': " + e.getMessage());
         }
     }
-<<<<<<< HEAD
-
-=======
     
     public ByteBuffer nullToBB()
     {
         return (ByteBuffer) null;
     }
->>>>>>> cb506b79
 }
