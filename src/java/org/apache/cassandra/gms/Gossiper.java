/*
 * Licensed to the Apache Software Foundation (ASF) under one
 * or more contributor license agreements.  See the NOTICE file
 * distributed with this work for additional information
 * regarding copyright ownership.  The ASF licenses this file
 * to you under the Apache License, Version 2.0 (the
 * "License"); you may not use this file except in compliance
 * with the License.  You may obtain a copy of the License at
 *
 *     http://www.apache.org/licenses/LICENSE-2.0
 *
 * Unless required by applicable law or agreed to in writing, software
 * distributed under the License is distributed on an "AS IS" BASIS,
 * WITHOUT WARRANTIES OR CONDITIONS OF ANY KIND, either express or implied.
 * See the License for the specific language governing permissions and
 * limitations under the License.
 */
package org.apache.cassandra.gms;

import java.lang.management.ManagementFactory;
import java.net.InetAddress;
import java.net.UnknownHostException;
import java.util.*;
import java.util.Map.Entry;
import java.util.concurrent.*;
import java.util.concurrent.locks.ReentrantLock;

import javax.management.MBeanServer;
import javax.management.ObjectName;

import com.google.common.annotations.VisibleForTesting;
import com.google.common.collect.ImmutableList;
import com.google.common.util.concurrent.Uninterruptibles;

import org.apache.cassandra.utils.Pair;
import org.slf4j.Logger;
import org.slf4j.LoggerFactory;

import org.apache.cassandra.concurrent.DebuggableScheduledThreadPoolExecutor;
import org.apache.cassandra.concurrent.JMXEnabledThreadPoolExecutor;
import org.apache.cassandra.concurrent.Stage;
import org.apache.cassandra.concurrent.StageManager;
import org.apache.cassandra.config.DatabaseDescriptor;
import org.apache.cassandra.dht.Token;
import org.apache.cassandra.net.IAsyncCallback;
import org.apache.cassandra.net.MessageIn;
import org.apache.cassandra.net.MessageOut;
import org.apache.cassandra.net.MessagingService;
import org.apache.cassandra.service.StorageService;
import org.apache.cassandra.utils.FBUtilities;
import org.apache.cassandra.utils.JVMStabilityInspector;

/**
 * This module is responsible for Gossiping information for the local endpoint. This abstraction
 * maintains the list of live and dead endpoints. Periodically i.e. every 1 second this module
 * chooses a random node and initiates a round of Gossip with it. A round of Gossip involves 3
 * rounds of messaging. For instance if node A wants to initiate a round of Gossip with node B
 * it starts off by sending node B a GossipDigestSynMessage. Node B on receipt of this message
 * sends node A a GossipDigestAckMessage. On receipt of this message node A sends node B a
 * GossipDigestAck2Message which completes a round of Gossip. This module as and when it hears one
 * of the three above mentioned messages updates the Failure Detector with the liveness information.
 * Upon hearing a GossipShutdownMessage, this module will instantly mark the remote node as down in
 * the Failure Detector.
 */

public class Gossiper implements IFailureDetectionEventListener, GossiperMBean
{
    public static final String MBEAN_NAME = "org.apache.cassandra.net:type=Gossiper";

    private static final DebuggableScheduledThreadPoolExecutor executor = new DebuggableScheduledThreadPoolExecutor("GossipTasks");

    static final ApplicationState[] STATES = ApplicationState.values();
    static final List<String> DEAD_STATES = Arrays.asList(VersionedValue.REMOVING_TOKEN, VersionedValue.REMOVED_TOKEN,
                                                          VersionedValue.STATUS_LEFT, VersionedValue.HIBERNATE);
    static ArrayList<String> SILENT_SHUTDOWN_STATES = new ArrayList<>();
    static {
        SILENT_SHUTDOWN_STATES.addAll(DEAD_STATES);
        SILENT_SHUTDOWN_STATES.add(VersionedValue.STATUS_BOOTSTRAPPING);
    }

    private ScheduledFuture<?> scheduledGossipTask;
    private static final ReentrantLock taskLock = new ReentrantLock();
    public final static int intervalInMillis = 1000;
    public final static int QUARANTINE_DELAY = StorageService.RING_DELAY * 2;
    private static final Logger logger = LoggerFactory.getLogger(Gossiper.class);
    public static final Gossiper instance = new Gossiper();

    public static final long aVeryLongTime = 259200 * 1000; // 3 days

    /** Maximum difference in generation and version values we are willing to accept about a peer */
    private static final long MAX_GENERATION_DIFFERENCE = 86400 * 365;
    private long fatClientTimeout;
    private final Random random = new Random();
    private final Comparator<InetAddress> inetcomparator = new Comparator<InetAddress>()
    {
        public int compare(InetAddress addr1, InetAddress addr2)
        {
            return addr1.getHostAddress().compareTo(addr2.getHostAddress());
        }
    };

    /* subscribers for interest in EndpointState change */
    private final List<IEndpointStateChangeSubscriber> subscribers = new CopyOnWriteArrayList<IEndpointStateChangeSubscriber>();

    /* live member set */
    private final Set<InetAddress> liveEndpoints = new ConcurrentSkipListSet<InetAddress>(inetcomparator);

    /* unreachable member set */
    private final Map<InetAddress, Long> unreachableEndpoints = new ConcurrentHashMap<InetAddress, Long>();

    /* initial seeds for joining the cluster */
    private final Set<InetAddress> seeds = new ConcurrentSkipListSet<InetAddress>(inetcomparator);

    /* map where key is the endpoint and value is the state associated with the endpoint */
    final ConcurrentMap<InetAddress, EndpointState> endpointStateMap = new ConcurrentHashMap<InetAddress, EndpointState>();

    /* map where key is endpoint and value is timestamp when this endpoint was removed from
     * gossip. We will ignore any gossip regarding these endpoints for QUARANTINE_DELAY time
     * after removal to prevent nodes from falsely reincarnating during the time when removal
     * gossip gets propagated to all nodes */
    private final Map<InetAddress, Long> justRemovedEndpoints = new ConcurrentHashMap<InetAddress, Long>();

    private final Map<InetAddress, Long> expireTimeEndpointMap = new ConcurrentHashMap<InetAddress, Long>();

    private boolean inShadowRound = false;

    private volatile long lastProcessedMessageAt = System.currentTimeMillis();

    private class GossipTask implements Runnable
    {
        public void run()
        {
            try
            {
                //wait on messaging service to start listening
                MessagingService.instance().waitUntilListening();

                taskLock.lock();

                /* Update the local heartbeat counter. */
                endpointStateMap.get(FBUtilities.getBroadcastAddress()).getHeartBeatState().updateHeartBeat();
                if (logger.isTraceEnabled())
                    logger.trace("My heartbeat is now {}", endpointStateMap.get(FBUtilities.getBroadcastAddress()).getHeartBeatState().getHeartBeatVersion());
                final List<GossipDigest> gDigests = new ArrayList<GossipDigest>();
                Gossiper.instance.makeRandomGossipDigest(gDigests);

                if (gDigests.size() > 0)
                {
                    GossipDigestSyn digestSynMessage = new GossipDigestSyn(DatabaseDescriptor.getClusterName(),
                                                                           DatabaseDescriptor.getPartitionerName(),
                                                                           gDigests);
                    MessageOut<GossipDigestSyn> message = new MessageOut<GossipDigestSyn>(MessagingService.Verb.GOSSIP_DIGEST_SYN,
                                                                                          digestSynMessage,
                                                                                          GossipDigestSyn.serializer);
                    /* Gossip to some random live member */
                    boolean gossipedToSeed = doGossipToLiveMember(message);

                    /* Gossip to some unreachable member with some probability to check if he is back up */
                    maybeGossipToUnreachableMember(message);

                    /* Gossip to a seed if we did not do so above, or we have seen less nodes
                       than there are seeds.  This prevents partitions where each group of nodes
                       is only gossiping to a subset of the seeds.

                       The most straightforward check would be to check that all the seeds have been
                       verified either as live or unreachable.  To avoid that computation each round,
                       we reason that:

                       either all the live nodes are seeds, in which case non-seeds that come online
                       will introduce themselves to a member of the ring by definition,

                       or there is at least one non-seed node in the list, in which case eventually
                       someone will gossip to it, and then do a gossip to a random seed from the
                       gossipedToSeed check.

                       See CASSANDRA-150 for more exposition. */
                    if (!gossipedToSeed || liveEndpoints.size() < seeds.size())
                        maybeGossipToSeed(message);

                    doStatusCheck();
                }
            }
            catch (Exception e)
            {
                JVMStabilityInspector.inspectThrowable(e);
                logger.error("Gossip error", e);
            }
            finally
            {
                taskLock.unlock();
            }
        }
    }

    private Gossiper()
    {
        // half of QUARATINE_DELAY, to ensure justRemovedEndpoints has enough leeway to prevent re-gossip
        fatClientTimeout = (QUARANTINE_DELAY / 2);
        /* register with the Failure Detector for receiving Failure detector events */
        FailureDetector.instance.registerFailureDetectionEventListener(this);

        // Register this instance with JMX
        try
        {
            MBeanServer mbs = ManagementFactory.getPlatformMBeanServer();
            mbs.registerMBean(this, new ObjectName(MBEAN_NAME));
        }
        catch (Exception e)
        {
            throw new RuntimeException(e);
        }
    }

    public void setLastProcessedMessageAt(long timeInMillis)
    {
        this.lastProcessedMessageAt = timeInMillis;
    }

    public boolean seenAnySeed()
    {
        for (Map.Entry<InetAddress, EndpointState> entry : endpointStateMap.entrySet())
        {
            if (seeds.contains(entry.getKey()))
                return true;
            try
            {
                if (entry.getValue().getApplicationStateMap().containsKey(ApplicationState.INTERNAL_IP) && seeds.contains(InetAddress.getByName(entry.getValue().getApplicationState(ApplicationState.INTERNAL_IP).value)))
                    return true;
            }
            catch (UnknownHostException e)
            {
                throw new RuntimeException(e);
            }
        }
        return false;
    }

    /**
     * Register for interesting state changes.
     *
     * @param subscriber module which implements the IEndpointStateChangeSubscriber
     */
    public void register(IEndpointStateChangeSubscriber subscriber)
    {
        subscribers.add(subscriber);
    }

    /**
     * Unregister interest for state changes.
     *
     * @param subscriber module which implements the IEndpointStateChangeSubscriber
     */
    public void unregister(IEndpointStateChangeSubscriber subscriber)
    {
        subscribers.remove(subscriber);
    }

    public Set<InetAddress> getLiveMembers()
    {
        Set<InetAddress> liveMembers = new HashSet<InetAddress>(liveEndpoints);
        if (!liveMembers.contains(FBUtilities.getBroadcastAddress()))
            liveMembers.add(FBUtilities.getBroadcastAddress());
        return liveMembers;
    }

    public Set<InetAddress> getLiveTokenOwners()
    {
        Set<InetAddress> tokenOwners = new HashSet<InetAddress>();
        for (InetAddress member : getLiveMembers())
        {
            EndpointState epState = endpointStateMap.get(member);
            if (epState != null && !isDeadState(epState) && StorageService.instance.getTokenMetadata().isMember(member))
                tokenOwners.add(member);
        }
        return tokenOwners;
    }

    /**
     * @return a list of unreachable gossip participants, including fat clients
     */
    public Set<InetAddress> getUnreachableMembers()
    {
        return unreachableEndpoints.keySet();
    }

    /**
     * @return a list of unreachable token owners
     */
    public Set<InetAddress> getUnreachableTokenOwners()
    {
        Set<InetAddress> tokenOwners = new HashSet<>();
        for (InetAddress endpoint : unreachableEndpoints.keySet())
        {
            if (StorageService.instance.getTokenMetadata().isMember(endpoint))
                tokenOwners.add(endpoint);
        }

        return tokenOwners;
    }

    public long getEndpointDowntime(InetAddress ep)
    {
        Long downtime = unreachableEndpoints.get(ep);
        if (downtime != null)
            return TimeUnit.NANOSECONDS.toMillis(System.nanoTime() - downtime);
        else
            return 0L;
    }

    private boolean isShutdown(InetAddress endpoint)
    {
        EndpointState epState = endpointStateMap.get(endpoint);
        if (epState == null)
            return false;
        if (epState.getApplicationState(ApplicationState.STATUS) == null)
            return false;
        String value = epState.getApplicationState(ApplicationState.STATUS).value;
        String[] pieces = value.split(VersionedValue.DELIMITER_STR, -1);
        assert (pieces.length > 0);
        String state = pieces[0];
        return state.equals(VersionedValue.SHUTDOWN);
    }

    /**
     * This method is part of IFailureDetectionEventListener interface. This is invoked
     * by the Failure Detector when it convicts an end point.
     *
     * @param endpoint end point that is convicted.
     */
    public void convict(InetAddress endpoint, double phi)
    {
        EndpointState epState = endpointStateMap.get(endpoint);
        if (epState == null)
            return;
        if (isShutdown(endpoint) && epState.isAlive())
        {
            markAsShutdown(endpoint);
        }
        else if (epState.isAlive() && !isDeadState(epState))
        {
            markDead(endpoint, epState);
        }
        else
            epState.markDead();
    }

    /**
     * This method is used to mark a node as shutdown; that is it gracefully exited on its own and told us about it
     * @param endpoint endpoint that has shut itself down
     */
    protected void markAsShutdown(InetAddress endpoint)
    {
        EndpointState epState = endpointStateMap.get(endpoint);
        if (epState == null)
            return;
        epState.addApplicationState(ApplicationState.STATUS, StorageService.instance.valueFactory.shutdown(true));
        epState.getHeartBeatState().forceHighestPossibleVersionUnsafe();
        markDead(endpoint, epState);
        FailureDetector.instance.forceConviction(endpoint);
    }

    /**
     * Return either: the greatest heartbeat or application state
     *
     * @param epState
     * @return
     */
    int getMaxEndpointStateVersion(EndpointState epState)
    {
        int maxVersion = epState.getHeartBeatState().getHeartBeatVersion();
        for (VersionedValue value : epState.getApplicationStateMap().values())
            maxVersion = Math.max(maxVersion, value.version);
        return maxVersion;
    }

    /**
     * Removes the endpoint from gossip completely
     *
     * @param endpoint endpoint to be removed from the current membership.
     */
    private void evictFromMembership(InetAddress endpoint)
    {
        unreachableEndpoints.remove(endpoint);
        endpointStateMap.remove(endpoint);
        expireTimeEndpointMap.remove(endpoint);
        quarantineEndpoint(endpoint);
        if (logger.isDebugEnabled())
            logger.debug("evicting {} from gossip", endpoint);
    }

    /**
     * Removes the endpoint from Gossip but retains endpoint state
     */
    public void removeEndpoint(InetAddress endpoint)
    {
        // do subscribers first so anything in the subscriber that depends on gossiper state won't get confused
        for (IEndpointStateChangeSubscriber subscriber : subscribers)
            subscriber.onRemove(endpoint);

        if(seeds.contains(endpoint))
        {
            buildSeedsList();
            seeds.remove(endpoint);
            logger.info("removed {} from seeds, updated seeds list = {}", endpoint, seeds);
        }

        liveEndpoints.remove(endpoint);
        unreachableEndpoints.remove(endpoint);
        // do not remove endpointState until the quarantine expires
        FailureDetector.instance.remove(endpoint);
        MessagingService.instance().resetVersion(endpoint);
        quarantineEndpoint(endpoint);
        MessagingService.instance().destroyConnectionPool(endpoint);
        if (logger.isDebugEnabled())
            logger.debug("removing endpoint {}", endpoint);
    }

    /**
     * Quarantines the endpoint for QUARANTINE_DELAY
     *
     * @param endpoint
     */
    private void quarantineEndpoint(InetAddress endpoint)
    {
        quarantineEndpoint(endpoint, System.currentTimeMillis());
    }

    /**
     * Quarantines the endpoint until quarantineExpiration + QUARANTINE_DELAY
     *
     * @param endpoint
     * @param quarantineExpiration
     */
    private void quarantineEndpoint(InetAddress endpoint, long quarantineExpiration)
    {
        justRemovedEndpoints.put(endpoint, quarantineExpiration);
    }

    /**
     * Quarantine endpoint specifically for replacement purposes.
     * @param endpoint
     */
    public void replacementQuarantine(InetAddress endpoint)
    {
        // remember, quarantineEndpoint will effectively already add QUARANTINE_DELAY, so this is 2x
        logger.debug("");
        quarantineEndpoint(endpoint, System.currentTimeMillis() + QUARANTINE_DELAY);
    }

    /**
     * Remove the Endpoint and evict immediately, to avoid gossiping about this node.
     * This should only be called when a token is taken over by a new IP address.
     *
     * @param endpoint The endpoint that has been replaced
     */
    public void replacedEndpoint(InetAddress endpoint)
    {
        removeEndpoint(endpoint);
        evictFromMembership(endpoint);
        replacementQuarantine(endpoint);
    }

    /**
     * The gossip digest is built based on randomization
     * rather than just looping through the collection of live endpoints.
     *
     * @param gDigests list of Gossip Digests.
     */
    private void makeRandomGossipDigest(List<GossipDigest> gDigests)
    {
        EndpointState epState;
        int generation = 0;
        int maxVersion = 0;

        // local epstate will be part of endpointStateMap
        List<InetAddress> endpoints = new ArrayList<InetAddress>(endpointStateMap.keySet());
        Collections.shuffle(endpoints, random);
        for (InetAddress endpoint : endpoints)
        {
            epState = endpointStateMap.get(endpoint);
            if (epState != null)
            {
                generation = epState.getHeartBeatState().getGeneration();
                maxVersion = getMaxEndpointStateVersion(epState);
            }
            gDigests.add(new GossipDigest(endpoint, generation, maxVersion));
        }

        if (logger.isTraceEnabled())
        {
            StringBuilder sb = new StringBuilder();
            for (GossipDigest gDigest : gDigests)
            {
                sb.append(gDigest);
                sb.append(" ");
            }
            logger.trace("Gossip Digests are : {}", sb);
        }
    }

    /**
     * This method will begin removing an existing endpoint from the cluster by spoofing its state
     * This should never be called unless this coordinator has had 'removenode' invoked
     *
     * @param endpoint    - the endpoint being removed
     * @param hostId      - the ID of the host being removed
     * @param localHostId - my own host ID for replication coordination
     */
    public void advertiseRemoving(InetAddress endpoint, UUID hostId, UUID localHostId)
    {
        EndpointState epState = endpointStateMap.get(endpoint);
        // remember this node's generation
        int generation = epState.getHeartBeatState().getGeneration();
        logger.info("Removing host: {}", hostId);
        logger.info("Sleeping for {}ms to ensure {} does not change", StorageService.RING_DELAY, endpoint);
        Uninterruptibles.sleepUninterruptibly(StorageService.RING_DELAY, TimeUnit.MILLISECONDS);
        // make sure it did not change
        epState = endpointStateMap.get(endpoint);
        if (epState.getHeartBeatState().getGeneration() != generation)
            throw new RuntimeException("Endpoint " + endpoint + " generation changed while trying to remove it");
        // update the other node's generation to mimic it as if it had changed it itself
        logger.info("Advertising removal for {}", endpoint);
        epState.updateTimestamp(); // make sure we don't evict it too soon
        epState.getHeartBeatState().forceNewerGenerationUnsafe();
        epState.addApplicationState(ApplicationState.STATUS, StorageService.instance.valueFactory.removingNonlocal(hostId));
        epState.addApplicationState(ApplicationState.REMOVAL_COORDINATOR, StorageService.instance.valueFactory.removalCoordinator(localHostId));
        endpointStateMap.put(endpoint, epState);
    }

    /**
     * Handles switching the endpoint's state from REMOVING_TOKEN to REMOVED_TOKEN
     * This should only be called after advertiseRemoving
     *
     * @param endpoint
     * @param hostId
     */
    public void advertiseTokenRemoved(InetAddress endpoint, UUID hostId)
    {
        EndpointState epState = endpointStateMap.get(endpoint);
        epState.updateTimestamp(); // make sure we don't evict it too soon
        epState.getHeartBeatState().forceNewerGenerationUnsafe();
        long expireTime = computeExpireTime();
        epState.addApplicationState(ApplicationState.STATUS, StorageService.instance.valueFactory.removedNonlocal(hostId, expireTime));
        logger.info("Completing removal of {}", endpoint);
        addExpireTimeForEndpoint(endpoint, expireTime);
        endpointStateMap.put(endpoint, epState);
        // ensure at least one gossip round occurs before returning
        Uninterruptibles.sleepUninterruptibly(intervalInMillis * 2, TimeUnit.MILLISECONDS);
    }

    public void unsafeAssassinateEndpoint(String address) throws UnknownHostException
    {
        logger.warn("Gossiper.unsafeAssassinateEndpoint is deprecated and will be removed in the next release; use assassinateEndpoint instead");
        assassinateEndpoint(address);
    }

    /**
     * Do not call this method unless you know what you are doing.
     * It will try extremely hard to obliterate any endpoint from the ring,
     * even if it does not know about it.
     *
     * @param address
     * @throws UnknownHostException
     */
    public void assassinateEndpoint(String address) throws UnknownHostException
    {
        InetAddress endpoint = InetAddress.getByName(address);
        EndpointState epState = endpointStateMap.get(endpoint);
        Collection<Token> tokens = null;
        logger.warn("Assassinating {} via gossip", endpoint);

        if (epState == null)
        {
            epState = new EndpointState(new HeartBeatState((int) ((System.currentTimeMillis() + 60000) / 1000), 9999));
        }
        else
        {
            try
            {
                tokens = StorageService.instance.getTokenMetadata().getTokens(endpoint);
            }
            catch (Throwable th)
            {
                JVMStabilityInspector.inspectThrowable(th);
                // TODO this is broken
                logger.warn("Unable to calculate tokens for {}.  Will use a random one", address);
                tokens = Collections.singletonList(StorageService.getPartitioner().getRandomToken());
            }
            int generation = epState.getHeartBeatState().getGeneration();
            int heartbeat = epState.getHeartBeatState().getHeartBeatVersion();
            logger.info("Sleeping for {}ms to ensure {} does not change", StorageService.RING_DELAY, endpoint);
            Uninterruptibles.sleepUninterruptibly(StorageService.RING_DELAY, TimeUnit.MILLISECONDS);
            // make sure it did not change
            EndpointState newState = endpointStateMap.get(endpoint);
            if (newState == null)
                logger.warn("Endpoint {} disappeared while trying to assassinate, continuing anyway", endpoint);
            else if (newState.getHeartBeatState().getGeneration() != generation)
                throw new RuntimeException("Endpoint still alive: " + endpoint + " generation changed while trying to assassinate it");
            else if (newState.getHeartBeatState().getHeartBeatVersion() != heartbeat)
                throw new RuntimeException("Endpoint still alive: " + endpoint + " heartbeat changed while trying to assassinate it");
            epState.updateTimestamp(); // make sure we don't evict it too soon
            epState.getHeartBeatState().forceNewerGenerationUnsafe();
        }

        // do not pass go, do not collect 200 dollars, just gtfo
        epState.addApplicationState(ApplicationState.STATUS, StorageService.instance.valueFactory.left(tokens, computeExpireTime()));
        handleMajorStateChange(endpoint, epState);
        Uninterruptibles.sleepUninterruptibly(intervalInMillis * 4, TimeUnit.MILLISECONDS);
        logger.warn("Finished assassinating {}", endpoint);
    }

    public boolean isKnownEndpoint(InetAddress endpoint)
    {
        return endpointStateMap.containsKey(endpoint);
    }

    public int getCurrentGenerationNumber(InetAddress endpoint)
    {
        return endpointStateMap.get(endpoint).getHeartBeatState().getGeneration();
    }

    /**
     * Returns true if the chosen target was also a seed. False otherwise
     *
     * @param message
     * @param epSet   a set of endpoint from which a random endpoint is chosen.
     * @return true if the chosen endpoint is also a seed.
     */
    private boolean sendGossip(MessageOut<GossipDigestSyn> message, Set<InetAddress> epSet)
    {
        List<InetAddress> liveEndpoints = ImmutableList.copyOf(epSet);
        
        int size = liveEndpoints.size();
        if (size < 1)
            return false;
        /* Generate a random number from 0 -> size */
        int index = (size == 1) ? 0 : random.nextInt(size);
        InetAddress to = liveEndpoints.get(index);
        if (logger.isTraceEnabled())
            logger.trace("Sending a GossipDigestSyn to {} ...", to);
        MessagingService.instance().sendOneWay(message, to);
        return seeds.contains(to);
    }

    /* Sends a Gossip message to a live member and returns true if the recipient was a seed */
    private boolean doGossipToLiveMember(MessageOut<GossipDigestSyn> message)
    {
        int size = liveEndpoints.size();
        if (size == 0)
            return false;
        return sendGossip(message, liveEndpoints);
    }

    /* Sends a Gossip message to an unreachable member */
    private void maybeGossipToUnreachableMember(MessageOut<GossipDigestSyn> message)
    {
        double liveEndpointCount = liveEndpoints.size();
        double unreachableEndpointCount = unreachableEndpoints.size();
        if (unreachableEndpointCount > 0)
        {
            /* based on some probability */
            double prob = unreachableEndpointCount / (liveEndpointCount + 1);
            double randDbl = random.nextDouble();
            if (randDbl < prob)
                sendGossip(message, unreachableEndpoints.keySet());
        }
    }

    /* Possibly gossip to a seed for facilitating partition healing */
    private void maybeGossipToSeed(MessageOut<GossipDigestSyn> prod)
    {
        int size = seeds.size();
        if (size > 0)
        {
            if (size == 1 && seeds.contains(FBUtilities.getBroadcastAddress()))
            {
                return;
            }

            if (liveEndpoints.size() == 0)
            {
                sendGossip(prod, seeds);
            }
            else
            {
                /* Gossip with the seed with some probability. */
                double probability = seeds.size() / (double) (liveEndpoints.size() + unreachableEndpoints.size());
                double randDbl = random.nextDouble();
                if (randDbl <= probability)
                    sendGossip(prod, seeds);
            }
        }
    }

<<<<<<< HEAD
    public boolean isGossipOnlyMember(InetAddress endpoint)
=======
    /**
     * A fat client is a node that has not joined the ring, therefore acting as a coordinator only.
     *
     * @param endpoint - the endpoint to check
     * @return true if it is a fat client
     */
    public boolean isFatClient(InetAddress endpoint)
>>>>>>> c2142e65
    {
        EndpointState epState = endpointStateMap.get(endpoint);
        if (epState == null)
        {
            return false;
        }
        return !isDeadState(epState) && !StorageService.instance.getTokenMetadata().isMember(endpoint);
    }

    /**
     * Check if this endpoint can safely bootstrap into the cluster.
     *
     * @param endpoint - the endpoint to check
     * @return true if the endpoint can join the cluster
     */
    public boolean isSafeForBootstrap(InetAddress endpoint)
    {
        EndpointState epState = endpointStateMap.get(endpoint);

        // if there's no previous state, or the node was previously removed from the cluster, we're good
        if (epState == null || isDeadState(epState))
            return true;

        String status = getGossipStatus(epState);

        // these states are not allowed to join the cluster as it would not be safe
        final List<String> unsafeStatuses = new ArrayList<String>() {{
            add(""); // failed bootstrap but we did start gossiping
            add(VersionedValue.STATUS_NORMAL); // node is legit in the cluster or it was stopped with kill -9
            add(VersionedValue.SHUTDOWN); }}; // node was shutdown
        return !unsafeStatuses.contains(status);
    }

    private void doStatusCheck()
    {
        if (logger.isTraceEnabled())
            logger.trace("Performing status check ...");

        long now = System.currentTimeMillis();
        long nowNano = System.nanoTime();

        long pending = ((JMXEnabledThreadPoolExecutor) StageManager.getStage(Stage.GOSSIP)).metrics.pendingTasks.getValue();
        if (pending > 0 && lastProcessedMessageAt < now - 1000)
        {
            // if some new messages just arrived, give the executor some time to work on them
            Uninterruptibles.sleepUninterruptibly(100, TimeUnit.MILLISECONDS);

            // still behind?  something's broke
            if (lastProcessedMessageAt < now - 1000)
            {
                logger.warn("Gossip stage has {} pending tasks; skipping status check (no nodes will be marked down)", pending);
                return;
            }
        }

        Set<InetAddress> eps = endpointStateMap.keySet();
        for (InetAddress endpoint : eps)
        {
            if (endpoint.equals(FBUtilities.getBroadcastAddress()))
                continue;

            FailureDetector.instance.interpret(endpoint);
            EndpointState epState = endpointStateMap.get(endpoint);
            if (epState != null)
            {
                // check if this is a fat client. fat clients are removed automatically from
                // gossip after FatClientTimeout.  Do not remove dead states here.
                if (isGossipOnlyMember(endpoint)
                    && !justRemovedEndpoints.containsKey(endpoint)
                    && TimeUnit.NANOSECONDS.toMillis(nowNano - epState.getUpdateTimestamp()) > fatClientTimeout)
                {
                    logger.info("FatClient {} has been silent for {}ms, removing from gossip", endpoint, fatClientTimeout);
                    removeEndpoint(endpoint); // will put it in justRemovedEndpoints to respect quarantine delay
                    evictFromMembership(endpoint); // can get rid of the state immediately
                }

                // check for dead state removal
                long expireTime = getExpireTimeForEndpoint(endpoint);
                if (!epState.isAlive() && (now > expireTime)
                    && (!StorageService.instance.getTokenMetadata().isMember(endpoint)))
                {
                    if (logger.isDebugEnabled())
                    {
                        logger.debug("time is expiring for endpoint : {} ({})", endpoint, expireTime);
                    }
                    evictFromMembership(endpoint);
                }
            }
        }

        if (!justRemovedEndpoints.isEmpty())
        {
            for (Entry<InetAddress, Long> entry : justRemovedEndpoints.entrySet())
            {
                if ((now - entry.getValue()) > QUARANTINE_DELAY)
                {
                    if (logger.isDebugEnabled())
                        logger.debug("{} elapsed, {} gossip quarantine over", QUARANTINE_DELAY, entry.getKey());
                    justRemovedEndpoints.remove(entry.getKey());
                }
            }
        }
    }

    protected long getExpireTimeForEndpoint(InetAddress endpoint)
    {
        /* default expireTime is aVeryLongTime */
        Long storedTime = expireTimeEndpointMap.get(endpoint);
        return storedTime == null ? computeExpireTime() : storedTime;
    }

    public EndpointState getEndpointStateForEndpoint(InetAddress ep)
    {
        return endpointStateMap.get(ep);
    }

    // removes ALL endpoint states; should only be called after shadow gossip
    public void resetEndpointStateMap()
    {
        endpointStateMap.clear();
        unreachableEndpoints.clear();
        liveEndpoints.clear();
    }

    public Set<Entry<InetAddress, EndpointState>> getEndpointStates()
    {
        return endpointStateMap.entrySet();
    }

    public UUID getHostId(InetAddress endpoint)
    {
        return UUID.fromString(getEndpointStateForEndpoint(endpoint).getApplicationState(ApplicationState.HOST_ID).value);
    }

    EndpointState getStateForVersionBiggerThan(InetAddress forEndpoint, int version)
    {
        EndpointState epState = endpointStateMap.get(forEndpoint);
        EndpointState reqdEndpointState = null;

        if (epState != null)
        {
            /*
             * Here we try to include the Heart Beat state only if it is
             * greater than the version passed in. It might happen that
             * the heart beat version maybe lesser than the version passed
             * in and some application state has a version that is greater
             * than the version passed in. In this case we also send the old
             * heart beat and throw it away on the receiver if it is redundant.
            */
            int localHbVersion = epState.getHeartBeatState().getHeartBeatVersion();
            if (localHbVersion > version)
            {
                reqdEndpointState = new EndpointState(epState.getHeartBeatState());
                if (logger.isTraceEnabled())
                    logger.trace("local heartbeat version {} greater than {} for {}", localHbVersion, version, forEndpoint);
            }
            /* Accumulate all application states whose versions are greater than "version" variable */
            for (Entry<ApplicationState, VersionedValue> entry : epState.getApplicationStateMap().entrySet())
            {
                VersionedValue value = entry.getValue();
                if (value.version > version)
                {
                    if (reqdEndpointState == null)
                    {
                        reqdEndpointState = new EndpointState(epState.getHeartBeatState());
                    }
                    final ApplicationState key = entry.getKey();
                    if (logger.isTraceEnabled())
                        logger.trace("Adding state {}: {}" , key, value.value);
                    reqdEndpointState.addApplicationState(key, value);
                }
            }
        }
        return reqdEndpointState;
    }

    /**
     * determine which endpoint started up earlier
     */
    public int compareEndpointStartup(InetAddress addr1, InetAddress addr2)
    {
        EndpointState ep1 = getEndpointStateForEndpoint(addr1);
        EndpointState ep2 = getEndpointStateForEndpoint(addr2);
        assert ep1 != null && ep2 != null;
        return ep1.getHeartBeatState().getGeneration() - ep2.getHeartBeatState().getGeneration();
    }

    void notifyFailureDetector(Map<InetAddress, EndpointState> remoteEpStateMap)
    {
        for (Entry<InetAddress, EndpointState> entry : remoteEpStateMap.entrySet())
        {
            notifyFailureDetector(entry.getKey(), entry.getValue());
        }
    }

    void notifyFailureDetector(InetAddress endpoint, EndpointState remoteEndpointState)
    {
        EndpointState localEndpointState = endpointStateMap.get(endpoint);
        /*
         * If the local endpoint state exists then report to the FD only
         * if the versions workout.
        */
        if (localEndpointState != null)
        {
            IFailureDetector fd = FailureDetector.instance;
            int localGeneration = localEndpointState.getHeartBeatState().getGeneration();
            int remoteGeneration = remoteEndpointState.getHeartBeatState().getGeneration();
            if (remoteGeneration > localGeneration)
            {
                localEndpointState.updateTimestamp();
                // this node was dead and the generation changed, this indicates a reboot, or possibly a takeover
                // we will clean the fd intervals for it and relearn them
                if (!localEndpointState.isAlive())
                {
                    logger.debug("Clearing interval times for {} due to generation change", endpoint);
                    fd.remove(endpoint);
                }
                fd.report(endpoint);
                return;
            }

            if (remoteGeneration == localGeneration)
            {
                int localVersion = getMaxEndpointStateVersion(localEndpointState);
                int remoteVersion = remoteEndpointState.getHeartBeatState().getHeartBeatVersion();
                if (remoteVersion > localVersion)
                {
                    localEndpointState.updateTimestamp();
                    // just a version change, report to the fd
                    fd.report(endpoint);
                }
            }
        }

    }

    private void markAlive(final InetAddress addr, final EndpointState localState)
    {
        if (MessagingService.instance().getVersion(addr) < MessagingService.VERSION_20)
        {
            realMarkAlive(addr, localState);
            return;
        }

        localState.markDead();

        MessageOut<EchoMessage> echoMessage = new MessageOut<EchoMessage>(MessagingService.Verb.ECHO, EchoMessage.instance, EchoMessage.serializer);
        logger.trace("Sending a EchoMessage to {}", addr);
        IAsyncCallback echoHandler = new IAsyncCallback()
        {
            public boolean isLatencyForSnitch()
            {
                return false;
            }

            public void response(MessageIn msg)
            {
                realMarkAlive(addr, localState);
            }
        };

        MessagingService.instance().sendRR(echoMessage, addr, echoHandler);
    }

    private void realMarkAlive(final InetAddress addr, final EndpointState localState)
    {
        if (logger.isTraceEnabled())
            logger.trace("marking as alive {}", addr);
        localState.markAlive();
        localState.updateTimestamp(); // prevents doStatusCheck from racing us and evicting if it was down > aVeryLongTime
        liveEndpoints.add(addr);
        unreachableEndpoints.remove(addr);
        expireTimeEndpointMap.remove(addr);
        logger.debug("removing expire time for endpoint : {}", addr);
        logger.info("InetAddress {} is now UP", addr);
        for (IEndpointStateChangeSubscriber subscriber : subscribers)
            subscriber.onAlive(addr, localState);
        if (logger.isTraceEnabled())
            logger.trace("Notified {}", subscribers);
    }

    private void markDead(InetAddress addr, EndpointState localState)
    {
        if (logger.isTraceEnabled())
            logger.trace("marking as down {}", addr);
        localState.markDead();
        liveEndpoints.remove(addr);
        unreachableEndpoints.put(addr, System.nanoTime());
        logger.info("InetAddress {} is now DOWN", addr);
        for (IEndpointStateChangeSubscriber subscriber : subscribers)
            subscriber.onDead(addr, localState);
        if (logger.isTraceEnabled())
            logger.trace("Notified {}", subscribers);
    }

    /**
     * This method is called whenever there is a "big" change in ep state (a generation change for a known node).
     *
     * @param ep      endpoint
     * @param epState EndpointState for the endpoint
     */
    private void handleMajorStateChange(InetAddress ep, EndpointState epState)
    {
        EndpointState localEpState = endpointStateMap.get(ep);
        if (!isDeadState(epState))
        {
            if (localEpState != null)
                logger.info("Node {} has restarted, now UP", ep);
            else
                logger.info("Node {} is now part of the cluster", ep);
        }
        if (logger.isTraceEnabled())
            logger.trace("Adding endpoint state for {}", ep);
        endpointStateMap.put(ep, epState);

        if (localEpState != null)
        {   // the node restarted: it is up to the subscriber to take whatever action is necessary
            for (IEndpointStateChangeSubscriber subscriber : subscribers)
                subscriber.onRestart(ep, localEpState);
        }

        if (!isDeadState(epState))
            markAlive(ep, epState);
        else
        {
            logger.debug("Not marking {} alive due to dead state", ep);
            markDead(ep, epState);
        }
        for (IEndpointStateChangeSubscriber subscriber : subscribers)
            subscriber.onJoin(ep, epState);
        // check this at the end so nodes will learn about the endpoint
        if (isShutdown(ep))
            markAsShutdown(ep);
    }

    public boolean isAlive(InetAddress endpoint)
    {
        EndpointState epState = getEndpointStateForEndpoint(endpoint);
        if (epState == null)
            return false;
        return epState.isAlive() && !isDeadState(epState);
    }

    public boolean isDeadState(EndpointState epState)
    {
<<<<<<< HEAD
        String state = epState.getStatus();
        if (state.isEmpty())
            return false;
        for (String deadstate : DEAD_STATES)
        {
            if (state.equals(deadstate))
                return true;
        }
        return false;
=======
        String status = getGossipStatus(epState);
        if (status.isEmpty())
            return false;

        return DEAD_STATES.contains(status);
>>>>>>> c2142e65
    }

    public boolean isSilentShutdownState(EndpointState epState)
    {
        String status = getGossipStatus(epState);
        if (status.isEmpty())
            return false;

        return SILENT_SHUTDOWN_STATES.contains(status);
    }

    private static String getGossipStatus(EndpointState epState)
    {
        if (epState == null || epState.getApplicationState(ApplicationState.STATUS) == null)
            return "";

        String value = epState.getApplicationState(ApplicationState.STATUS).value;
        String[] pieces = value.split(VersionedValue.DELIMITER_STR, -1);
        assert (pieces.length > 0);
        return pieces[0];
    }

    void applyStateLocally(Map<InetAddress, EndpointState> epStateMap)
    {
        for (Entry<InetAddress, EndpointState> entry : epStateMap.entrySet())
        {
            InetAddress ep = entry.getKey();
            if ( ep.equals(FBUtilities.getBroadcastAddress()) && !isInShadowRound())
                continue;
            if (justRemovedEndpoints.containsKey(ep))
            {
                if (logger.isTraceEnabled())
                    logger.trace("Ignoring gossip for {} because it is quarantined", ep);
                continue;
            }

            EndpointState localEpStatePtr = endpointStateMap.get(ep);
            EndpointState remoteState = entry.getValue();

            /*
                If state does not exist just add it. If it does then add it if the remote generation is greater.
                If there is a generation tie, attempt to break it by heartbeat version.
            */
            if (localEpStatePtr != null)
            {
                int localGeneration = localEpStatePtr.getHeartBeatState().getGeneration();
                int remoteGeneration = remoteState.getHeartBeatState().getGeneration();
                if (logger.isTraceEnabled())
                    logger.trace("{} local generation {}, remote generation {}", ep, localGeneration, remoteGeneration);

                if (localGeneration != 0 && remoteGeneration > localGeneration + MAX_GENERATION_DIFFERENCE)
                {
                    // assume some peer has corrupted memory and is broadcasting an unbelievable generation about another peer (or itself)
                    logger.warn("received an invalid gossip generation for peer {}; local generation = {}, received generation = {}", ep, localGeneration, remoteGeneration);
                }
                else if (remoteGeneration > localGeneration)
                {
                    if (logger.isTraceEnabled())
                        logger.trace("Updating heartbeat state generation to {} from {} for {}", remoteGeneration, localGeneration, ep);
                    // major state change will handle the update by inserting the remote state directly
                    handleMajorStateChange(ep, remoteState);
                }
                else if (remoteGeneration == localGeneration) // generation has not changed, apply new states
                {
                    /* find maximum state */
                    int localMaxVersion = getMaxEndpointStateVersion(localEpStatePtr);
                    int remoteMaxVersion = getMaxEndpointStateVersion(remoteState);
                    if (remoteMaxVersion > localMaxVersion)
                    {
                        // apply states, but do not notify since there is no major change
                        applyNewStates(ep, localEpStatePtr, remoteState);
                    }
                    else if (logger.isTraceEnabled())
                            logger.trace("Ignoring remote version {} <= {} for {}", remoteMaxVersion, localMaxVersion, ep);

                    if (!localEpStatePtr.isAlive() && !isDeadState(localEpStatePtr)) // unless of course, it was dead
                        markAlive(ep, localEpStatePtr);
                }
                else
                {
                    if (logger.isTraceEnabled())
                        logger.trace("Ignoring remote generation {} < {}", remoteGeneration, localGeneration);
                }
            }
            else
            {
                // this is a new node, report it to the FD in case it is the first time we are seeing it AND it's not alive
                FailureDetector.instance.report(ep);
                handleMajorStateChange(ep, remoteState);
            }
        }
    }

    private void applyNewStates(InetAddress addr, EndpointState localState, EndpointState remoteState)
    {
        // don't assert here, since if the node restarts the version will go back to zero
        int oldVersion = localState.getHeartBeatState().getHeartBeatVersion();

        localState.setHeartBeatState(remoteState.getHeartBeatState());
        if (logger.isTraceEnabled())
            logger.trace("Updating heartbeat state version to {} from {} for {} ...", localState.getHeartBeatState().getHeartBeatVersion(), oldVersion, addr);

        // we need to make two loops here, one to apply, then another to notify, this way all states in an update are present and current when the notifications are received
        for (Entry<ApplicationState, VersionedValue> remoteEntry : remoteState.getApplicationStateMap().entrySet())
        {
            ApplicationState remoteKey = remoteEntry.getKey();
            VersionedValue remoteValue = remoteEntry.getValue();

            assert remoteState.getHeartBeatState().getGeneration() == localState.getHeartBeatState().getGeneration();
            localState.addApplicationState(remoteKey, remoteValue);
        }
        for (Entry<ApplicationState, VersionedValue> remoteEntry : remoteState.getApplicationStateMap().entrySet())
        {
            doOnChangeNotifications(addr, remoteEntry.getKey(), remoteEntry.getValue());
        }
    }
    
    // notify that a local application state is going to change (doesn't get triggered for remote changes)
    private void doBeforeChangeNotifications(InetAddress addr, EndpointState epState, ApplicationState apState, VersionedValue newValue)
    {
        for (IEndpointStateChangeSubscriber subscriber : subscribers)
        {
            subscriber.beforeChange(addr, epState, apState, newValue);
        }
    }

    // notify that an application state has changed
    private void doOnChangeNotifications(InetAddress addr, ApplicationState state, VersionedValue value)
    {
        for (IEndpointStateChangeSubscriber subscriber : subscribers)
        {
            subscriber.onChange(addr, state, value);
        }
    }

    /* Request all the state for the endpoint in the gDigest */
    private void requestAll(GossipDigest gDigest, List<GossipDigest> deltaGossipDigestList, int remoteGeneration)
    {
        /* We are here since we have no data for this endpoint locally so request everthing. */
        deltaGossipDigestList.add(new GossipDigest(gDigest.getEndpoint(), remoteGeneration, 0));
        if (logger.isTraceEnabled())
            logger.trace("requestAll for {}", gDigest.getEndpoint());
    }

    /* Send all the data with version greater than maxRemoteVersion */
    private void sendAll(GossipDigest gDigest, Map<InetAddress, EndpointState> deltaEpStateMap, int maxRemoteVersion)
    {
        EndpointState localEpStatePtr = getStateForVersionBiggerThan(gDigest.getEndpoint(), maxRemoteVersion);
        if (localEpStatePtr != null)
            deltaEpStateMap.put(gDigest.getEndpoint(), localEpStatePtr);
    }

    /*
        This method is used to figure the state that the Gossiper has but Gossipee doesn't. The delta digests
        and the delta state are built up.
    */
    void examineGossiper(List<GossipDigest> gDigestList, List<GossipDigest> deltaGossipDigestList, Map<InetAddress, EndpointState> deltaEpStateMap)
    {
        if (gDigestList.size() == 0)
        {
           /* we've been sent a *completely* empty syn, which should normally never happen since an endpoint will at least send a syn with itself.
              If this is happening then the node is attempting shadow gossip, and we should reply with everything we know.
            */
            logger.debug("Shadow request received, adding all states");
            for (Map.Entry<InetAddress, EndpointState> entry : endpointStateMap.entrySet())
            {
                gDigestList.add(new GossipDigest(entry.getKey(), 0, 0));
            }
        }
        for ( GossipDigest gDigest : gDigestList )
        {
            int remoteGeneration = gDigest.getGeneration();
            int maxRemoteVersion = gDigest.getMaxVersion();
            /* Get state associated with the end point in digest */
            EndpointState epStatePtr = endpointStateMap.get(gDigest.getEndpoint());
            /*
                Here we need to fire a GossipDigestAckMessage. If we have some data associated with this endpoint locally
                then we follow the "if" path of the logic. If we have absolutely nothing for this endpoint we need to
                request all the data for this endpoint.
            */
            if (epStatePtr != null)
            {
                int localGeneration = epStatePtr.getHeartBeatState().getGeneration();
                /* get the max version of all keys in the state associated with this endpoint */
                int maxLocalVersion = getMaxEndpointStateVersion(epStatePtr);
                if (remoteGeneration == localGeneration && maxRemoteVersion == maxLocalVersion)
                    continue;

                if (remoteGeneration > localGeneration)
                {
                    /* we request everything from the gossiper */
                    requestAll(gDigest, deltaGossipDigestList, remoteGeneration);
                }
                else if (remoteGeneration < localGeneration)
                {
                    /* send all data with generation = localgeneration and version > 0 */
                    sendAll(gDigest, deltaEpStateMap, 0);
                }
                else if (remoteGeneration == localGeneration)
                {
                    /*
                        If the max remote version is greater then we request the remote endpoint send us all the data
                        for this endpoint with version greater than the max version number we have locally for this
                        endpoint.
                        If the max remote version is lesser, then we send all the data we have locally for this endpoint
                        with version greater than the max remote version.
                    */
                    if (maxRemoteVersion > maxLocalVersion)
                    {
                        deltaGossipDigestList.add(new GossipDigest(gDigest.getEndpoint(), remoteGeneration, maxLocalVersion));
                    }
                    else if (maxRemoteVersion < maxLocalVersion)
                    {
                        /* send all data with generation = localgeneration and version > maxRemoteVersion */
                        sendAll(gDigest, deltaEpStateMap, maxRemoteVersion);
                    }
                }
            }
            else
            {
                /* We are here since we have no data for this endpoint locally so request everything. */
                requestAll(gDigest, deltaGossipDigestList, remoteGeneration);
            }
        }
    }

    public void start(int generationNumber)
    {
        start(generationNumber, new HashMap<ApplicationState, VersionedValue>());
    }

    /**
     * Start the gossiper with the generation number, preloading the map of application states before starting
     */
    public void start(int generationNbr, Map<ApplicationState, VersionedValue> preloadLocalStates)
    {
        buildSeedsList();
        /* initialize the heartbeat state for this localEndpoint */
        maybeInitializeLocalState(generationNbr);
        EndpointState localState = endpointStateMap.get(FBUtilities.getBroadcastAddress());
        for (Map.Entry<ApplicationState, VersionedValue> entry : preloadLocalStates.entrySet())
            localState.addApplicationState(entry.getKey(), entry.getValue());

        //notify snitches that Gossiper is about to start
        DatabaseDescriptor.getEndpointSnitch().gossiperStarting();
        if (logger.isTraceEnabled())
            logger.trace("gossip started with generation {}", localState.getHeartBeatState().getGeneration());

        scheduledGossipTask = executor.scheduleWithFixedDelay(new GossipTask(),
                                                              Gossiper.intervalInMillis,
                                                              Gossiper.intervalInMillis,
                                                              TimeUnit.MILLISECONDS);
    }

    /**
     *  Do a single 'shadow' round of gossip, where we do not modify any state
     *  Only used when replacing a node, to get and assume its states
     */
    public void doShadowRound()
    {
        buildSeedsList();
        // send a completely empty syn
        List<GossipDigest> gDigests = new ArrayList<GossipDigest>();
        GossipDigestSyn digestSynMessage = new GossipDigestSyn(DatabaseDescriptor.getClusterName(),
                DatabaseDescriptor.getPartitionerName(),
                gDigests);
        MessageOut<GossipDigestSyn> message = new MessageOut<GossipDigestSyn>(MessagingService.Verb.GOSSIP_DIGEST_SYN,
                digestSynMessage,
                GossipDigestSyn.serializer);
        inShadowRound = true;
        for (InetAddress seed : seeds)
            MessagingService.instance().sendOneWay(message, seed);
        int slept = 0;
        try
        {
            while (true)
            {
                Thread.sleep(1000);
                if (!inShadowRound)
                    break;
                slept += 1000;
                if (slept > StorageService.RING_DELAY)
                    throw new RuntimeException("Unable to gossip with any seeds");
            }
        }
        catch (InterruptedException wtf)
        {
            throw new RuntimeException(wtf);
        }
    }

    private void buildSeedsList()
    {
        for (InetAddress seed : DatabaseDescriptor.getSeeds())
        {
            if (seed.equals(FBUtilities.getBroadcastAddress()))
                continue;
            seeds.add(seed);
        }
    }

    // initialize local HB state if needed, i.e., if gossiper has never been started before.
    public void maybeInitializeLocalState(int generationNbr)
    {
        HeartBeatState hbState = new HeartBeatState(generationNbr);
        EndpointState localState = new EndpointState(hbState);
        localState.markAlive();
        endpointStateMap.putIfAbsent(FBUtilities.getBroadcastAddress(), localState);
    }

    public void forceNewerGeneration()
    {
        EndpointState epstate = endpointStateMap.get(FBUtilities.getBroadcastAddress());
        epstate.getHeartBeatState().forceNewerGenerationUnsafe();
    }


    /**
     * Add an endpoint we knew about previously, but whose state is unknown
     */
    public void addSavedEndpoint(InetAddress ep)
    {
        if (ep.equals(FBUtilities.getBroadcastAddress()))
        {
            logger.debug("Attempt to add self as saved endpoint");
            return;
        }

        //preserve any previously known, in-memory data about the endpoint (such as DC, RACK, and so on)
        EndpointState epState = endpointStateMap.get(ep);
        if (epState != null)
        {
            logger.debug("not replacing a previous epState for {}, but reusing it: {}", ep, epState);
            epState.setHeartBeatState(new HeartBeatState(0));
        }
        else
        {
            epState = new EndpointState(new HeartBeatState(0));
        }

        epState.markDead();
        endpointStateMap.put(ep, epState);
        unreachableEndpoints.put(ep, System.nanoTime());
        if (logger.isTraceEnabled())
            logger.trace("Adding saved endpoint {} {}", ep, epState.getHeartBeatState().getGeneration());
    }

    public void addLocalApplicationState(ApplicationState state, VersionedValue value)
    {
        EndpointState epState = endpointStateMap.get(FBUtilities.getBroadcastAddress());
        InetAddress epAddr = FBUtilities.getBroadcastAddress();
        assert epState != null;
        // Fire "before change" notifications:
        doBeforeChangeNotifications(epAddr, epState, state, value);
        // Notifications may have taken some time, so preventively raise the version
        // of the new value, otherwise it could be ignored by the remote node
        // if another value with a newer version was received in the meantime:
        value = StorageService.instance.valueFactory.cloneWithHigherVersion(value);
        // Add to local application state and fire "on change" notifications:
        epState.addApplicationState(state, value);
        doOnChangeNotifications(epAddr, state, value);
    }

    public void addLocalApplicationStates(List<Pair<ApplicationState, VersionedValue>> states)
    {
        taskLock.lock();
        try
        {
            for (Pair<ApplicationState, VersionedValue> pair : states)
            {
               addLocalApplicationState(pair.left, pair.right);
            }
        }
        finally
        {
            taskLock.unlock();
        }

    }

    public void stop()
    {
        EndpointState mystate = endpointStateMap.get(FBUtilities.getBroadcastAddress());
        if (mystate != null && !isSilentShutdownState(mystate))
        {
            logger.info("Announcing shutdown");
            addLocalApplicationState(ApplicationState.STATUS, StorageService.instance.valueFactory.shutdown(true));
            MessageOut message = new MessageOut(MessagingService.Verb.GOSSIP_SHUTDOWN);
            for (InetAddress ep : liveEndpoints)
                MessagingService.instance().sendOneWay(message, ep);
            Uninterruptibles.sleepUninterruptibly(Integer.getInteger("cassandra.shutdown_announce_in_ms", 2000), TimeUnit.MILLISECONDS);
        }
        else
            logger.warn("No local state or state is in silent shutdown, not announcing shutdown");
        if (scheduledGossipTask != null)
            scheduledGossipTask.cancel(false);
    }

    public boolean isEnabled()
    {
        return (scheduledGossipTask != null) && (!scheduledGossipTask.isCancelled());
    }

    protected void finishShadowRound()
    {
        if (inShadowRound)
            inShadowRound = false;
    }

    protected boolean isInShadowRound()
    {
        return inShadowRound;
    }

    @VisibleForTesting
    public void initializeNodeUnsafe(InetAddress addr, UUID uuid, int generationNbr)
    {
        HeartBeatState hbState = new HeartBeatState(generationNbr);
        EndpointState newState = new EndpointState(hbState);
        newState.markAlive();
        EndpointState oldState = endpointStateMap.putIfAbsent(addr, newState);
        EndpointState localState = oldState == null ? newState : oldState;

        // always add the version state
        localState.addApplicationState(ApplicationState.NET_VERSION, StorageService.instance.valueFactory.networkVersion());
        localState.addApplicationState(ApplicationState.HOST_ID, StorageService.instance.valueFactory.hostId(uuid));
    }

    @VisibleForTesting
    public void injectApplicationState(InetAddress endpoint, ApplicationState state, VersionedValue value)
    {
        EndpointState localState = endpointStateMap.get(endpoint);
        localState.addApplicationState(state, value);
    }

    public long getEndpointDowntime(String address) throws UnknownHostException
    {
        return getEndpointDowntime(InetAddress.getByName(address));
    }

    public int getCurrentGenerationNumber(String address) throws UnknownHostException
    {
        return getCurrentGenerationNumber(InetAddress.getByName(address));
    }

    public void addExpireTimeForEndpoint(InetAddress endpoint, long expireTime)
    {
        if (logger.isDebugEnabled())
        {
            logger.debug("adding expire time for endpoint : {} ({})", endpoint, expireTime);
        }
        expireTimeEndpointMap.put(endpoint, expireTime);
    }

    public static long computeExpireTime()
    {
        return System.currentTimeMillis() + Gossiper.aVeryLongTime;
    }

}<|MERGE_RESOLUTION|>--- conflicted
+++ resolved
@@ -692,17 +692,7 @@
         }
     }
 
-<<<<<<< HEAD
     public boolean isGossipOnlyMember(InetAddress endpoint)
-=======
-    /**
-     * A fat client is a node that has not joined the ring, therefore acting as a coordinator only.
-     *
-     * @param endpoint - the endpoint to check
-     * @return true if it is a fat client
-     */
-    public boolean isFatClient(InetAddress endpoint)
->>>>>>> c2142e65
     {
         EndpointState epState = endpointStateMap.get(endpoint);
         if (epState == null)
@@ -1048,23 +1038,11 @@
 
     public boolean isDeadState(EndpointState epState)
     {
-<<<<<<< HEAD
-        String state = epState.getStatus();
-        if (state.isEmpty())
-            return false;
-        for (String deadstate : DEAD_STATES)
-        {
-            if (state.equals(deadstate))
-                return true;
-        }
-        return false;
-=======
         String status = getGossipStatus(epState);
         if (status.isEmpty())
             return false;
 
         return DEAD_STATES.contains(status);
->>>>>>> c2142e65
     }
 
     public boolean isSilentShutdownState(EndpointState epState)
