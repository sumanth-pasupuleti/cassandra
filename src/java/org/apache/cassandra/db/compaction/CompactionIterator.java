/*
 * Licensed to the Apache Software Foundation (ASF) under one
 * or more contributor license agreements.  See the NOTICE file
 * distributed with this work for additional information
 * regarding copyright ownership.  The ASF licenses this file
 * to you under the Apache License, Version 2.0 (the
 * "License"); you may not use this file except in compliance
 * with the License.  You may obtain a copy of the License at
 *
 *     http://www.apache.org/licenses/LICENSE-2.0
 *
 * Unless required by applicable law or agreed to in writing, software
 * distributed under the License is distributed on an "AS IS" BASIS,
 * WITHOUT WARRANTIES OR CONDITIONS OF ANY KIND, either express or implied.
 * See the License for the specific language governing permissions and
 * limitations under the License.
 */
package org.apache.cassandra.db.compaction;

import java.util.*;
import java.util.function.Predicate;

import com.google.common.collect.Ordering;

import org.apache.cassandra.schema.TableMetadata;
import org.apache.cassandra.db.*;
import org.apache.cassandra.db.filter.ColumnFilter;
import org.apache.cassandra.db.partitions.PurgeFunction;
import org.apache.cassandra.db.partitions.UnfilteredPartitionIterator;
import org.apache.cassandra.db.partitions.UnfilteredPartitionIterators;
import org.apache.cassandra.db.rows.*;
import org.apache.cassandra.db.transform.Transformation;
import org.apache.cassandra.index.transactions.CompactionTransaction;
import org.apache.cassandra.io.sstable.ISSTableScanner;
import org.apache.cassandra.metrics.CompactionMetrics;
import org.apache.cassandra.schema.CompactionParams.TombstoneOption;

/**
 * Merge multiple iterators over the content of sstable into a "compacted" iterator.
 * <p>
 * On top of the actual merging the source iterators, this class:
 * <ul>
 *   <li>purge gc-able tombstones if possible (see PurgeIterator below).</li>
 *   <li>update 2ndary indexes if necessary (as we don't read-before-write on index updates, index entries are
 *       not deleted on deletion of the base table data, which is ok because we'll fix index inconsistency
 *       on reads. This however mean that potentially obsolete index entries could be kept a long time for
 *       data that is not read often, so compaction "pro-actively" fix such index entries. This is mainly
 *       an optimization).</li>
 *   <li>invalidate cached partitions that are empty post-compaction. This avoids keeping partitions with
 *       only purgable tombstones in the row cache.</li>
 *   <li>keep tracks of the compaction progress.</li>
 * </ul>
 */
public class CompactionIterator extends CompactionInfo.Holder implements UnfilteredPartitionIterator
{
    private static final long UNFILTERED_TO_UPDATE_PROGRESS = 100;

    private final OperationType type;
    private final CompactionController controller;
    private final List<ISSTableScanner> scanners;
    private final int nowInSec;
    private final UUID compactionId;

    private final long totalBytes;
    private long bytesRead;
    private long totalSourceCQLRows;

    /*
     * counters for merged rows.
     * array index represents (number of merged rows - 1), so index 0 is counter for no merge (1 row),
     * index 1 is counter for 2 rows merged, and so on.
     */
    private final long[] mergeCounters;

    private final UnfilteredPartitionIterator compacted;
    private final CompactionMetrics metrics;

    public CompactionIterator(OperationType type, List<ISSTableScanner> scanners, CompactionController controller, int nowInSec, UUID compactionId)
    {
        this(type, scanners, controller, nowInSec, compactionId, null);
    }

    @SuppressWarnings("resource") // We make sure to close mergedIterator in close() and CompactionIterator is itself an AutoCloseable
    public CompactionIterator(OperationType type, List<ISSTableScanner> scanners, CompactionController controller, int nowInSec, UUID compactionId, CompactionMetrics metrics)
    {
        this.controller = controller;
        this.type = type;
        this.scanners = scanners;
        this.nowInSec = nowInSec;
        this.compactionId = compactionId;
        this.bytesRead = 0;

        long bytes = 0;
        for (ISSTableScanner scanner : scanners)
            bytes += scanner.getLengthInBytes();
        this.totalBytes = bytes;
        this.mergeCounters = new long[scanners.size()];
        this.metrics = metrics;

        if (metrics != null)
            metrics.beginCompaction(this);

        UnfilteredPartitionIterator merged = scanners.isEmpty()
                                           ? EmptyIterators.unfilteredPartition(controller.cfs.metadata())
                                           : UnfilteredPartitionIterators.merge(scanners, nowInSec, listener());
        merged = Transformation.apply(merged, new GarbageSkipper(controller, nowInSec));
        this.compacted = Transformation.apply(merged, new Purger(controller, nowInSec));
    }

    public TableMetadata metadata()
    {
        return controller.cfs.metadata();
    }

    public CompactionInfo getCompactionInfo()
    {
        return new CompactionInfo(controller.cfs.metadata(),
                                  type,
                                  bytesRead,
                                  totalBytes,
                                  compactionId);
    }

    private void updateCounterFor(int rows)
    {
        assert rows > 0 && rows - 1 < mergeCounters.length;
        mergeCounters[rows - 1] += 1;
    }

    public long[] getMergedRowCounts()
    {
        return mergeCounters;
    }

    public long getTotalSourceCQLRows()
    {
        return totalSourceCQLRows;
    }

    private UnfilteredPartitionIterators.MergeListener listener()
    {
        return new UnfilteredPartitionIterators.MergeListener()
        {
            public UnfilteredRowIterators.MergeListener getRowMergeListener(DecoratedKey partitionKey, List<UnfilteredRowIterator> versions)
            {
                int merged = 0;
                for (UnfilteredRowIterator iter : versions)
                {
                    if (iter != null)
                        merged++;
                }

                assert merged > 0;

                CompactionIterator.this.updateCounterFor(merged);

                if (type != OperationType.COMPACTION || !controller.cfs.indexManager.hasIndexes())
                    return null;

                Columns statics = Columns.NONE;
                Columns regulars = Columns.NONE;
                for (UnfilteredRowIterator iter : versions)
                {
                    if (iter != null)
                    {
                        statics = statics.mergeTo(iter.columns().statics);
                        regulars = regulars.mergeTo(iter.columns().regulars);
                    }
                }
                final RegularAndStaticColumns regularAndStaticColumns = new RegularAndStaticColumns(statics, regulars);

                // If we have a 2ndary index, we must update it with deleted/shadowed cells.
                // we can reuse a single CleanupTransaction for the duration of a partition.
                // Currently, it doesn't do any batching of row updates, so every merge event
                // for a single partition results in a fresh cycle of:
                // * Get new Indexer instances
                // * Indexer::start
                // * Indexer::onRowMerge (for every row being merged by the compaction)
                // * Indexer::commit
                // A new OpOrder.Group is opened in an ARM block wrapping the commits
                // TODO: this should probably be done asynchronously and batched.
                final CompactionTransaction indexTransaction =
                    controller.cfs.indexManager.newCompactionTransaction(partitionKey,
                                                                         regularAndStaticColumns,
                                                                         versions.size(),
                                                                         nowInSec);

                return new UnfilteredRowIterators.MergeListener()
                {
                    public void onMergedPartitionLevelDeletion(DeletionTime mergedDeletion, DeletionTime[] versions)
                    {
                    }

                    public void onMergedRows(Row merged, Row[] versions)
                    {
                        indexTransaction.start();
                        indexTransaction.onRowMerge(merged, versions);
                        indexTransaction.commit();
                    }

                    public void onMergedRangeTombstoneMarkers(RangeTombstoneMarker mergedMarker, RangeTombstoneMarker[] versions)
                    {
                    }

                    public void close()
                    {
                    }
                };
            }

            public void close()
            {
            }
        };
    }

    private void updateBytesRead()
    {
        long n = 0;
        for (ISSTableScanner scanner : scanners)
            n += scanner.getCurrentPosition();
        bytesRead = n;
    }

    public boolean hasNext()
    {
        return compacted.hasNext();
    }

    public UnfilteredRowIterator next()
    {
        return compacted.next();
    }

    public void remove()
    {
        throw new UnsupportedOperationException();
    }

    public void close()
    {
        try
        {
            compacted.close();
        }
        finally
        {
            if (metrics != null)
                metrics.finishCompaction(this);
        }
    }

    public String toString()
    {
        return this.getCompactionInfo().toString();
    }

    private class Purger extends PurgeFunction
    {
        private final CompactionController controller;

        private DecoratedKey currentKey;
        private Predicate<Long> purgeEvaluator;

        private long compactedUnfiltered;

        private Purger(CompactionController controller, int nowInSec)
        {
<<<<<<< HEAD
            super(nowInSec, controller.gcBefore, controller.compactingRepaired() ? Integer.MAX_VALUE : Integer.MIN_VALUE, controller.cfs.getCompactionStrategyManager().onlyPurgeRepairedTombstones());
=======
            super(isForThrift,
                  nowInSec,
                  controller.gcBefore,
                  controller.compactingRepaired() ? Integer.MAX_VALUE : Integer.MIN_VALUE,
                  controller.cfs.getCompactionStrategyManager().onlyPurgeRepairedTombstones(),
                  controller.cfs.metadata.enforceStrictLiveness());
>>>>>>> e624c663
            this.controller = controller;
        }

        @Override
        protected void onEmptyPartitionPostPurge(DecoratedKey key)
        {
            if (type == OperationType.COMPACTION)
                controller.cfs.invalidateCachedPartition(key);
        }

        @Override
        protected void onNewPartition(DecoratedKey key)
        {
            currentKey = key;
            purgeEvaluator = null;
        }

        @Override
        protected void updateProgress()
        {
            totalSourceCQLRows++;
            if ((++compactedUnfiltered) % UNFILTERED_TO_UPDATE_PROGRESS == 0)
                updateBytesRead();
        }

        /*
         * Evaluates whether a tombstone with the given deletion timestamp can be purged. This is the minimum
         * timestamp for any sstable containing `currentKey` outside of the set of sstables involved in this compaction.
         * This is computed lazily on demand as we only need this if there is tombstones and this a bit expensive
         * (see #8914).
         */
        protected Predicate<Long> getPurgeEvaluator()
        {
            if (purgeEvaluator == null)
            {
                purgeEvaluator = controller.getPurgeEvaluator(currentKey);
            }
            return purgeEvaluator;
        }
    }

    /**
     * Unfiltered row iterator that removes deleted data as provided by a "tombstone source" for the partition.
     * The result produced by this iterator is such that when merged with tombSource it produces the same output
     * as the merge of dataSource and tombSource.
     */
    private static class GarbageSkippingUnfilteredRowIterator extends WrappingUnfilteredRowIterator
    {
        final UnfilteredRowIterator tombSource;
        final DeletionTime partitionLevelDeletion;
        final Row staticRow;
        final ColumnFilter cf;
        final int nowInSec;
        final TableMetadata metadata;
        final boolean cellLevelGC;

        DeletionTime tombOpenDeletionTime = DeletionTime.LIVE;
        DeletionTime dataOpenDeletionTime = DeletionTime.LIVE;
        DeletionTime openDeletionTime = DeletionTime.LIVE;
        DeletionTime partitionDeletionTime;
        DeletionTime activeDeletionTime;
        Unfiltered tombNext = null;
        Unfiltered dataNext = null;
        Unfiltered next = null;

        /**
         * Construct an iterator that filters out data shadowed by the provided "tombstone source".
         *
         * @param dataSource The input row. The result is a filtered version of this.
         * @param tombSource Tombstone source, i.e. iterator used to identify deleted data in the input row.
         * @param nowInSec Current time, used in choosing the winner when cell expiration is involved.
         * @param cellLevelGC If false, the iterator will only look at row-level deletion times and tombstones.
         *                    If true, deleted or overwritten cells within a surviving row will also be removed.
         */
        protected GarbageSkippingUnfilteredRowIterator(UnfilteredRowIterator dataSource, UnfilteredRowIterator tombSource, int nowInSec, boolean cellLevelGC)
        {
            super(dataSource);
            this.tombSource = tombSource;
            this.nowInSec = nowInSec;
            this.cellLevelGC = cellLevelGC;
            metadata = dataSource.metadata();
            cf = ColumnFilter.all(metadata);

            activeDeletionTime = partitionDeletionTime = tombSource.partitionLevelDeletion();

            // Only preserve partition level deletion if not shadowed. (Note: Shadowing deletion must not be copied.)
            this.partitionLevelDeletion = dataSource.partitionLevelDeletion().supersedes(tombSource.partitionLevelDeletion()) ?
                    dataSource.partitionLevelDeletion() :
                    DeletionTime.LIVE;

            Row dataStaticRow = garbageFilterRow(dataSource.staticRow(), tombSource.staticRow());
            this.staticRow = dataStaticRow != null ? dataStaticRow : Rows.EMPTY_STATIC_ROW;

            tombNext = advance(tombSource);
            dataNext = advance(dataSource);
        }

        private static Unfiltered advance(UnfilteredRowIterator source)
        {
            return source.hasNext() ? source.next() : null;
        }

        @Override
        public DeletionTime partitionLevelDeletion()
        {
            return partitionLevelDeletion;
        }

        public void close()
        {
            super.close();
            tombSource.close();
        }

        @Override
        public Row staticRow()
        {
            return staticRow;
        }

        @Override
        public boolean hasNext()
        {
            // Produce the next element. This may consume multiple elements from both inputs until we find something
            // from dataSource that is still live. We track the currently open deletion in both sources, as well as the
            // one we have last issued to the output. The tombOpenDeletionTime is used to filter out content; the others
            // to decide whether or not a tombstone is superseded, and to be able to surface (the rest of) a deletion
            // range from the input when a suppressing deletion ends.
            while (next == null && dataNext != null)
            {
                int cmp = tombNext == null ? -1 : metadata.comparator.compare(dataNext, tombNext);
                if (cmp < 0)
                {
                    if (dataNext.isRow())
                        next = ((Row) dataNext).filter(cf, activeDeletionTime, false, metadata);
                    else
                        next = processDataMarker();
                }
                else if (cmp == 0)
                {
                    if (dataNext.isRow())
                    {
                        next = garbageFilterRow((Row) dataNext, (Row) tombNext);
                    }
                    else
                    {
                        tombOpenDeletionTime = updateOpenDeletionTime(tombOpenDeletionTime, tombNext);
                        activeDeletionTime = Ordering.natural().max(partitionDeletionTime,
                                                                    tombOpenDeletionTime);
                        next = processDataMarker();
                    }
                }
                else // (cmp > 0)
                {
                    if (tombNext.isRangeTombstoneMarker())
                    {
                        tombOpenDeletionTime = updateOpenDeletionTime(tombOpenDeletionTime, tombNext);
                        activeDeletionTime = Ordering.natural().max(partitionDeletionTime,
                                                                    tombOpenDeletionTime);
                        boolean supersededBefore = openDeletionTime.isLive();
                        boolean supersededAfter = !dataOpenDeletionTime.supersedes(activeDeletionTime);
                        // If a range open was not issued because it was superseded and the deletion isn't superseded any more, we need to open it now.
                        if (supersededBefore && !supersededAfter)
                            next = new RangeTombstoneBoundMarker(((RangeTombstoneMarker) tombNext).closeBound(false).invert(), dataOpenDeletionTime);
                        // If the deletion begins to be superseded, we don't close the range yet. This can save us a close/open pair if it ends after the superseding range.
                    }
                }

                if (next instanceof RangeTombstoneMarker)
                    openDeletionTime = updateOpenDeletionTime(openDeletionTime, next);

                if (cmp <= 0)
                    dataNext = advance(wrapped);
                if (cmp >= 0)
                    tombNext = advance(tombSource);
            }
            return next != null;
        }

        protected Row garbageFilterRow(Row dataRow, Row tombRow)
        {
            if (cellLevelGC)
            {
                return Rows.removeShadowedCells(dataRow, tombRow, activeDeletionTime, nowInSec);
            }
            else
            {
                DeletionTime deletion = Ordering.natural().max(tombRow.deletion().time(),
                                                               activeDeletionTime);
                return dataRow.filter(cf, deletion, false, metadata);
            }
        }

        /**
         * Decide how to act on a tombstone marker from the input iterator. We can decide what to issue depending on
         * whether or not the ranges before and after the marker are superseded/live -- if none are, we can reuse the
         * marker; if both are, the marker can be ignored; otherwise we issue a corresponding start/end marker.
         */
        private RangeTombstoneMarker processDataMarker()
        {
            dataOpenDeletionTime = updateOpenDeletionTime(dataOpenDeletionTime, dataNext);
            boolean supersededBefore = openDeletionTime.isLive();
            boolean supersededAfter = !dataOpenDeletionTime.supersedes(activeDeletionTime);
            RangeTombstoneMarker marker = (RangeTombstoneMarker) dataNext;
            if (!supersededBefore)
                if (!supersededAfter)
                    return marker;
                else
                    return new RangeTombstoneBoundMarker(marker.closeBound(false), marker.closeDeletionTime(false));
            else
                if (!supersededAfter)
                    return new RangeTombstoneBoundMarker(marker.openBound(false), marker.openDeletionTime(false));
                else
                    return null;
        }

        @Override
        public Unfiltered next()
        {
            if (!hasNext())
                throw new IllegalStateException();

            Unfiltered v = next;
            next = null;
            return v;
        }

        private DeletionTime updateOpenDeletionTime(DeletionTime openDeletionTime, Unfiltered next)
        {
            RangeTombstoneMarker marker = (RangeTombstoneMarker) next;
            assert openDeletionTime.isLive() == !marker.isClose(false);
            assert openDeletionTime.isLive() || openDeletionTime.equals(marker.closeDeletionTime(false));
            return marker.isOpen(false) ? marker.openDeletionTime(false) : DeletionTime.LIVE;
        }
    }

    /**
     * Partition transformation applying GarbageSkippingUnfilteredRowIterator, obtaining tombstone sources for each
     * partition using the controller's shadowSources method.
     */
    private static class GarbageSkipper extends Transformation<UnfilteredRowIterator>
    {
        final int nowInSec;
        final CompactionController controller;
        final boolean cellLevelGC;

        private GarbageSkipper(CompactionController controller, int nowInSec)
        {
            this.controller = controller;
            this.nowInSec = nowInSec;
            cellLevelGC = controller.tombstoneOption == TombstoneOption.CELL;
        }

        @Override
        protected UnfilteredRowIterator applyToPartition(UnfilteredRowIterator partition)
        {
            Iterable<UnfilteredRowIterator> sources = controller.shadowSources(partition.partitionKey(), !cellLevelGC);
            if (sources == null)
                return partition;
            List<UnfilteredRowIterator> iters = new ArrayList<>();
            for (UnfilteredRowIterator iter : sources)
            {
                if (!iter.isEmpty())
                    iters.add(iter);
                else
                    iter.close();
            }
            if (iters.isEmpty())
                return partition;

            return new GarbageSkippingUnfilteredRowIterator(partition, UnfilteredRowIterators.merge(iters, nowInSec), nowInSec, cellLevelGC);
        }
    }
}<|MERGE_RESOLUTION|>--- conflicted
+++ resolved
@@ -266,16 +266,9 @@
 
         private Purger(CompactionController controller, int nowInSec)
         {
-<<<<<<< HEAD
-            super(nowInSec, controller.gcBefore, controller.compactingRepaired() ? Integer.MAX_VALUE : Integer.MIN_VALUE, controller.cfs.getCompactionStrategyManager().onlyPurgeRepairedTombstones());
-=======
-            super(isForThrift,
-                  nowInSec,
-                  controller.gcBefore,
-                  controller.compactingRepaired() ? Integer.MAX_VALUE : Integer.MIN_VALUE,
+            super(nowInSec, controller.gcBefore, controller.compactingRepaired() ? Integer.MAX_VALUE : Integer.MIN_VALUE,
                   controller.cfs.getCompactionStrategyManager().onlyPurgeRepairedTombstones(),
-                  controller.cfs.metadata.enforceStrictLiveness());
->>>>>>> e624c663
+                  controller.cfs.metadata.get().enforceStrictLiveness());
             this.controller = controller;
         }
 
