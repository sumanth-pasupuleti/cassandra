/*
 * Licensed to the Apache Software Foundation (ASF) under one
 * or more contributor license agreements.  See the NOTICE file
 * distributed with this work for additional information
 * regarding copyright ownership.  The ASF licenses this file
 * to you under the Apache License, Version 2.0 (the
 * "License"); you may not use this file except in compliance
 * with the License.  You may obtain a copy of the License at
 *
 *     http://www.apache.org/licenses/LICENSE-2.0
 *
 * Unless required by applicable law or agreed to in writing, software
 * distributed under the License is distributed on an "AS IS" BASIS,
 * WITHOUT WARRANTIES OR CONDITIONS OF ANY KIND, either express or implied.
 * See the License for the specific language governing permissions and
 * limitations under the License.
 */
package org.apache.cassandra.db.compaction;

import com.google.common.base.Throwables;

import org.apache.cassandra.db.*;
import org.apache.cassandra.db.rows.UnfilteredRowIterator;

import org.apache.cassandra.io.sstable.Component;
import org.apache.cassandra.io.sstable.CorruptSSTableException;
import org.apache.cassandra.io.sstable.SSTableIdentityIterator;
import org.apache.cassandra.io.sstable.format.SSTableReader;
import org.apache.cassandra.io.sstable.metadata.MetadataComponent;
import org.apache.cassandra.io.sstable.metadata.MetadataType;
import org.apache.cassandra.io.sstable.metadata.ValidationMetadata;
import org.apache.cassandra.io.util.DataIntegrityMetadata;
import org.apache.cassandra.io.util.DataIntegrityMetadata.FileDigestValidator;
import org.apache.cassandra.io.util.FileUtils;
import org.apache.cassandra.io.util.RandomAccessReader;
import org.apache.cassandra.service.ActiveRepairService;
import org.apache.cassandra.utils.ByteBufferUtil;
import org.apache.cassandra.utils.OutputHandler;
import org.apache.cassandra.utils.UUIDGen;

import java.io.Closeable;
import java.io.File;
import java.io.IOError;
import java.io.IOException;
import java.nio.ByteBuffer;
import java.util.*;
import java.util.function.Predicate;

public class Verifier implements Closeable
{
    private final ColumnFamilyStore cfs;
    private final SSTableReader sstable;

    private final CompactionController controller;


    private final RandomAccessReader dataFile;
    private final RandomAccessReader indexFile;
    private final VerifyInfo verifyInfo;
    private final RowIndexEntry.IndexSerializer rowIndexEntrySerializer;

    private int goodRows;

    private final OutputHandler outputHandler;
    private FileDigestValidator validator;

    public Verifier(ColumnFamilyStore cfs, SSTableReader sstable, boolean isOffline)
    {
        this(cfs, sstable, new OutputHandler.LogOutput(), isOffline);
    }

    public Verifier(ColumnFamilyStore cfs, SSTableReader sstable, OutputHandler outputHandler, boolean isOffline)
    {
        this.cfs = cfs;
        this.sstable = sstable;
        this.outputHandler = outputHandler;
        this.rowIndexEntrySerializer = sstable.descriptor.version.getSSTableFormat().getIndexSerializer(sstable.metadata, sstable.descriptor.version, sstable.header);

        this.controller = new VerifyController(cfs);

        this.dataFile = isOffline
                        ? sstable.openDataReader()
                        : sstable.openDataReader(CompactionManager.instance.getRateLimiter());
        this.indexFile = RandomAccessReader.open(new File(sstable.descriptor.filenameFor(Component.PRIMARY_INDEX)));
        this.verifyInfo = new VerifyInfo(dataFile, sstable);
    }

    public void verify(boolean extended) throws IOException
    {
        long rowStart = 0;

<<<<<<< HEAD
        outputHandler.output(String.format("Verifying %s (%s)", sstable, FBUtilities.prettyPrintMemory(dataFile.length())));
=======
        outputHandler.output(String.format("Verifying %s (%s bytes)", sstable, dataFile.length()));
        outputHandler.output(String.format("Deserializing sstable metadata for %s ", sstable));
        try
        {
            EnumSet<MetadataType> types = EnumSet.of(MetadataType.VALIDATION, MetadataType.STATS, MetadataType.HEADER);
            Map<MetadataType, MetadataComponent> sstableMetadata = sstable.descriptor.getMetadataSerializer().deserialize(sstable.descriptor, types);
            if (sstableMetadata.containsKey(MetadataType.VALIDATION) &&
                !((ValidationMetadata)sstableMetadata.get(MetadataType.VALIDATION)).partitioner.equals(sstable.getPartitioner().getClass().getCanonicalName()))
                throw new IOException("Partitioner does not match validation metadata");
        }
        catch (Throwable t)
        {
            outputHandler.debug(t.getMessage());
            markAndThrow(false);
        }
>>>>>>> e400b976
        outputHandler.output(String.format("Checking computed hash of %s ", sstable));


        // Verify will use the Digest files, which works for both compressed and uncompressed sstables
        try
        {
            validator = null;

            if (sstable.descriptor.digestComponent != null &&
                new File(sstable.descriptor.filenameFor(sstable.descriptor.digestComponent)).exists())
            {
                validator = DataIntegrityMetadata.fileDigestValidator(sstable.descriptor);
                validator.validate();
            }
            else
            {
                outputHandler.output("Data digest missing, assuming extended verification of disk values");
                extended = true;
            }
        }
        catch (IOException e)
        {
            outputHandler.debug(e.getMessage());
            markAndThrow();
        }
        finally
        {
            FileUtils.closeQuietly(validator);
        }

        if ( !extended )
            return;

        outputHandler.output("Extended Verify requested, proceeding to inspect values");


        try
        {
            ByteBuffer nextIndexKey = ByteBufferUtil.readWithShortLength(indexFile);
            {
                long firstRowPositionFromIndex = rowIndexEntrySerializer.deserializePositionAndSkip(indexFile);
                if (firstRowPositionFromIndex != 0)
                    markAndThrow();
            }

            DecoratedKey prevKey = null;

            while (!dataFile.isEOF())
            {

                if (verifyInfo.isStopRequested())
                    throw new CompactionInterruptedException(verifyInfo.getCompactionInfo());

                rowStart = dataFile.getFilePointer();
                outputHandler.debug("Reading row at " + rowStart);

                DecoratedKey key = null;
                try
                {
                    key = sstable.decorateKey(ByteBufferUtil.readWithShortLength(dataFile));
                }
                catch (Throwable th)
                {
                    throwIfFatal(th);
                    // check for null key below
                }

                ByteBuffer currentIndexKey = nextIndexKey;
                long nextRowPositionFromIndex = 0;
                try
                {
                    nextIndexKey = indexFile.isEOF() ? null : ByteBufferUtil.readWithShortLength(indexFile);
                    nextRowPositionFromIndex = indexFile.isEOF()
                                             ? dataFile.length()
                                             : rowIndexEntrySerializer.deserializePositionAndSkip(indexFile);
                }
                catch (Throwable th)
                {
                    markAndThrow();
                }

                long dataStart = dataFile.getFilePointer();
                long dataStartFromIndex = currentIndexKey == null
                                        ? -1
                                        : rowStart + 2 + currentIndexKey.remaining();

                long dataSize = nextRowPositionFromIndex - dataStartFromIndex;
                // avoid an NPE if key is null
                String keyName = key == null ? "(unreadable key)" : ByteBufferUtil.bytesToHex(key.getKey());
                outputHandler.debug(String.format("row %s is %s", keyName, FBUtilities.prettyPrintMemory(dataSize)));

                assert currentIndexKey != null || indexFile.isEOF();

                try
                {
                    if (key == null || dataSize > dataFile.length())
                        markAndThrow();

<<<<<<< HEAD
                    //mimic the scrub read path
                    try (UnfilteredRowIterator iterator = SSTableIdentityIterator.create(sstable, dataFile, key))
=======
                    //mimic the scrub read path, intentionally unused
                    try (UnfilteredRowIterator iterator = new SSTableIdentityIterator(sstable, dataFile, key))
>>>>>>> e400b976
                    {
                    }

                    if ( (prevKey != null && prevKey.compareTo(key) > 0) || !key.getKey().equals(currentIndexKey) || dataStart != dataStartFromIndex )
                        markAndThrow();
                    
                    goodRows++;
                    prevKey = key;


                    outputHandler.debug(String.format("Row %s at %s valid, moving to next row at %s ", goodRows, rowStart, nextRowPositionFromIndex));
                    dataFile.seek(nextRowPositionFromIndex);
                }
                catch (Throwable th)
                {
                    markAndThrow();
                }
            }
        }
        catch (Throwable t)
        {
            throw Throwables.propagate(t);
        }
        finally
        {
            controller.close();
        }

        outputHandler.output("Verify of " + sstable + " succeeded. All " + goodRows + " rows read successfully");
    }

    public void close()
    {
        FileUtils.closeQuietly(dataFile);
        FileUtils.closeQuietly(indexFile);
    }

    private void throwIfFatal(Throwable th)
    {
        if (th instanceof Error && !(th instanceof AssertionError || th instanceof IOError))
            throw (Error) th;
    }

    private void markAndThrow() throws IOException
    {
        markAndThrow(true);
    }

    private void markAndThrow(boolean mutateRepaired) throws IOException
    {
        if (mutateRepaired) // if we are able to mutate repaired flag, an incremental repair should be enough
            sstable.descriptor.getMetadataSerializer().mutateRepairedAt(sstable.descriptor, ActiveRepairService.UNREPAIRED_SSTABLE);
        throw new CorruptSSTableException(new Exception(String.format("Invalid SSTable %s, please force %srepair", sstable.getFilename(), mutateRepaired ? "" : "a full ")), sstable.getFilename());
    }

    public CompactionInfo.Holder getVerifyInfo()
    {
        return verifyInfo;
    }

    private static class VerifyInfo extends CompactionInfo.Holder
    {
        private final RandomAccessReader dataFile;
        private final SSTableReader sstable;
        private final UUID verificationCompactionId;

        public VerifyInfo(RandomAccessReader dataFile, SSTableReader sstable)
        {
            this.dataFile = dataFile;
            this.sstable = sstable;
            verificationCompactionId = UUIDGen.getTimeUUID();
        }

        public CompactionInfo getCompactionInfo()
        {
            try
            {
                return new CompactionInfo(sstable.metadata,
                                          OperationType.VERIFY,
                                          dataFile.getFilePointer(),
                                          dataFile.length(),
                                          verificationCompactionId);
            }
            catch (Exception e)
            {
                throw new RuntimeException();
            }
        }
    }

    private static class VerifyController extends CompactionController
    {
        public VerifyController(ColumnFamilyStore cfs)
        {
            super(cfs, Integer.MAX_VALUE);
        }

        @Override
        public Predicate<Long> getPurgeEvaluator(DecoratedKey key)
        {
            return time -> false;
        }
    }
}<|MERGE_RESOLUTION|>--- conflicted
+++ resolved
@@ -35,6 +35,7 @@
 import org.apache.cassandra.io.util.RandomAccessReader;
 import org.apache.cassandra.service.ActiveRepairService;
 import org.apache.cassandra.utils.ByteBufferUtil;
+import org.apache.cassandra.utils.FBUtilities;
 import org.apache.cassandra.utils.OutputHandler;
 import org.apache.cassandra.utils.UUIDGen;
 
@@ -89,10 +90,7 @@
     {
         long rowStart = 0;
 
-<<<<<<< HEAD
         outputHandler.output(String.format("Verifying %s (%s)", sstable, FBUtilities.prettyPrintMemory(dataFile.length())));
-=======
-        outputHandler.output(String.format("Verifying %s (%s bytes)", sstable, dataFile.length()));
         outputHandler.output(String.format("Deserializing sstable metadata for %s ", sstable));
         try
         {
@@ -107,7 +105,6 @@
             outputHandler.debug(t.getMessage());
             markAndThrow(false);
         }
->>>>>>> e400b976
         outputHandler.output(String.format("Checking computed hash of %s ", sstable));
 
 
@@ -206,13 +203,8 @@
                     if (key == null || dataSize > dataFile.length())
                         markAndThrow();
 
-<<<<<<< HEAD
-                    //mimic the scrub read path
+                    //mimic the scrub read path, intentionally unused
                     try (UnfilteredRowIterator iterator = SSTableIdentityIterator.create(sstable, dataFile, key))
-=======
-                    //mimic the scrub read path, intentionally unused
-                    try (UnfilteredRowIterator iterator = new SSTableIdentityIterator(sstable, dataFile, key))
->>>>>>> e400b976
                     {
                     }
 
