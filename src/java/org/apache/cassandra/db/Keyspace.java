--- conflicted
+++ resolved
@@ -132,13 +132,6 @@
                     // open and store the keyspace
                     keyspaceInstance = new Keyspace(keyspaceName, loadSSTables);
                     schema.storeKeyspaceInstance(keyspaceInstance);
-<<<<<<< HEAD
-
-                    // keyspace has to be constructed and in the cache before cacheRow can be called
-                    for (ColumnFamilyStore cfs : keyspaceInstance.getColumnFamilyStores())
-                        cfs.init();
-=======
->>>>>>> e63dacf7
                 }
             }
         }
@@ -382,8 +375,6 @@
             // CFS mbean instantiation will error out before we hit this, but in case that changes...
             if (oldCfs != null)
                 throw new IllegalStateException("added multiple mappings for cf id " + cfId);
-
-            newCfs.init();
         }
         else
         {
