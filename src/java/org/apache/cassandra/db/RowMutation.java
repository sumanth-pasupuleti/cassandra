--- conflicted
+++ resolved
@@ -415,63 +415,6 @@
             return new RowMutation(table, key, modifications);
         }
 
-<<<<<<< HEAD
-        /**
-         * Used only by o.a.c.service.MigrationManager to fix possibly broken System.nanoTime() timestamps
-         * of the schema migrations from remote nodes
-         *
-         * @param dis The source of the data
-         * @param version The version of remote node
-         *
-         * @return row mutation with fixed internal timestamps
-         *
-         * @throws IOException If data could not be read
-         */
-        public RowMutation deserializeFixingTimestamps(DataInput dis, int version) throws IOException
-        {
-            RowMutation mutation = deserialize(dis, version);
-
-            long now = FBUtilities.timestampMicros();
-            Map<UUID, ColumnFamily> fixedModifications = new HashMap<UUID, ColumnFamily>();
-
-            for (Map.Entry<UUID, ColumnFamily> modification : mutation.modifications.entrySet())
-            {
-                ColumnFamily cfOld = modification.getValue();
-                ColumnFamily cf = ColumnFamily.create(cfOld.metadata());
-
-                if (cfOld.isMarkedForDelete())
-                {
-                    DeletionTime dt = cfOld.deletionInfo().getTopLevelDeletion();
-                    cf.delete(new DeletionInfo(dt.markedForDeleteAt > now ? now : dt.markedForDeleteAt,
-                                               dt.localDeletionTime));
-                }
-
-                for (IColumn column : cfOld.columns)
-                {
-                    // don't clone if column already has a correct timestamp
-                    if (column.timestamp() <= now)
-                    {
-                        cf.addColumn(column);
-                        continue;
-                    }
-
-                    if (column.isMarkedForDelete())
-                        cf.addColumn(new DeletedColumn(column.name(), column.value(), now));
-                    else
-                        cf.addColumn(new Column(column.name(), column.value(), now));
-                }
-
-                if (cf.isMarkedForDelete() && cf.isEmpty())
-                    continue;
-
-                fixedModifications.put(modification.getKey(), cf);
-            }
-
-            return new RowMutation(mutation.getTable(), mutation.key(), fixedModifications);
-        }
-
-=======
->>>>>>> e128ab00
         public RowMutation deserialize(DataInput dis, int version) throws IOException
         {
             return deserialize(dis, version, IColumnSerializer.Flag.FROM_REMOTE);
