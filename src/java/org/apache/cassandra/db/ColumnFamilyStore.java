--- conflicted
+++ resolved
@@ -1812,18 +1812,11 @@
                         logger.trace("Snapshot for {} keyspace data file {} created in {}", keyspace, ssTable.getFilename(), snapshotDirectory);
                     snapshottedSSTables.add(ssTable);
                 }
-<<<<<<< HEAD
-
-                writeSnapshotManifest(filesJSONArr, snapshotName);
-                if (!SchemaConstants.isLocalSystemKeyspace(metadata.ksName) && !SchemaConstants.isReplicatedSystemKeyspace(metadata.ksName))
-                    writeSnapshotSchema(snapshotName);
-=======
->>>>>>> 4f11cb9f
-            }
-        }
+            }
+        }
+
         writeSnapshotManifest(filesJSONArr, snapshotName);
-
-        if (!Schema.isLocalSystemKeyspace(metadata.ksName) && !Schema.isReplicatedSystemKeyspace(metadata.ksName))
+        if (!SchemaConstants.isLocalSystemKeyspace(metadata.ksName) && !SchemaConstants.isReplicatedSystemKeyspace(metadata.ksName))
             writeSnapshotSchema(snapshotName);
 
         if (ephemeral)
