/*
 * Licensed to the Apache Software Foundation (ASF) under one
 * or more contributor license agreements.  See the NOTICE file
 * distributed with this work for additional information
 * regarding copyright ownership.  The ASF licenses this file
 * to you under the Apache License, Version 2.0 (the
 * "License"); you may not use this file except in compliance
 * with the License.  You may obtain a copy of the License at
 *
 *     http://www.apache.org/licenses/LICENSE-2.0
 *
 * Unless required by applicable law or agreed to in writing, software
 * distributed under the License is distributed on an "AS IS" BASIS,
 * WITHOUT WARRANTIES OR CONDITIONS OF ANY KIND, either express or implied.
 * See the License for the specific language governing permissions and
 * limitations under the License.
 */
package org.apache.cassandra.net;

import java.io.*;
import java.lang.management.ManagementFactory;
import java.net.*;
import java.nio.channels.AsynchronousCloseException;
import java.nio.channels.ClosedChannelException;
import java.nio.channels.ServerSocketChannel;
import java.util.*;
import java.util.concurrent.ConcurrentMap;
import java.util.concurrent.TimeUnit;
import java.util.concurrent.atomic.AtomicInteger;
import javax.management.MBeanServer;
import javax.management.ObjectName;

import com.google.common.base.Function;
import com.google.common.collect.Lists;
import org.cliffc.high_scale_lib.NonBlockingHashMap;
import org.slf4j.Logger;
import org.slf4j.LoggerFactory;

import org.apache.cassandra.concurrent.DebuggableThreadPoolExecutor;
import org.apache.cassandra.concurrent.Stage;
import org.apache.cassandra.concurrent.StageManager;
import org.apache.cassandra.concurrent.TracingAwareExecutorService;
import org.apache.cassandra.config.DatabaseDescriptor;
import org.apache.cassandra.config.EncryptionOptions.ServerEncryptionOptions;
import org.apache.cassandra.db.*;
import org.apache.cassandra.dht.BootStrapper;
import org.apache.cassandra.exceptions.ConfigurationException;
import org.apache.cassandra.gms.EchoMessage;
import org.apache.cassandra.gms.GossipDigestAck;
import org.apache.cassandra.gms.GossipDigestAck2;
import org.apache.cassandra.gms.GossipDigestSyn;
import org.apache.cassandra.io.IVersionedSerializer;
import org.apache.cassandra.locator.ILatencySubscriber;
import org.apache.cassandra.metrics.ConnectionMetrics;
import org.apache.cassandra.metrics.DroppedMessageMetrics;
import org.apache.cassandra.net.sink.SinkManager;
import org.apache.cassandra.security.SSLFactory;
import org.apache.cassandra.service.*;
import org.apache.cassandra.service.paxos.Commit;
import org.apache.cassandra.service.paxos.PrepareResponse;
import org.apache.cassandra.streaming.*;
<<<<<<< HEAD
=======
import org.apache.cassandra.streaming.compress.CompressedFileStreamTask;
import org.apache.cassandra.tracing.TraceState;
>>>>>>> fbe8a6eb
import org.apache.cassandra.tracing.Tracing;
import org.apache.cassandra.utils.*;

public final class MessagingService implements MessagingServiceMBean
{
    public static final String MBEAN_NAME = "org.apache.cassandra.net:type=MessagingService";

    // 8 bits version, so don't waste versions
    public static final int VERSION_12  = 6;
    public static final int VERSION_20  = 7;
    public static final int current_version = VERSION_20;

    /**
     * we preface every message with this number so the recipient can validate the sender is sane
     */
    public static final int PROTOCOL_MAGIC = 0xCA552DFA;

    /* All verb handler identifiers */
    public enum Verb
    {
        MUTATION,
        @Deprecated BINARY,
        READ_REPAIR,
        READ,
        REQUEST_RESPONSE, // client-initiated reads and writes
        @Deprecated STREAM_INITIATE,
        @Deprecated STREAM_INITIATE_DONE,
        @Deprecated STREAM_REPLY,
        @Deprecated STREAM_REQUEST,
        RANGE_SLICE,
        @Deprecated BOOTSTRAP_TOKEN,
        TREE_REQUEST,
        TREE_RESPONSE,
        @Deprecated JOIN,
        GOSSIP_DIGEST_SYN,
        GOSSIP_DIGEST_ACK,
        GOSSIP_DIGEST_ACK2,
        @Deprecated DEFINITIONS_ANNOUNCE,
        DEFINITIONS_UPDATE,
        TRUNCATE,
        SCHEMA_CHECK,
        @Deprecated INDEX_SCAN,
        REPLICATION_FINISHED,
        INTERNAL_RESPONSE, // responses to internal calls
        COUNTER_MUTATION,
        STREAMING_REPAIR_REQUEST,
        STREAMING_REPAIR_RESPONSE,
        SNAPSHOT, // Similar to nt snapshot
        MIGRATION_REQUEST,
        GOSSIP_SHUTDOWN,
        _TRACE, // dummy verb so we can use MS.droppedMessages
        ECHO,
        // use as padding for backwards compatability where a previous version needs to validate a verb from the future.
        PAXOS_PREPARE,
        PAXOS_PROPOSE,
        PAXOS_COMMIT,
        // remember to add new verbs at the end, since we serialize by ordinal
        UNUSED_1,
        UNUSED_2,
        UNUSED_3,
        ;
    }

    public static final EnumMap<MessagingService.Verb, Stage> verbStages = new EnumMap<MessagingService.Verb, Stage>(MessagingService.Verb.class)
    {{
        put(Verb.MUTATION, Stage.MUTATION);
        put(Verb.READ_REPAIR, Stage.MUTATION);
        put(Verb.TRUNCATE, Stage.MUTATION);
        put(Verb.COUNTER_MUTATION, Stage.MUTATION);
        put(Verb.PAXOS_PREPARE, Stage.MUTATION);
        put(Verb.PAXOS_PROPOSE, Stage.MUTATION);
        put(Verb.PAXOS_COMMIT, Stage.MUTATION);

        put(Verb.READ, Stage.READ);
        put(Verb.RANGE_SLICE, Stage.READ);
        put(Verb.INDEX_SCAN, Stage.READ);

        put(Verb.REQUEST_RESPONSE, Stage.REQUEST_RESPONSE);
        put(Verb.INTERNAL_RESPONSE, Stage.INTERNAL_RESPONSE);

        put(Verb.STREAM_REPLY, Stage.MISC); // actually handled by FileStreamTask and streamExecutors
        put(Verb.STREAM_REQUEST, Stage.MISC);
        put(Verb.REPLICATION_FINISHED, Stage.MISC);
        put(Verb.SNAPSHOT, Stage.MISC);

        put(Verb.TREE_REQUEST, Stage.ANTI_ENTROPY);
        put(Verb.TREE_RESPONSE, Stage.ANTI_ENTROPY);
        put(Verb.STREAMING_REPAIR_REQUEST, Stage.ANTI_ENTROPY);
        put(Verb.STREAMING_REPAIR_RESPONSE, Stage.ANTI_ENTROPY);

        put(Verb.GOSSIP_DIGEST_ACK, Stage.GOSSIP);
        put(Verb.GOSSIP_DIGEST_ACK2, Stage.GOSSIP);
        put(Verb.GOSSIP_DIGEST_SYN, Stage.GOSSIP);
        put(Verb.GOSSIP_SHUTDOWN, Stage.GOSSIP);

        put(Verb.DEFINITIONS_UPDATE, Stage.MIGRATION);
        put(Verb.SCHEMA_CHECK, Stage.MIGRATION);
        put(Verb.MIGRATION_REQUEST, Stage.MIGRATION);
        put(Verb.INDEX_SCAN, Stage.READ);
        put(Verb.REPLICATION_FINISHED, Stage.MISC);
        put(Verb.INTERNAL_RESPONSE, Stage.INTERNAL_RESPONSE);
        put(Verb.COUNTER_MUTATION, Stage.MUTATION);
        put(Verb.SNAPSHOT, Stage.MISC);
        put(Verb.ECHO, Stage.GOSSIP);

        put(Verb.UNUSED_1, Stage.INTERNAL_RESPONSE);
        put(Verb.UNUSED_2, Stage.INTERNAL_RESPONSE);
        put(Verb.UNUSED_3, Stage.INTERNAL_RESPONSE);
    }};

    /**
     * Messages we receive in IncomingTcpConnection have a Verb that tells us what kind of message it is.
     * Most of the time, this is enough to determine how to deserialize the message payload.
     * The exception is the REQUEST_RESPONSE verb, which just means "a reply to something you told me to do."
     * Traditionally, this was fine since each VerbHandler knew what type of payload it expected, and
     * handled the deserialization itself.  Now that we do that in ITC, to avoid the extra copy to an
     * intermediary byte[] (See CASSANDRA-3716), we need to wire that up to the CallbackInfo object
     * (see below).
     */
    public static final EnumMap<Verb, IVersionedSerializer<?>> verbSerializers = new EnumMap<Verb, IVersionedSerializer<?>>(Verb.class)
    {{
        put(Verb.REQUEST_RESPONSE, CallbackDeterminedSerializer.instance);
        put(Verb.INTERNAL_RESPONSE, CallbackDeterminedSerializer.instance);

        put(Verb.MUTATION, RowMutation.serializer);
        put(Verb.READ_REPAIR, RowMutation.serializer);
        put(Verb.READ, ReadCommand.serializer);
        put(Verb.RANGE_SLICE, RangeSliceCommand.serializer);
        put(Verb.BOOTSTRAP_TOKEN, BootStrapper.StringSerializer.instance);
        put(Verb.TREE_REQUEST, ActiveRepairService.TreeRequest.serializer);
        put(Verb.TREE_RESPONSE, ActiveRepairService.Validator.serializer);
        put(Verb.STREAMING_REPAIR_REQUEST, StreamingRepairTask.serializer);
        put(Verb.STREAMING_REPAIR_RESPONSE, UUIDSerializer.serializer);
        put(Verb.GOSSIP_DIGEST_ACK, GossipDigestAck.serializer);
        put(Verb.GOSSIP_DIGEST_ACK2, GossipDigestAck2.serializer);
        put(Verb.GOSSIP_DIGEST_SYN, GossipDigestSyn.serializer);
        put(Verb.DEFINITIONS_UPDATE, MigrationManager.MigrationsSerializer.instance);
        put(Verb.TRUNCATE, Truncation.serializer);
        put(Verb.REPLICATION_FINISHED, null);
        put(Verb.COUNTER_MUTATION, CounterMutation.serializer);
        put(Verb.SNAPSHOT, SnapshotCommand.serializer);
        put(Verb.ECHO, EchoMessage.serializer);
        put(Verb.PAXOS_PREPARE, Commit.serializer);
        put(Verb.PAXOS_PROPOSE, Commit.serializer);
        put(Verb.PAXOS_COMMIT, Commit.serializer);
    }};

    /**
     * A Map of what kind of serializer to wire up to a REQUEST_RESPONSE callback, based on outbound Verb.
     */
    public static final EnumMap<Verb, IVersionedSerializer<?>> callbackDeserializers = new EnumMap<Verb, IVersionedSerializer<?>>(Verb.class)
    {{
        put(Verb.MUTATION, WriteResponse.serializer);
        put(Verb.READ_REPAIR, WriteResponse.serializer);
        put(Verb.COUNTER_MUTATION, WriteResponse.serializer);
        put(Verb.RANGE_SLICE, RangeSliceReply.serializer);
        put(Verb.READ, ReadResponse.serializer);
        put(Verb.TRUNCATE, TruncateResponse.serializer);
        put(Verb.SNAPSHOT, null);

        put(Verb.MIGRATION_REQUEST, MigrationManager.MigrationsSerializer.instance);
        put(Verb.SCHEMA_CHECK, UUIDSerializer.serializer);
        put(Verb.BOOTSTRAP_TOKEN, BootStrapper.StringSerializer.instance);
        put(Verb.REPLICATION_FINISHED, null);

        put(Verb.PAXOS_PREPARE, PrepareResponse.serializer);
        put(Verb.PAXOS_PROPOSE, BooleanSerializer.serializer);
    }};

    /* This records all the results mapped by message Id */
    private final ExpiringMap<Integer, CallbackInfo> callbacks;

    /**
     * a placeholder class that means "deserialize using the callback." We can't implement this without
     * special-case code in InboundTcpConnection because there is no way to pass the message id to IVersionedSerializer.
     */
    static class CallbackDeterminedSerializer implements IVersionedSerializer<Object>
    {
        public static final CallbackDeterminedSerializer instance = new CallbackDeterminedSerializer();

        public Object deserialize(DataInput in, int version) throws IOException
        {
            throw new UnsupportedOperationException();
        }

        public void serialize(Object o, DataOutput out, int version) throws IOException
        {
            throw new UnsupportedOperationException();
        }

        public long serializedSize(Object o, int version)
        {
            throw new UnsupportedOperationException();
        }
    }

    /* Lookup table for registering message handlers based on the verb. */
    private final Map<Verb, IVerbHandler> verbHandlers;

    /**
     * One executor per destination InetAddress for streaming.
     * <p/>
     * See CASSANDRA-3494 for the background. We have streaming in place so we do not want to limit ourselves to
     * one stream at a time for throttling reasons. But, we also do not want to just arbitrarily stream an unlimited
     * amount of files at once because a single destination might have hundreds of files pending and it would cause a
     * seek storm. So, transfer exactly one file per destination host. That puts a very natural rate limit on it, in
     * addition to mapping well to the expected behavior in many cases.
     * <p/>
     * We will create our stream executors with a core size of 0 so that they time out and do not consume threads. This
     * means the overhead in the degenerate case of having streamed to everyone in the ring over time as a ring changes,
     * is not going to be a thread per node - but rather an instance per node. That's totally fine.
     */
    private final ConcurrentMap<InetAddress, DebuggableThreadPoolExecutor> streamExecutors = new NonBlockingHashMap<InetAddress, DebuggableThreadPoolExecutor>();

    private final NonBlockingHashMap<InetAddress, OutboundTcpConnectionPool> connectionManagers = new NonBlockingHashMap<InetAddress, OutboundTcpConnectionPool>();

    private static final Logger logger = LoggerFactory.getLogger(MessagingService.class);
    private static final int LOG_DROPPED_INTERVAL_IN_MS = 5000;

    private final List<SocketThread> socketThreads = Lists.newArrayList();
    private final SimpleCondition listenGate;

    /**
     * Verbs it's okay to drop if the request has been queued longer than the request timeout.  These
     * all correspond to client requests or something triggered by them; we don't want to
     * drop internal messages like bootstrap or repair notifications.
     */
    public static final EnumSet<Verb> DROPPABLE_VERBS = EnumSet.of(Verb.BINARY,
                                                                   Verb._TRACE,
                                                                   Verb.MUTATION,
                                                                   Verb.READ_REPAIR,
                                                                   Verb.READ,
                                                                   Verb.RANGE_SLICE,
                                                                   Verb.REQUEST_RESPONSE);

    // total dropped message counts for server lifetime
    private final Map<Verb, DroppedMessageMetrics> droppedMessages = new EnumMap<Verb, DroppedMessageMetrics>(Verb.class);
    // dropped count when last requested for the Recent api.  high concurrency isn't necessary here.
    private final Map<Verb, Integer> lastDroppedInternal = new EnumMap<Verb, Integer>(Verb.class);

    private final List<ILatencySubscriber> subscribers = new ArrayList<ILatencySubscriber>();

    // protocol versions of the other nodes in the cluster
    private final ConcurrentMap<InetAddress, Integer> versions = new NonBlockingHashMap<InetAddress, Integer>();

    private static class MSHandle
    {
        public static final MessagingService instance = new MessagingService();
    }
    public static MessagingService instance()
    {
        return MSHandle.instance;
    }

    private MessagingService()
    {
        for (Verb verb : DROPPABLE_VERBS)
        {
            droppedMessages.put(verb, new DroppedMessageMetrics(verb));
            lastDroppedInternal.put(verb, 0);
        }

        listenGate = new SimpleCondition();
        verbHandlers = new EnumMap<Verb, IVerbHandler>(Verb.class);
        Runnable logDropped = new Runnable()
        {
            public void run()
            {
                logDroppedMessages();
            }
        };
        StorageService.scheduledTasks.scheduleWithFixedDelay(logDropped, LOG_DROPPED_INTERVAL_IN_MS, LOG_DROPPED_INTERVAL_IN_MS, TimeUnit.MILLISECONDS);

        Function<Pair<Integer, ExpiringMap.CacheableObject<CallbackInfo>>, ?> timeoutReporter = new Function<Pair<Integer, ExpiringMap.CacheableObject<CallbackInfo>>, Object>()
        {
            public Object apply(Pair<Integer, ExpiringMap.CacheableObject<CallbackInfo>> pair)
            {
                CallbackInfo expiredCallbackInfo = pair.right.value;
                maybeAddLatency(expiredCallbackInfo.callback, expiredCallbackInfo.target, pair.right.timeout);
                ConnectionMetrics.totalTimeouts.mark();
                getConnectionPool(expiredCallbackInfo.target).incrementTimeout();

                if (expiredCallbackInfo.shouldHint())
                {
                    assert expiredCallbackInfo.sentMessage != null;
                    RowMutation rm = (RowMutation) expiredCallbackInfo.sentMessage.payload;
                    return StorageProxy.submitHint(rm, expiredCallbackInfo.target, null, null);
                }

                return null;
            }
        };

        callbacks = new ExpiringMap<Integer, CallbackInfo>(DatabaseDescriptor.getMinRpcTimeout(), timeoutReporter);

        MBeanServer mbs = ManagementFactory.getPlatformMBeanServer();
        try
        {
            mbs.registerMBean(this, new ObjectName(MBEAN_NAME));
        }
        catch (Exception e)
        {
            throw new RuntimeException(e);
        }
    }

    /**
     * Track latency information for the dynamic snitch
     *
     * @param cb      the callback associated with this message -- this lets us know if it's a message type we're interested in
     * @param address the host that replied to the message
     * @param latency
     */
    public void maybeAddLatency(IAsyncCallback cb, InetAddress address, long latency)
    {
        if (cb.isLatencyForSnitch())
            addLatency(address, latency);
    }

    public void addLatency(InetAddress address, long latency)
    {
        for (ILatencySubscriber subscriber : subscribers)
            subscriber.receiveTiming(address, latency);
    }

    /**
     * called from gossiper when it notices a node is not responding.
     */
    public void convict(InetAddress ep)
    {
        logger.debug("Resetting pool for " + ep);
        getConnectionPool(ep).reset();
    }

    /**
     * Listen on the specified port.
     *
     * @param localEp InetAddress whose port to listen on.
     */
    public void listen(InetAddress localEp) throws ConfigurationException
    {
        callbacks.reset(); // hack to allow tests to stop/restart MS
        for (ServerSocket ss : getServerSocket(localEp))
        {
            SocketThread th = new SocketThread(ss, "ACCEPT-" + localEp);
            th.start();
            socketThreads.add(th);
        }
        listenGate.signalAll();
    }

    private List<ServerSocket> getServerSocket(InetAddress localEp) throws ConfigurationException
    {
        final List<ServerSocket> ss = new ArrayList<ServerSocket>(2);
        if (DatabaseDescriptor.getServerEncryptionOptions().internode_encryption != ServerEncryptionOptions.InternodeEncryption.none)
        {
            try
            {
                ss.add(SSLFactory.getServerSocket(DatabaseDescriptor.getServerEncryptionOptions(), localEp, DatabaseDescriptor.getSSLStoragePort()));
            }
            catch (IOException e)
            {
                throw new ConfigurationException("Unable to create ssl socket", e);
            }
            // setReuseAddress happens in the factory.
            logger.info("Starting Encrypted Messaging Service on SSL port {}", DatabaseDescriptor.getSSLStoragePort());
        }

        ServerSocketChannel serverChannel;
        try
        {
            serverChannel = ServerSocketChannel.open();
        }
        catch (IOException e)
        {
            throw new RuntimeException(e);
        }
        ServerSocket socket = serverChannel.socket();
        try
        {
            socket.setReuseAddress(true);
        }
        catch (SocketException e)
        {
            throw new ConfigurationException("Insufficient permissions to setReuseAddress", e);
        }
        InetSocketAddress address = new InetSocketAddress(localEp, DatabaseDescriptor.getStoragePort());
        try
        {
            socket.bind(address);
        }
        catch (BindException e)
        {
            if (e.getMessage().contains("in use"))
                throw new ConfigurationException(address + " is in use by another process.  Change listen_address:storage_port in cassandra.yaml to values that do not conflict with other services");
            else if (e.getMessage().contains("Cannot assign requested address"))
                throw new ConfigurationException("Unable to bind to address " + address
                                                 + ". Set listen_address in cassandra.yaml to an interface you can bind to, e.g., your private IP address on EC2");
            else
                throw new RuntimeException(e);
        }
        catch (IOException e)
        {
            throw new RuntimeException(e);
        }
        logger.info("Starting Messaging Service on port {}", DatabaseDescriptor.getStoragePort());
        ss.add(socket);
        return ss;
    }

    public void waitUntilListening()
    {
        try
        {
            listenGate.await();
        }
        catch (InterruptedException ie)
        {
            logger.debug("await interrupted");
        }
    }

    public void destroyConnectionPool(InetAddress to)
    {
        OutboundTcpConnectionPool cp = connectionManagers.get(to);
        if (cp == null)
            return;
        cp.close();
        connectionManagers.remove(to);
    }

    public OutboundTcpConnectionPool getConnectionPool(InetAddress to)
    {
        OutboundTcpConnectionPool cp = connectionManagers.get(to);
        if (cp == null)
        {
            connectionManagers.putIfAbsent(to, new OutboundTcpConnectionPool(to));
            cp = connectionManagers.get(to);
        }
        return cp;
    }

    public OutboundTcpConnection getConnection(InetAddress to, MessageOut msg)
    {
        return getConnectionPool(to).getConnection(msg);
    }

    /**
     * Register a verb and the corresponding verb handler with the
     * Messaging Service.
     *
     * @param verb
     * @param verbHandler handler for the specified verb
     */
    public void registerVerbHandlers(Verb verb, IVerbHandler verbHandler)
    {
        assert !verbHandlers.containsKey(verb);
        verbHandlers.put(verb, verbHandler);
    }

    /**
     * This method returns the verb handler associated with the registered
     * verb. If no handler has been registered then null is returned.
     *
     * @param type for which the verb handler is sought
     * @return a reference to IVerbHandler which is the handler for the specified verb
     */
    public IVerbHandler getVerbHandler(Verb type)
    {
        return verbHandlers.get(type);
    }

    public int addCallback(IAsyncCallback cb, MessageOut message, InetAddress to, long timeout)
    {
        int messageId = nextId();
        CallbackInfo previous;

        // If HH is enabled and this is a mutation message => store the message to track for potential hints.
        if (DatabaseDescriptor.hintedHandoffEnabled() && message.verb == Verb.MUTATION)
            previous = callbacks.put(messageId, new CallbackInfo(to, cb, message, callbackDeserializers.get(message.verb)), timeout);
        else
            previous = callbacks.put(messageId, new CallbackInfo(to, cb, callbackDeserializers.get(message.verb)), timeout);

        assert previous == null;
        return messageId;
    }

    private static final AtomicInteger idGen = new AtomicInteger(0);

    private static int nextId()
    {
        return idGen.incrementAndGet();
    }

    /*
     * @see #sendRR(Message message, InetAddress to, IAsyncCallback cb, long timeout)
     */
    public int sendRR(MessageOut message, InetAddress to, IAsyncCallback cb)
    {
        return sendRR(message, to, cb, message.getTimeout());
    }

    /**
     * Send a message to a given endpoint. This method specifies a callback
     * which is invoked with the actual response.
     * Also holds the message (only mutation messages) to determine if it
     * needs to trigger a hint (uses StorageProxy for that).
     *
     *
     * @param message message to be sent.
     * @param to      endpoint to which the message needs to be sent
     * @param cb      callback interface which is used to pass the responses or
     *                suggest that a timeout occurred to the invoker of the send().
     *                suggest that a timeout occurred to the invoker of the send().
     * @param timeout the timeout used for expiration
     * @return an reference to message id used to match with the result
     */
    public int sendRR(MessageOut message, InetAddress to, IAsyncCallback cb, long timeout)
    {
        int id = addCallback(cb, message, to, timeout);
        sendOneWay(message, id, to);
        return id;
    }

    public void sendOneWay(MessageOut message, InetAddress to)
    {
        sendOneWay(message, nextId(), to);
    }

    public void sendReply(MessageOut message, int id, InetAddress to)
    {
        sendOneWay(message, id, to);
    }

    /**
     * Send a message to a given endpoint. This method adheres to the fire and forget
     * style messaging.
     *
     * @param message messages to be sent.
     * @param to      endpoint to which the message needs to be sent
     */
    public void sendOneWay(MessageOut message, int id, InetAddress to)
    {
        if (logger.isTraceEnabled())
            logger.trace(FBUtilities.getBroadcastAddress() + " sending " + message.verb + " to " + id + "@" + to);

        if (to.equals(FBUtilities.getBroadcastAddress()))
            logger.trace("Message-to-self {} going over MessagingService", message);

        // message sinks are a testing hook
        MessageOut processedMessage = SinkManager.processOutboundMessage(message, id, to);
        if (processedMessage == null)
        {
            return;
        }

        // get pooled connection (really, connection queue)
        OutboundTcpConnection connection = getConnection(to, processedMessage);

        // write it
        connection.enqueue(processedMessage, id);
    }

    public <T> AsyncOneResponse<T> sendRR(MessageOut message, InetAddress to)
    {
        AsyncOneResponse<T> iar = new AsyncOneResponse<T>();
        sendRR(message, to, iar);
        return iar;
    }

    public void register(ILatencySubscriber subcriber)
    {
        subscribers.add(subcriber);
    }

    public void clearCallbacksUnsafe()
    {
        callbacks.reset();
    }

    public void waitForStreaming() throws InterruptedException
    {
        // this does not prevent new streams from beginning after a drain begins, but since streams are only
        // started in response to explicit operator action (bootstrap/move/repair/etc) that feels like a feature.
        for (DebuggableThreadPoolExecutor e : streamExecutors.values())
            e.shutdown();

        for (DebuggableThreadPoolExecutor e : streamExecutors.values())
        {
            if (!e.awaitTermination(24, TimeUnit.HOURS))
                logger.error("Stream took more than 24H to complete; skipping");
        }
    }

    /**
     * Wait for callbacks and don't allow any more to be created (since they could require writing hints)
     */
    public void shutdown()
    {
        logger.info("Waiting for messaging service to quiesce");
        // We may need to schedule hints on the mutation stage, so it's erroneous to shut down the mutation stage first
        assert !StageManager.getStage(Stage.MUTATION).isShutdown();

        // the important part
        callbacks.shutdownBlocking();

        // attempt to humor tests that try to stop and restart MS
        try
        {
            for (SocketThread th : socketThreads)
                th.close();
        }
        catch (IOException e)
        {
            throw new IOError(e);
        }
    }

    public void receive(MessageIn message, int id, long timestamp)
    {
        TraceState state = Tracing.instance().initializeFromMessage(message);
        if (state != null)
            state.trace("Message received from {}", message.from);

        message = SinkManager.processInboundMessage(message, id);
        if (message == null)
            return;

        Runnable runnable = new MessageDeliveryTask(message, id, timestamp);
        TracingAwareExecutorService stage = StageManager.getStage(message.getMessageType());
        assert stage != null : "No stage for message type " + message.verb;

<<<<<<< HEAD
        stage.execute(runnable);
=======
        if (message.verb == Verb.REQUEST_RESPONSE && PBSPredictor.instance().isLoggingEnabled())
        {
            IMessageCallback cb = MessagingService.instance().getRegisteredCallback(id).callback;

            if (cb instanceof AbstractWriteResponseHandler)
            {
                PBSPredictor.instance().logWriteResponse(id, timestamp);
            }
            else if (cb instanceof ReadCallback)
            {
                PBSPredictor.instance().logReadResponse(id, timestamp);
            }
        }

        stage.execute(runnable, state);
>>>>>>> fbe8a6eb
    }

    public void setCallbackForTests(int messageId, CallbackInfo callback)
    {
        callbacks.put(messageId, callback);
    }

    public CallbackInfo getRegisteredCallback(int messageId)
    {
        return callbacks.get(messageId);
    }

    public CallbackInfo removeRegisteredCallback(int messageId)
    {
        return callbacks.remove(messageId);
    }

    /**
     * @return System.nanoTime() when callback was created.
     */
    public long getRegisteredCallbackAge(int messageId)
    {
        return callbacks.getAge(messageId);
    }

    public static void validateMagic(int magic) throws IOException
    {
        if (magic != PROTOCOL_MAGIC)
            throw new IOException("invalid protocol header");
    }

    public static int getBits(int packed, int start, int count)
    {
        return packed >>> (start + 1) - count & ~(-1 << count);
    }

    /**
     * @return the last version associated with address, or @param version if this is the first such version
     */
    public int setVersion(InetAddress address, int version)
    {
        logger.debug("Setting version {} for {}", version, address);
        Integer v = versions.put(address, version);
        return v == null ? version : v;
    }

    public void resetVersion(InetAddress endpoint)
    {
        logger.debug("Reseting version for {}", endpoint);
        versions.remove(endpoint);
    }

    public Integer getVersion(InetAddress address)
    {
        Integer v = versions.get(address);
        if (v == null)
        {
            // we don't know the version. assume current. we'll know soon enough if that was incorrect.
            logger.trace("Assuming current protocol version for {}", address);
            return MessagingService.current_version;
        }
        else
            return v;
    }

    public int getVersion(String address) throws UnknownHostException
    {
        return getVersion(InetAddress.getByName(address));
    }

    public boolean knowsVersion(InetAddress endpoint)
    {
        return versions.get(endpoint) != null;
    }

    public void incrementDroppedMessages(Verb verb)
    {
        assert DROPPABLE_VERBS.contains(verb) : "Verb " + verb + " should not legally be dropped";
        droppedMessages.get(verb).dropped.mark();
    }

    private void logDroppedMessages()
    {
        boolean logTpstats = false;
        for (Map.Entry<Verb, DroppedMessageMetrics> entry : droppedMessages.entrySet())
        {
            int dropped = (int) entry.getValue().dropped.count();
            Verb verb = entry.getKey();
            int recent = dropped - lastDroppedInternal.get(verb);
            if (recent > 0)
            {
                logTpstats = true;
                logger.info("{} {} messages dropped in last {}ms",
                             new Object[] {recent, verb, LOG_DROPPED_INTERVAL_IN_MS});
                lastDroppedInternal.put(verb, dropped);
            }
        }

        if (logTpstats)
            StatusLogger.log();
    }

    private static class SocketThread extends Thread
    {
        private final ServerSocket server;

        SocketThread(ServerSocket server, String name)
        {
            super(name);
            this.server = server;
        }

        public void run()
        {
            while (true)
            {
                try
                {
                    Socket socket = server.accept();
                    if (authenticate(socket))
                    {
                        // determine the connection type to decide whether to buffer
                        DataInputStream in = new DataInputStream(socket.getInputStream());
                        MessagingService.validateMagic(in.readInt());
                        int header = in.readInt();
                        boolean isStream = MessagingService.getBits(header, 3, 1) == 1;
                        int version = MessagingService.getBits(header, 15, 8);
                        logger.debug("Connection version {} from {}", version, socket.getInetAddress());

                        if (isStream)
                        {
                            new IncomingStreamingConnection(version, socket).start();
                        }
                        else
                        {
                            boolean compressed = MessagingService.getBits(header, 2, 1) == 1;
                            new IncomingTcpConnection(version, compressed, socket).start();
                        }
                    }
                    else
                    {
                        socket.close();
                    }
                }
                catch (AsynchronousCloseException e)
                {
                    // this happens when another thread calls close().
                    logger.info("MessagingService shutting down server thread.");
                    break;
                }
                catch (ClosedChannelException e)
                {
                    logger.debug("MessagingService server thread already closed.");
                    break;
                }
                catch (IOException e)
                {
                    throw new RuntimeException(e);
                }
            }
        }

        void close() throws IOException
        {
            server.close();
        }

        private boolean authenticate(Socket socket)
        {
            return DatabaseDescriptor.getInternodeAuthenticator().authenticate(socket.getInetAddress(), socket.getPort());
        }
    }

    public Map<String, Integer> getCommandPendingTasks()
    {
        Map<String, Integer> pendingTasks = new HashMap<String, Integer>();
        for (Map.Entry<InetAddress, OutboundTcpConnectionPool> entry : connectionManagers.entrySet())
            pendingTasks.put(entry.getKey().getHostAddress(), entry.getValue().cmdCon.getPendingMessages());
        return pendingTasks;
    }

    public int getCommandPendingTasks(InetAddress address)
    {
        OutboundTcpConnectionPool connection = connectionManagers.get(address);
        return connection == null ? 0 : connection.cmdCon.getPendingMessages();
    }

    public Map<String, Long> getCommandCompletedTasks()
    {
        Map<String, Long> completedTasks = new HashMap<String, Long>();
        for (Map.Entry<InetAddress, OutboundTcpConnectionPool> entry : connectionManagers.entrySet())
            completedTasks.put(entry.getKey().getHostAddress(), entry.getValue().cmdCon.getCompletedMesssages());
        return completedTasks;
    }

    public Map<String, Long> getCommandDroppedTasks()
    {
        Map<String, Long> droppedTasks = new HashMap<String, Long>();
        for (Map.Entry<InetAddress, OutboundTcpConnectionPool> entry : connectionManagers.entrySet())
            droppedTasks.put(entry.getKey().getHostAddress(), entry.getValue().cmdCon.getDroppedMessages());
        return droppedTasks;
    }

    public Map<String, Integer> getResponsePendingTasks()
    {
        Map<String, Integer> pendingTasks = new HashMap<String, Integer>();
        for (Map.Entry<InetAddress, OutboundTcpConnectionPool> entry : connectionManagers.entrySet())
            pendingTasks.put(entry.getKey().getHostAddress(), entry.getValue().ackCon.getPendingMessages());
        return pendingTasks;
    }

    public Map<String, Long> getResponseCompletedTasks()
    {
        Map<String, Long> completedTasks = new HashMap<String, Long>();
        for (Map.Entry<InetAddress, OutboundTcpConnectionPool> entry : connectionManagers.entrySet())
            completedTasks.put(entry.getKey().getHostAddress(), entry.getValue().ackCon.getCompletedMesssages());
        return completedTasks;
    }

    public Map<String, Integer> getDroppedMessages()
    {
        Map<String, Integer> map = new HashMap<String, Integer>();
        for (Map.Entry<Verb, DroppedMessageMetrics> entry : droppedMessages.entrySet())
            map.put(entry.getKey().toString(), (int) entry.getValue().dropped.count());
        return map;
    }

    public Map<String, Integer> getRecentlyDroppedMessages()
    {
        Map<String, Integer> map = new HashMap<String, Integer>();
        for (Map.Entry<Verb, DroppedMessageMetrics> entry : droppedMessages.entrySet())
            map.put(entry.getKey().toString(), entry.getValue().getRecentlyDropped());
        return map;
    }

    public long getTotalTimeouts()
    {
        return ConnectionMetrics.totalTimeouts.count();
    }

    public long getRecentTotalTimouts()
    {
        return ConnectionMetrics.getRecentTotalTimeout();
    }

    public Map<String, Long> getTimeoutsPerHost()
    {
        Map<String, Long> result = new HashMap<String, Long>();
        for (Map.Entry<InetAddress, OutboundTcpConnectionPool> entry: connectionManagers.entrySet())
        {
            String ip = entry.getKey().getHostAddress();
            long recent = entry.getValue().getTimeouts();
            result.put(ip, recent);
        }
        return result;
    }

    public Map<String, Long> getRecentTimeoutsPerHost()
    {
        Map<String, Long> result = new HashMap<String, Long>();
        for (Map.Entry<InetAddress, OutboundTcpConnectionPool> entry: connectionManagers.entrySet())
        {
            String ip = entry.getKey().getHostAddress();
            long recent = entry.getValue().getRecentTimeouts();
            result.put(ip, recent);
        }
        return result;
    }
}<|MERGE_RESOLUTION|>--- conflicted
+++ resolved
@@ -59,11 +59,7 @@
 import org.apache.cassandra.service.paxos.Commit;
 import org.apache.cassandra.service.paxos.PrepareResponse;
 import org.apache.cassandra.streaming.*;
-<<<<<<< HEAD
-=======
-import org.apache.cassandra.streaming.compress.CompressedFileStreamTask;
 import org.apache.cassandra.tracing.TraceState;
->>>>>>> fbe8a6eb
 import org.apache.cassandra.tracing.Tracing;
 import org.apache.cassandra.utils.*;
 
@@ -696,25 +692,7 @@
         TracingAwareExecutorService stage = StageManager.getStage(message.getMessageType());
         assert stage != null : "No stage for message type " + message.verb;
 
-<<<<<<< HEAD
-        stage.execute(runnable);
-=======
-        if (message.verb == Verb.REQUEST_RESPONSE && PBSPredictor.instance().isLoggingEnabled())
-        {
-            IMessageCallback cb = MessagingService.instance().getRegisteredCallback(id).callback;
-
-            if (cb instanceof AbstractWriteResponseHandler)
-            {
-                PBSPredictor.instance().logWriteResponse(id, timestamp);
-            }
-            else if (cb instanceof ReadCallback)
-            {
-                PBSPredictor.instance().logReadResponse(id, timestamp);
-            }
-        }
-
         stage.execute(runnable, state);
->>>>>>> fbe8a6eb
     }
 
     public void setCallbackForTests(int messageId, CallbackInfo callback)
