/*
 * Licensed to the Apache Software Foundation (ASF) under one
 * or more contributor license agreements.  See the NOTICE file
 * distributed with this work for additional information
 * regarding copyright ownership.  The ASF licenses this file
 * to you under the Apache License, Version 2.0 (the
 * "License"); you may not use this file except in compliance
 * with the License.  You may obtain a copy of the License at
 *
 *     http://www.apache.org/licenses/LICENSE-2.0
 *
 * Unless required by applicable law or agreed to in writing, software
 * distributed under the License is distributed on an "AS IS" BASIS,
 * WITHOUT WARRANTIES OR CONDITIONS OF ANY KIND, either express or implied.
 * See the License for the specific language governing permissions and
 * limitations under the License.
 */
// Protocol Buffers - Google's data interchange format
// Copyright 2008 Google Inc.  All rights reserved.
// https://developers.google.com/protocol-buffers/
//
// Redistribution and use in source and binary forms, with or without
// modification, are permitted provided that the following conditions are
// met:
//
//     * Redistributions of source code must retain the above copyright
// notice, this list of conditions and the following disclaimer.
//     * Redistributions in binary form must reproduce the above
// copyright notice, this list of conditions and the following disclaimer
// in the documentation and/or other materials provided with the
// distribution.
//     * Neither the name of Google Inc. nor the names of its
// contributors may be used to endorse or promote products derived from
// this software without specific prior written permission.
//
// THIS SOFTWARE IS PROVIDED BY THE COPYRIGHT HOLDERS AND CONTRIBUTORS
// "AS IS" AND ANY EXPRESS OR IMPLIED WARRANTIES, INCLUDING, BUT NOT
// LIMITED TO, THE IMPLIED WARRANTIES OF MERCHANTABILITY AND FITNESS FOR
// A PARTICULAR PURPOSE ARE DISCLAIMED. IN NO EVENT SHALL THE COPYRIGHT
// OWNER OR CONTRIBUTORS BE LIABLE FOR ANY DIRECT, INDIRECT, INCIDENTAL,
// SPECIAL, EXEMPLARY, OR CONSEQUENTIAL DAMAGES (INCLUDING, BUT NOT
// LIMITED TO, PROCUREMENT OF SUBSTITUTE GOODS OR SERVICES; LOSS OF USE,
// DATA, OR PROFITS; OR BUSINESS INTERRUPTION) HOWEVER CAUSED AND ON ANY
// THEORY OF LIABILITY, WHETHER IN CONTRACT, STRICT LIABILITY, OR TORT
// (INCLUDING NEGLIGENCE OR OTHERWISE) ARISING IN ANY WAY OUT OF THE USE
// OF THIS SOFTWARE, EVEN IF ADVISED OF THE POSSIBILITY OF SUCH DAMAGE.
package org.apache.cassandra.utils.vint;

import java.io.DataInput;
import java.io.DataOutput;
import java.io.IOException;
import java.nio.ByteBuffer;

import io.netty.util.concurrent.FastThreadLocal;
import net.nicoulaj.compilecommand.annotations.Inline;

/**
 * Borrows idea from
 * https://developers.google.com/protocol-buffers/docs/encoding#varints
 */
public class VIntCoding
{

    public static long readUnsignedVInt(DataInput input) throws IOException
    {
        int firstByte = input.readByte();

        //Bail out early if this is one byte, necessary or it fails later
        if (firstByte >= 0)
            return firstByte;

        int size = numberOfExtraBytesToRead(firstByte);
        long retval = firstByte & firstByteValueMask(size);
        for (int ii = 0; ii < size; ii++)
        {
            byte b = input.readByte();
            retval <<= 8;
            retval |= b & 0xff;
        }

        return retval;
    }

<<<<<<< HEAD
    public static long readVInt(DataInput input) throws IOException
    {
=======
    /**
     * Note this method is the same as {@link #readUnsignedVInt(DataInput)},
     * except that we do *not* block if there are not enough bytes in the buffer
     * to reconstruct the value.
     *
     * WARNING: this method is only safe for vints we know to be representable by a positive long value.
     *
     * @return -1 if there are not enough bytes in the input to read the value; else, the vint unsigned value.
     */
    public static long getUnsignedVInt(ByteBuffer input, int readerIndex)
    {
        return getUnsignedVInt(input, readerIndex, input.limit());
    }

    public static long getUnsignedVInt(ByteBuffer input, int readerIndex, int readerLimit)
    {
        if (readerIndex >= readerLimit)
            return -1;

        int firstByte = input.get(readerIndex++);

        //Bail out early if this is one byte, necessary or it fails later
        if (firstByte >= 0)
            return firstByte;

        int size = numberOfExtraBytesToRead(firstByte);
        if (readerIndex + size > readerLimit)
            return -1;

        long retval = firstByte & firstByteValueMask(size);
        for (int ii = 0; ii < size; ii++)
        {
            byte b = input.get(readerIndex++);
            retval <<= 8;
            retval |= b & 0xff;
        }

        return retval;
    }

    public static long readVInt(DataInput input) throws IOException {
>>>>>>> dad82fbd
        return decodeZigZag64(readUnsignedVInt(input));
    }

    // & this with the first byte to give the value part for a given extraBytesToRead encoded in the byte
    public static int firstByteValueMask(int extraBytesToRead)
    {
        // by including the known 0bit in the mask, we can use this for encodeExtraBytesToRead
        return 0xff >> extraBytesToRead;
    }

    public static int encodeExtraBytesToRead(int extraBytesToRead)
    {
        // because we have an extra bit in the value mask, we just need to invert it
        return ~firstByteValueMask(extraBytesToRead);
    }

    public static int numberOfExtraBytesToRead(int firstByte)
    {
        // we count number of set upper bits; so if we simply invert all of the bits, we're golden
        // this is aided by the fact that we only work with negative numbers, so when upcast to an int all
        // of the new upper bits are also set, so by inverting we set all of them to zero
        return Integer.numberOfLeadingZeros(~firstByte) - 24;
    }

    protected static final FastThreadLocal<byte[]> encodingBuffer = new FastThreadLocal<byte[]>()
    {
        @Override
        public byte[] initialValue()
        {
            return new byte[9];
        }
    };

    public static void writeUnsignedVInt(long value, DataOutput output) throws IOException
    {
        int size = VIntCoding.computeUnsignedVIntSize(value);
        if (size == 1)
        {
            output.write((int)value);
            return;
        }

        output.write(VIntCoding.encodeVInt(value, size), 0, size);
    }

    @Inline
    public static byte[] encodeVInt(long value, int size)
    {
        byte encodingSpace[] = encodingBuffer.get();
        int extraBytes = size - 1;

        for (int i = extraBytes ; i >= 0; --i)
        {
            encodingSpace[i] = (byte) value;
            value >>= 8;
        }
        encodingSpace[0] |= VIntCoding.encodeExtraBytesToRead(extraBytes);
        return encodingSpace;
    }

    public static void writeVInt(long value, DataOutput output) throws IOException
    {
        writeUnsignedVInt(encodeZigZag64(value), output);
    }

    /**
     * Decode a ZigZag-encoded 64-bit value.  ZigZag encodes signed integers
     * into values that can be efficiently encoded with varint.  (Otherwise,
     * negative values must be sign-extended to 64 bits to be varint encoded,
     * thus always taking 10 bytes on the wire.)
     *
     * @param n An unsigned 64-bit integer, stored in a signed int because
     *          Java has no explicit unsigned support.
     * @return A signed 64-bit integer.
     */
    public static long decodeZigZag64(final long n)
    {
        return (n >>> 1) ^ -(n & 1);
    }

    /**
     * Encode a ZigZag-encoded 64-bit value.  ZigZag encodes signed integers
     * into values that can be efficiently encoded with varint.  (Otherwise,
     * negative values must be sign-extended to 64 bits to be varint encoded,
     * thus always taking 10 bytes on the wire.)
     *
     * @param n A signed 64-bit integer.
     * @return An unsigned 64-bit integer, stored in a signed int because
     *         Java has no explicit unsigned support.
     */
    public static long encodeZigZag64(final long n)
    {
        // Note:  the right-shift must be arithmetic
        return (n << 1) ^ (n >> 63);
    }

    /** Compute the number of bytes that would be needed to encode a varint. */
    public static int computeVIntSize(final long param)
    {
        return computeUnsignedVIntSize(encodeZigZag64(param));
    }

    /** Compute the number of bytes that would be needed to encode an unsigned varint. */
    public static int computeUnsignedVIntSize(final long value)
    {
        int magnitude = Long.numberOfLeadingZeros(value | 1); // | with 1 to ensure magntiude <= 63, so (63 - 1) / 7 <= 8
        return 9 - ((magnitude - 1) / 7);
    }
}<|MERGE_RESOLUTION|>--- conflicted
+++ resolved
@@ -81,10 +81,6 @@
         return retval;
     }
 
-<<<<<<< HEAD
-    public static long readVInt(DataInput input) throws IOException
-    {
-=======
     /**
      * Note this method is the same as {@link #readUnsignedVInt(DataInput)},
      * except that we do *not* block if there are not enough bytes in the buffer
@@ -125,8 +121,8 @@
         return retval;
     }
 
-    public static long readVInt(DataInput input) throws IOException {
->>>>>>> dad82fbd
+    public static long readVInt(DataInput input) throws IOException
+    {
         return decodeZigZag64(readUnsignedVInt(input));
     }
 
