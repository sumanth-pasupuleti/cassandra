<<<<<<< HEAD
4.0-beta3
 * Use unsigned short in ValueAccessor.sliceWithShortLength (CASSANDRA-16147)
 * Abort repairs when getting a truncation request (CASSANDRA-15854)
 * Remove bad assert when getting active compactions for an sstable (CASSANDRA-15457)
=======
3.11.9
 * Fix memory leak in CompressedChunkReader (CASSANDRA-15880)
 * Don't attempt value skipping with mixed version cluster (CASSANDRA-15833)
>>>>>>> 3f73c16d
 * Avoid failing compactions with very large partitions (CASSANDRA-15164)
 * Prevent NPE in StreamMessage in type lookup (CASSANDRA-16131)
 * Avoid invalid state transition exception during incremental repair (CASSANDRA-16067)
 * Allow zero padding in timestamp serialization (CASSANDRA-16105)
 * Add byte array backed cells (CASSANDRA-15393)
 * Correctly handle pending ranges with adjacent range movements (CASSANDRA-14801)
 * Avoid adding locahost when streaming trivial ranges (CASSANDRA-16099)
 * Add nodetool getfullquerylog (CASSANDRA-15988)
 * Fix yaml format and alignment in tpstats (CASSANDRA-11402)
 * Avoid trying to keep track of RTs for endpoints we won't write to during read repair (CASSANDRA-16084)
 * When compaction gets interrupted, the exception should include the compactionId (CASSANDRA-15954)
 * Make Table/Keyspace Metric Names Consistent With Each Other (CASSANDRA-15909)
 * Mutating sstable component may race with entire-sstable-streaming(ZCS) causing checksum validation failure (CASSANDRA-15861)
 * NPE thrown while updating speculative execution time if keyspace is removed during task execution (CASSANDRA-15949)
 * Show the progress of data streaming and index build (CASSANDRA-15406)
 * Add flag to disable chunk cache and disable by default (CASSANDRA-16036)
Merged from 3.11:
 * Don't attempt value skipping with mixed version cluster (CASSANDRA-15833)
 * Use IF NOT EXISTS for index and UDT create statements in snapshot schema files (CASSANDRA-13935)
 * Make sure LCS handles duplicate sstable added/removed notifications correctly (CASSANDRA-14103)
Merged from 3.0:
 * Add flag to ignore unreplicated keyspaces during repair (CASSANDRA-15160)

4.0-beta2
 * Add addition incremental repair visibility to nodetool repair_admin (CASSANDRA-14939)
 * Always access system properties and environment variables via the new CassandraRelevantProperties and CassandraRelevantEnv classes (CASSANDRA-15876)
 * Remove deprecated HintedHandOffManager (CASSANDRA-15939)
 * Prevent repair from overrunning compaction (CASSANDRA-15817)
 * fix cqlsh COPY functions in Python 3.8 on Mac (CASSANDRA-16053)
 * Strip comment blocks from cqlsh input before processing statements (CASSANDRA-15802)
 * Fix unicode chars error input (CASSANDRA-15990)
 * Improved testability for CacheMetrics and ChunkCacheMetrics (CASSANDRA-15788)
 * Handle errors in StreamSession#prepare (CASSANDRA-15852)
 * FQL replay should have options to ignore DDL statements (CASSANDRA-16039)
 * Remove COMPACT STORAGE internals (CASSANDRA-13994)
 * Make TimestampSerializer accept fractional seconds of varying precision (CASSANDRA-15976)
 * Improve cassandra-stress logging when using a profile file that doesn't exist (CASSANDRA-14425)
 * Improve logging for socket connection/disconnection (CASSANDRA-15980)
 * Throw FSWriteError upon write failures in order to apply DiskFailurePolicy (CASSANDRA-15928)
 * Forbid altering UDTs used in partition keys (CASSANDRA-15933)
 * Fix version parsing logic when upgrading from 3.0 (CASSANDRA-15973)
 * Optimize NoSpamLogger use in hot paths (CASSANDRA-15766)
 * Verify sstable components on startup (CASSANDRA-15945)
 * Resolve JMX output inconsistencies from CASSANDRA-7544 storage-port-configurable-per-node (CASSANDRA-15937)
Merged from 3.11:
 * Correctly interpret SASI's `max_compaction_flush_memory_in_mb` setting in megabytes not bytes (CASSANDRA-16071)
 * Fix short read protection for GROUP BY queries (CASSANDRA-15459)
 * stop_paranoid disk failure policy is ignored on CorruptSSTableException after node is up (CASSANDRA-15191)
 * Frozen RawTuple is not annotated with frozen in the toString method (CASSANDRA-15857)
Merged from 3.0:
 * Fix gossip shutdown order (CASSANDRA-15816)
 * Remove broken 'defrag-on-read' optimization (CASSANDRA-15432)
 * Check for endpoint collision with hibernating nodes (CASSANDRA-14599)
 * Operational improvements and hardening for replica filtering protection (CASSANDRA-15907)
 * Fix empty/null json string representation (CASSANDRA-15896)
 * Handle difference in timestamp precision between java8 and java11 in LogFIle.java (CASSANDRA-16050)
Merged from 2.2:
 * Fix CQL parsing of collections when the column type is reversed (CASSANDRA-15814)
Merged from 2.1:
 * Only allow strings to be passed to JMX authentication (CASSANDRA-16077)

4.0-beta1
 * Remove BackPressureStrategy (CASSANDRA-15375)
 * Improve messaging on indexing frozen collections (CASSANDRA-15908)
 * USING_G1 is incorrectly set in cassandra-env.sh if G1 is explicitly disabled with -UseG1GC (CASSANDRA-15931)
 * Update compaction_throughput_mb_per_sec throttle default to 64 (CASSANDRA-14902)
 * Add option to disable compaction at startup (CASSANDRA-15927)
 * FBUtilities.getJustLocalAddress falls back to lo ip on misconfigured nodes (CASSANDRA-15901)
 * Close channel and reduce buffer allocation during entire sstable streaming with SSL (CASSANDRA-15900)
 * Prune expired messages less frequently in internode messaging (CASSANDRA-15700)
 * Fix Ec2Snitch handling of legacy mode for dc names matching both formats, eg "us-west-2" (CASSANDRA-15878)
 * Add support for server side DESCRIBE statements (CASSANDRA-14825)
 * Fail startup if -Xmn is set when the G1 garbage collector is used (CASSANDRA-15839)
 * generateSplits method replaced the generateRandomTokens for ReplicationAwareTokenAllocator. (CASSANDRA-15877)
 * Several mbeans are not unregistered when dropping a keyspace and table (CASSANDRA-14888)
 * Update defaults for server and client TLS settings (CASSANDRA-15262)
 * Differentiate follower/initator in StreamMessageHeader (CASSANDRA-15665)
 * Add a startup check to detect if LZ4 uses java rather than native implementation (CASSANDRA-15884)
 * Fix missing topology events when running multiple nodes on the same network interface (CASSANDRA-15677)
 * Create config.yml.MIDRES (CASSANDRA-15712)
 * Fix handling of fully purged static rows in repaired data tracking (CASSANDRA-15848)
 * Prevent validation request submission from blocking ANTI_ENTROPY stage (CASSANDRA-15812)
 * Add fqltool and auditlogviewer to rpm and deb packages (CASSANDRA-14712)
 * Include DROPPED_COLUMNS in schema digest computation (CASSANDRA-15843)
 * Fix Cassandra restart from rpm install (CASSANDRA-15830)
 * Improve handling of 2i initialization failures (CASSANDRA-13606)
 * Add completion_ratio column to sstable_tasks virtual table (CASANDRA-15759)
 * Add support for adding custom Verbs (CASSANDRA-15725)
 * Speed up entire-file-streaming file containment check and allow entire-file-streaming for all compaction strategies (CASSANDRA-15657,CASSANDRA-15783)
 * Provide ability to configure IAuditLogger (CASSANDRA-15748)
 * Fix nodetool enablefullquerylog blocking param parsing (CASSANDRA-15819)
 * Add isTransient to SSTableMetadataView (CASSANDRA-15806)
 * Fix tools/bin/fqltool for all shells (CASSANDRA-15820)
 * Fix clearing of legacy size_estimates (CASSANDRA-15776)
 * Update port when reconnecting to pre-4.0 SSL storage (CASSANDRA-15727)
 * Only calculate dynamicBadnessThreshold once per loop in DynamicEndpointSnitch (CASSANDRA-15798)
 * Cleanup redundant nodetool commands added in 4.0 (CASSANDRA-15256)
 * Update to Python driver 3.23 for cqlsh (CASSANDRA-15793)
 * Add tunable initial size and growth factor to RangeTombstoneList (CASSANDRA-15763)
 * Improve debug logging in SSTableReader for index summary (CASSANDRA-15755)
 * bin/sstableverify should support user provided token ranges (CASSANDRA-15753)
 * Improve logging when mutation passed to commit log is too large (CASSANDRA-14781)
 * replace LZ4FastDecompressor with LZ4SafeDecompressor (CASSANDRA-15560)
 * Fix buffer pool NPE with concurrent release due to in-progress tiny pool eviction (CASSANDRA-15726)
 * Avoid race condition when completing stream sessions (CASSANDRA-15666)
 * Flush with fast compressors by default (CASSANDRA-15379)
 * Fix CqlInputFormat regression from the switch to system.size_estimates (CASSANDRA-15637)
 * Allow sending Entire SSTables over SSL (CASSANDRA-15740)
 * Fix CQLSH UTF-8 encoding issue for Python 2/3 compatibility (CASSANDRA-15739)
 * Fix batch statement preparation when multiple tables and parameters are used (CASSANDRA-15730)
 * Fix regression with traceOutgoingMessage printing message size (CASSANDRA-15687)
 * Ensure repaired data tracking reads a consistent amount of data across replicas (CASSANDRA-15601)
 * Fix CQLSH to avoid arguments being evaluated (CASSANDRA-15660)
 * Correct Visibility and Improve Safety of Methods in LatencyMetrics (CASSANDRA-15597)
 * Allow cqlsh to run with Python2.7/Python3.6+ (CASSANDRA-15659,CASSANDRA-15573)
 * Improve logging around incremental repair (CASSANDRA-15599)
 * Do not check cdc_raw_directory filesystem space if CDC disabled (CASSANDRA-15688)
 * Replace array iterators with get by index (CASSANDRA-15394)
 * Minimize BTree iterator allocations (CASSANDRA-15389)
Merged from 3.11:
 * Fix cqlsh output when fetching all rows in batch mode (CASSANDRA-15905)
 * Upgrade Jackson to 2.9.10 (CASSANDRA-15867)
 * Fix CQL formatting of read command restrictions for slow query log (CASSANDRA-15503)
Merged from 3.0:
 * Avoid hinted handoff per-host throttle being arounded to 0 in large cluster (CASSANDRA-15859)
 * Avoid emitting empty range tombstones from RangeTombstoneList (CASSANDRA-15924)
 * Avoid thread starvation, and improve compare-and-swap performance, in the slab allocators (CASSANDRA-15922)
 * Add token to tombstone warning and error messages (CASSANDRA-15890)
 * Fixed range read concurrency factor computation and capped as 10 times tpc cores (CASSANDRA-15752)
 * Catch exception on bootstrap resume and init native transport (CASSANDRA-15863)
 * Fix replica-side filtering returning stale data with CL > ONE (CASSANDRA-8272, CASSANDRA-8273)
 * Rely on snapshotted session infos on StreamResultFuture.maybeComplete to avoid race conditions (CASSANDRA-15667)
 * EmptyType doesn't override writeValue so could attempt to write bytes when expected not to (CASSANDRA-15790)
 * Fix index queries on partition key columns when some partitions contains only static data (CASSANDRA-13666)
 * Avoid creating duplicate rows during major upgrades (CASSANDRA-15789)
 * liveDiskSpaceUsed and totalDiskSpaceUsed get corrupted if IndexSummaryRedistribution gets interrupted (CASSANDRA-15674)
 * Fix Debian init start/stop (CASSANDRA-15770)
 * Fix infinite loop on index query paging in tables with clustering (CASSANDRA-14242)
 * Fix chunk index overflow due to large sstable with small chunk length (CASSANDRA-15595)
 * Allow selecting static column only when querying static index (CASSANDRA-14242)
 * cqlsh return non-zero status when STDIN CQL fails (CASSANDRA-15623)
 * Don't skip sstables in slice queries based only on local min/max/deletion timestamp (CASSANDRA-15690)
Merged from 2.2:
 * Fix nomenclature of allow and deny lists (CASSANDRA-15862)
 * Remove generated files from source artifact (CASSANDRA-15849)
 * Remove duplicated tools binaries from tarballs (CASSANDRA-15768)
 * Duplicate results with DISTINCT queries in mixed mode (CASSANDRA-15501)
Merged from 2.1:
 * Fix writing of snapshot manifest when the table has table-backed secondary indexes (CASSANDRA-10968)

4.0-alpha4
 * Add client request size server metrics (CASSANDRA-15704)
 * Add additional logging around FileUtils and compaction leftover cleanup (CASSANDRA-15705)
 * Mark system_views/system_virtual_schema as non-alterable keyspaces in cqlsh (CASSANDRA-15711)
 * Fail incremental repair if an old version sstable is involved (CASSANDRA-15612)
 * Fix overflows on StreamingTombstoneHistogramBuilder produced by large deletion times (CASSANDRA-14773)
 * Mark system_views/system_virtual_schema as system keyspaces in cqlsh (CASSANDRA-15706)
 * Avoid unnecessary collection/iterator allocations during btree construction (CASSANDRA-15390)
 * Repair history tables should have TTL and TWCS (CASSANDRA-12701)
 * Fix cqlsh erroring out on Python 3.7 due to webbrowser module being absent (CASSANDRA-15572)
 * Fix IMH#acquireCapacity() to return correct Outcome when endpoint reserve runs out (CASSANDRA-15607)
 * Fix nodetool describering output (CASSANDRA-15682)
 * Only track ideal CL failure when request CL met (CASSANDRA-15696)
 * Fix flaky CoordinatorMessagingTest and docstring in OutboundSink and ConsistentSession (CASSANDRA-15672)
 * Fix force compaction of wrapping ranges (CASSANDRA-15664)
 * Expose repair streaming metrics (CASSANDRA-15656)
 * Set now in seconds in the future for validation repairs (CASSANDRA-15655)
 * Emit metric on preview repair failure (CASSANDRA-15654)
 * Use more appropriate logging levels (CASSANDRA-15661)
 * Fixed empty check in TrieMemIndex due to potential state inconsistency in ConcurrentSkipListMap (CASSANDRA-15526)
 * Added UnleveledSSTables global and table level metric (CASSANDRA-15620)
 * Added Virtual Table exposing Cassandra relevant system properties (CASSANDRA-15616, CASSANDRA-15643)
 * Improve the algorithmic token allocation in case racks = RF (CASSANDRA-15600)
 * Fix ConnectionTest.testAcquireReleaseOutbound (CASSANDRA-15308)
 * Include finalized pending sstables in preview repair (CASSANDRA-15553)
 * Reverted to the original behavior of CLUSTERING ORDER on CREATE TABLE (CASSANDRA-15271)
 * Correct inaccurate logging message (CASSANDRA-15549)
 * Unset GREP_OPTIONS (CASSANDRA-14487)
 * Update to Python driver 3.21 for cqlsh (CASSANDRA-14872)
 * Fix missing Keyspaces in cqlsh describe output (CASSANDRA-15576)
 * Fix multi DC nodetool status output (CASSANDRA-15305)
 * updateCoordinatorWriteLatencyTableMetric can produce misleading metrics (CASSANDRA-15569)
 * Make cqlsh and cqlshlib Python 2 & 3 compatible (CASSANDRA-10190)
 * Improve the description of nodetool listsnapshots command (CASSANDRA-14587)
 * allow embedded cassandra launched from a one-jar or uno-jar (CASSANDRA-15494)
 * Update hppc library to version 0.8.1 (CASSANDRA-12995)
 * Limit the dependencies used by UDFs/UDAs (CASSANDRA-14737)
 * Make native_transport_max_concurrent_requests_in_bytes updatable (CASSANDRA-15519)
 * Cleanup and improvements to IndexInfo/ColumnIndex (CASSANDRA-15469)
 * Potential Overflow in DatabaseDescriptor Functions That Convert Between KB/MB & Bytes (CASSANDRA-15470)
Merged from 3.11:
 * Allow sstableloader to use SSL on the native port (CASSANDRA-14904)
Merged from 3.0:
 * cqlsh return non-zero status when STDIN CQL fails (CASSANDRA-15623)
 * Don't skip sstables in slice queries based only on local min/max/deletion timestamp (CASSANDRA-15690)
 * Memtable memory allocations may deadlock (CASSANDRA-15367)
 * Run evictFromMembership in GossipStage (CASSANDRA-15592)
Merged from 2.2:
 * Duplicate results with DISTINCT queries in mixed mode (CASSANDRA-15501)
 * Disable JMX rebinding (CASSANDRA-15653)
Merged from 2.1:
 * Fix parse error in cqlsh COPY FROM and formatting for map of blobs (CASSANDRA-15679)
 * Fix Commit log replays when static column clustering keys are collections (CASSANDRA-14365)
 * Fix Red Hat init script on newer systemd versions (CASSANDRA-15273)
 * Allow EXTRA_CLASSPATH to work on tar/source installations (CASSANDRA-15567)

4.0-alpha3
 * Restore monotonic read consistency guarantees for blocking read repair (CASSANDRA-14740)
 * Separate exceptions for CAS write timeout exceptions caused by contention and unkown result (CASSANDRA-15350)
 * Fix in-jvm dtest java 11 compatibility (CASSANDRA-15463)
 * Remove joda time dependency (CASSANDRA-15257)
 * Exclude purgeable tombstones from repaired data tracking (CASSANDRA-15462)
 * Exclude legacy counter shards from repaired data tracking (CASSANDRA-15461)
 * Make it easier to add trace headers to messages (CASSANDRA-15499)
 * Fix and optimise partial compressed sstable streaming (CASSANDRA-13938)
 * Improve error when JVM 11 can't access required modules (CASSANDRA-15468)
 * Better handling of file deletion failures by DiskFailurePolicy (CASSANDRA-15143)
 * Prevent read repair mutations from increasing read timeout (CASSANDRA-15442)
 * Document 4.0 system keyspace changes, bump generations (CASSANDRA-15454)
 * Make it possible to disable STCS-in-L0 during runtime (CASSANDRA-15445)
 * Removed obsolete OldNetworkTopologyStrategy (CASSANDRA-13990)
 * Align record header of FQL and audit binary log (CASSANDRA-15076)
 * Shuffle forwarding replica for messages to non-local DC (CASSANDRA-15318)
 * Optimise native protocol ASCII string encoding (CASSANDRA-15410)
 * Make sure all exceptions are propagated in DebuggableThreadPoolExecutor (CASSANDRA-15332)
 * Make it possible to resize concurrent read / write thread pools at runtime (CASSANDRA-15277)
 * Close channels on error (CASSANDRA-15407)
 * Integrate SJK into nodetool (CASSANDRA-12197)
 * Ensure that empty clusterings with kind==CLUSTERING are Clustering.EMPTY (CASSANDRA-15498)
 * The flag 'cross_node_timeout' has been set as true by default. This change
   is done under the assumption that users have setup NTP on their clusters or
   otherwise synchronize their clocks, and that clocks are mostly in sync, since
   this is a requirement for general correctness of last write wins. (CASSANDRA-15216)
Merged from 3.11:
 * Fix bad UDT sstable metadata serialization headers written by C* 3.0 on upgrade and in sstablescrub (CASSANDRA-15035)
 * Fix nodetool compactionstats showing extra pending task for TWCS - patch implemented (CASSANDRA-15409)
 * Fix SELECT JSON formatting for the "duration" type (CASSANDRA-15075)
 * Update nodetool help stop output (CASSANDRA-15401)
Merged from 3.0:
 * Fix race condition when setting bootstrap flags (CASSANDRA-14878)
 * Run in-jvm upgrade dtests in circleci (CASSANDRA-15506)
 * Include updates to static column in mutation size calculations (CASSANDRA-15293)
 * Fix point-in-time recoevery ignoring timestamp of updates to static columns (CASSANDRA-15292)
 * GC logs are also put under $CASSANDRA_LOG_DIR (CASSANDRA-14306)
 * Fix sstabledump's position key value when partitions have multiple rows (CASSANDRA-14721)
 * Avoid over-scanning data directories in LogFile.verify() (CASSANDRA-15364)
 * Bump generations and document changes to system_distributed and system_traces in 3.0, 3.11
   (CASSANDRA-15441)
 * Fix system_traces creation timestamp; optimise system keyspace upgrades (CASSANDRA-15398)
 * Make sure index summary redistribution does not start when compactions are paused (CASSANDRA-15265)
 * Fix NativeLibrary.tryOpenDirectory callers for Windows (CASSANDRA-15426)
Merged from 2.2:
 * Fix SELECT JSON output for empty blobs (CASSANDRA-15435)
 * In-JVM DTest: Set correct internode message version for upgrade test (CASSANDRA-15371)
 * In-JVM DTest: Support NodeTool in dtest (CASSANDRA-15429)
 * Added data modeling documentation (CASSANDRA-15443)

4.0-alpha2
 * Fix SASI non-literal string comparisons (range operators) (CASSANDRA-15169)
 * Upgrade Guava to 27, and to java-driver 3.6.0 (from 3.4.0-SNAPSHOT) (CASSANDRA-14655)
 * Extract an AbstractCompactionController to allow for custom implementations (CASSANDRA-15286)
 * Move chronicle-core version from snapshot to stable, and include carrotsearch in generated pom.xml (CASSANDRA-15321)
 * Untangle RepairMessage sub-hierarchy of messages, use new messaging (more) correctly (CASSANDRA-15163)
 * Add `allocate_tokens_for_local_replication_factor` option for token allocation (CASSANDRA-15260)
 * Add Alibaba Cloud Platform snitch (CASSANDRA-15092)
Merged from 3.0:
 * Fix various data directory prefix matching issues (CASSANDRA-13974)
 * Minimize clustering values in metadata collector (CASSANDRA-15400)
 * Make sure index summary redistribution does not start when compactions are paused (CASSANDRA-15265)
 * Add ability to cap max negotiable protocol version (CASSANDRA-15193)
 * Gossip tokens on startup if available (CASSANDRA-15335)
 * Fix resource leak in CompressedSequentialWriter (CASSANDRA-15340)
 * Fix bad merge that reverted CASSANDRA-14993 (CASSANDRA-15289)
 * Add support for network topology and query tracing for inJVM dtest (CASSANDRA-15319)


4.0-alpha1
 * Inaccurate exception message with nodetool snapshot (CASSANDRA-15287)
 * Fix InternodeOutboundMetrics overloaded bytes/count mixup (CASSANDRA-15186)
 * Enhance & reenable RepairTest with compression=off and compression=on (CASSANDRA-15272)
 * Improve readability of Table metrics Virtual tables units (CASSANDRA-15194)
 * Fix error with non-existent table for nodetool tablehistograms (CASSANDRA-14410)
 * Avoid result truncation in decimal operations (CASSANDRA-15232)
 * Catch non-IOException in FileUtils.close to make sure that all resources are closed (CASSANDRA-15225)
 * Align load column in nodetool status output (CASSANDRA-14787)
 * CassandraNetworkAuthorizer uses cached roles info (CASSANDRA-15089)
 * Introduce optional timeouts for idle client sessions (CASSANDRA-11097)
 * Fix AlterTableStatement dropped type validation order (CASSANDRA-15203)
 * Update Netty dependencies to latest, clean up SocketFactory (CASSANDRA-15195)
 * Native Transport - Apply noSpamLogger to ConnectionLimitHandler (CASSANDRA-15167)
 * Reduce heap pressure during compactions (CASSANDRA-14654)
 * Support building Cassandra with JDK 11 (CASSANDRA-15108)
 * Use quilt to patch cassandra.in.sh in Debian packaging (CASSANDRA-14710)
 * Take sstable references before calculating approximate key count (CASSANDRA-14647)
 * Restore snapshotting of system keyspaces on version change (CASSANDRA-14412)
 * Fix AbstractBTreePartition locking in java 11 (CASSANDRA-14607)
 * SimpleClient should pass connection properties as options (CASSANDRA-15056)
 * Set repaired data tracking flag on range reads if enabled (CASSANDRA-15019)
 * Calculate pending ranges for BOOTSTRAP_REPLACE correctly (CASSANDRA-14802)
 * Make TableCQLHelper reuse the single quote pattern (CASSANDRA-15033)
 * Add Zstd compressor (CASSANDRA-14482)
 * Fix IR prepare anti-compaction race (CASSANDRA-15027)
 * Fix SimpleStrategy option validation (CASSANDRA-15007)
 * Don't try to cancel 2i compactions when starting anticompaction (CASSANDRA-15024)
 * Avoid NPE in RepairRunnable.recordFailure (CASSANDRA-15025)
 * SSL Cert Hot Reloading should check for sanity of the new keystore/truststore before loading it (CASSANDRA-14991)
 * Avoid leaking threads when failing anticompactions and rate limit anticompactions (CASSANDRA-15002)
 * Validate token() arguments early instead of throwing NPE at execution (CASSANDRA-14989)
 * Add a new tool to dump audit logs (CASSANDRA-14885)
 * Fix generating javadoc with Java11 (CASSANDRA-14988)
 * Only cancel conflicting compactions when starting anticompactions and sub range compactions (CASSANDRA-14935)
 * Use a stub IndexRegistry for non-daemon use cases (CASSANDRA-14938)
 * Don't enable client transports when bootstrap is pending (CASSANDRA-14525)
 * Make antiCompactGroup throw exception on error and anticompaction non cancellable
   again (CASSANDRA-14936)
 * Catch empty/invalid bounds in SelectStatement (CASSANDRA-14849)
 * Auto-expand replication_factor for NetworkTopologyStrategy (CASSANDRA-14303)
 * Transient Replication: support EACH_QUORUM (CASSANDRA-14727)
 * BufferPool: allocating thread for new chunks should acquire directly (CASSANDRA-14832)
 * Send correct messaging version in internode messaging handshake's third message (CASSANDRA-14896)
 * Make Read and Write Latency columns consistent for proxyhistograms and tablehistograms (CASSANDRA-11939)
 * Make protocol checksum type option case insensitive (CASSANDRA-14716)
 * Forbid re-adding static columns as regular and vice versa (CASSANDRA-14913)
 * Audit log allows system keyspaces to be audited via configuration options (CASSANDRA-14498)
 * Lower default chunk_length_in_kb from 64kb to 16kb (CASSANDRA-13241)
 * Startup checker should wait for count rather than percentage (CASSANDRA-14297)
 * Fix incorrect sorting of replicas in SimpleStrategy.calculateNaturalReplicas (CASSANDRA-14862)
 * Partitioned outbound internode TCP connections can occur when nodes restart (CASSANDRA-14358)
 * Don't write to system_distributed.repair_history, system_traces.sessions, system_traces.events in mixed version 3.X/4.0 clusters (CASSANDRA-14841)
 * Avoid running query to self through messaging service (CASSANDRA-14807)
 * Allow using custom script for chronicle queue BinLog archival (CASSANDRA-14373)
 * Transient->Full range movements mishandle consistency level upgrade (CASSANDRA-14759)
 * ReplicaCollection follow-up (CASSANDRA-14726)
 * Transient node receives full data requests (CASSANDRA-14762)
 * Enable snapshot artifacts publish (CASSANDRA-12704)
 * Introduce RangesAtEndpoint.unwrap to simplify StreamSession.addTransferRanges (CASSANDRA-14770)
 * LOCAL_QUORUM may speculate to non-local nodes, resulting in Timeout instead of Unavailable (CASSANDRA-14735)
 * Avoid creating empty compaction tasks after truncate (CASSANDRA-14780)
 * Fail incremental repair prepare phase if it encounters sstables from un-finalized sessions (CASSANDRA-14763)
 * Add a check for receiving digest response from transient node (CASSANDRA-14750)
 * Fail query on transient replica if coordinator only expects full data (CASSANDRA-14704)
 * Remove mentions of transient replication from repair path (CASSANDRA-14698)
 * Fix handleRepairStatusChangedNotification to remove first then add (CASSANDRA-14720)
 * Allow transient node to serve as a repair coordinator (CASSANDRA-14693)
 * DecayingEstimatedHistogramReservoir.EstimatedHistogramReservoirSnapshot returns wrong value for size() and incorrectly calculates count (CASSANDRA-14696)
 * AbstractReplicaCollection equals and hash code should throw due to conflict between order sensitive/insensitive uses (CASSANDRA-14700)
 * Detect inconsistencies in repaired data on the read path (CASSANDRA-14145)
 * Add checksumming to the native protocol (CASSANDRA-13304)
 * Make AuthCache more easily extendable (CASSANDRA-14662)
 * Extend RolesCache to include detailed role info (CASSANDRA-14497)
 * Add fqltool compare (CASSANDRA-14619)
 * Add fqltool replay (CASSANDRA-14618)
 * Log keyspace in full query log (CASSANDRA-14656)
 * Transient Replication and Cheap Quorums (CASSANDRA-14404)
 * Log server-generated timestamp and nowInSeconds used by queries in FQL (CASSANDRA-14675)
 * Add diagnostic events for read repairs (CASSANDRA-14668)
 * Use consistent nowInSeconds and timestamps values within a request (CASSANDRA-14671)
 * Add sampler for query time and expose with nodetool (CASSANDRA-14436)
 * Clean up Message.Request implementations (CASSANDRA-14677)
 * Disable old native protocol versions on demand (CASANDRA-14659)
 * Allow specifying now-in-seconds in native protocol (CASSANDRA-14664)
 * Improve BTree build performance by avoiding data copy (CASSANDRA-9989)
 * Make monotonic read / read repair configurable (CASSANDRA-14635)
 * Refactor CompactionStrategyManager (CASSANDRA-14621)
 * Flush netty client messages immediately by default (CASSANDRA-13651)
 * Improve read repair blocking behavior (CASSANDRA-10726)
 * Add a virtual table to expose settings (CASSANDRA-14573)
 * Fix up chunk cache handling of metrics (CASSANDRA-14628)
 * Extend IAuthenticator to accept peer SSL certificates (CASSANDRA-14652)
 * Incomplete handling of exceptions when decoding incoming messages (CASSANDRA-14574)
 * Add diagnostic events for user audit logging (CASSANDRA-13668)
 * Allow retrieving diagnostic events via JMX (CASSANDRA-14435)
 * Add base classes for diagnostic events (CASSANDRA-13457)
 * Clear view system metadata when dropping keyspace (CASSANDRA-14646)
 * Allocate ReentrantLock on-demand in java11 AtomicBTreePartitionerBase (CASSANDRA-14637)
 * Make all existing virtual tables use LocalPartitioner (CASSANDRA-14640)
 * Revert 4.0 GC alg back to CMS (CASANDRA-14636)
 * Remove hardcoded java11 jvm args in idea workspace files (CASSANDRA-14627)
 * Update netty to 4.1.128 (CASSANDRA-14633)
 * Add a virtual table to expose thread pools (CASSANDRA-14523)
 * Add a virtual table to expose caches (CASSANDRA-14538, CASSANDRA-14626)
 * Fix toDate function for timestamp arguments (CASSANDRA-14502)
 * Stream entire SSTables when possible (CASSANDRA-14556)
 * Cell reconciliation should not depend on nowInSec (CASSANDRA-14592)
 * Add experimental support for Java 11 (CASSANDRA-9608)
 * Make PeriodicCommitLogService.blockWhenSyncLagsNanos configurable (CASSANDRA-14580)
 * Improve logging in MessageInHandler's constructor (CASSANDRA-14576)
 * Set broadcast address in internode messaging handshake (CASSANDRA-14579)
 * Wait for schema agreement prior to building MVs (CASSANDRA-14571)
 * Make all DDL statements idempotent and not dependent on global state (CASSANDRA-13426)
 * Bump the hints messaging version to match the current one (CASSANDRA-14536)
 * OffsetAwareConfigurationLoader doesn't set ssl storage port causing bind errors in CircleCI (CASSANDRA-14546)
 * Report why native_transport_port fails to bind (CASSANDRA-14544)
 * Optimize internode messaging protocol (CASSANDRA-14485)
 * Internode messaging handshake sends wrong messaging version number (CASSANDRA-14540)
 * Add a virtual table to expose active client connections (CASSANDRA-14458)
 * Clean up and refactor client metrics (CASSANDRA-14524)
 * Nodetool import row cache invalidation races with adding sstables to tracker (CASSANDRA-14529)
 * Fix assertions in LWTs after TableMetadata was made immutable (CASSANDRA-14356)
 * Abort compactions quicker (CASSANDRA-14397)
 * Support light-weight transactions in cassandra-stress (CASSANDRA-13529)
 * Make AsyncOneResponse use the correct timeout (CASSANDRA-14509)
 * Add option to sanity check tombstones on reads/compactions (CASSANDRA-14467)
 * Add a virtual table to expose all running sstable tasks (CASSANDRA-14457)
 * Let nodetool import take a list of directories (CASSANDRA-14442)
 * Avoid unneeded memory allocations / cpu for disabled log levels (CASSANDRA-14488)
 * Implement virtual keyspace interface (CASSANDRA-7622)
 * nodetool import cleanup and improvements (CASSANDRA-14417)
 * Bump jackson version to >= 2.9.5 (CASSANDRA-14427)
 * Allow nodetool toppartitions without specifying table (CASSANDRA-14360)
 * Audit logging for database activity (CASSANDRA-12151)
 * Clean up build artifacts in docs container (CASSANDRA-14432)
 * Minor network authz improvements (Cassandra-14413)
 * Automatic sstable upgrades (CASSANDRA-14197)
 * Replace deprecated junit.framework.Assert usages with org.junit.Assert (CASSANDRA-14431)
 * Cassandra-stress throws NPE if insert section isn't specified in user profile (CASSSANDRA-14426)
 * List clients by protocol versions `nodetool clientstats --by-protocol` (CASSANDRA-14335)
 * Improve LatencyMetrics performance by reducing write path processing (CASSANDRA-14281)
 * Add network authz (CASSANDRA-13985)
 * Use the correct IP/Port for Streaming when localAddress is left unbound (CASSANDRA-14389)
 * nodetool listsnapshots is missing local system keyspace snapshots (CASSANDRA-14381)
 * Remove StreamCoordinator.streamExecutor thread pool (CASSANDRA-14402)
 * Rename nodetool --with-port to --print-port to disambiguate from --port (CASSANDRA-14392)
 * Client TOPOLOGY_CHANGE messages have wrong port. (CASSANDRA-14398)
 * Add ability to load new SSTables from a separate directory (CASSANDRA-6719)
 * Eliminate background repair and probablistic read_repair_chance table options
   (CASSANDRA-13910)
 * Bind to correct local address in 4.0 streaming (CASSANDRA-14362)
 * Use standard Amazon naming for datacenter and rack in Ec2Snitch (CASSANDRA-7839)
 * Abstract write path for pluggable storage (CASSANDRA-14118)
 * nodetool describecluster should be more informative (CASSANDRA-13853)
 * Compaction performance improvements (CASSANDRA-14261) 
 * Refactor Pair usage to avoid boxing ints/longs (CASSANDRA-14260)
 * Add options to nodetool tablestats to sort and limit output (CASSANDRA-13889)
 * Rename internals to reflect CQL vocabulary (CASSANDRA-14354)
 * Add support for hybrid MIN(), MAX() speculative retry policies
   (CASSANDRA-14293, CASSANDRA-14338, CASSANDRA-14352)
 * Fix some regressions caused by 14058 (CASSANDRA-14353)
 * Abstract repair for pluggable storage (CASSANDRA-14116)
 * Add meaningful toString() impls (CASSANDRA-13653)
 * Add sstableloader option to accept target keyspace name (CASSANDRA-13884)
 * Move processing of EchoMessage response to gossip stage (CASSANDRA-13713)
 * Add coordinator write metric per CF (CASSANDRA-14232)
 * Correct and clarify SSLFactory.getSslContext method and call sites (CASSANDRA-14314)
 * Handle static and partition deletion properly on ThrottledUnfilteredIterator (CASSANDRA-14315)
 * NodeTool clientstats should show SSL Cipher (CASSANDRA-14322)
 * Add ability to specify driver name and version (CASSANDRA-14275)
 * Abstract streaming for pluggable storage (CASSANDRA-14115)
 * Forced incremental repairs should promote sstables if they can (CASSANDRA-14294)
 * Use Murmur3 for validation compactions (CASSANDRA-14002)
 * Comma at the end of the seed list is interpretated as localhost (CASSANDRA-14285)
 * Refactor read executor and response resolver, abstract read repair (CASSANDRA-14058)
 * Add optional startup delay to wait until peers are ready (CASSANDRA-13993)
 * Add a few options to nodetool verify (CASSANDRA-14201)
 * CVE-2017-5929 Security vulnerability and redefine default log rotation policy (CASSANDRA-14183)
 * Use JVM default SSL validation algorithm instead of custom default (CASSANDRA-13259)
 * Better document in code InetAddressAndPort usage post 7544, incorporate port into UUIDGen node (CASSANDRA-14226)
 * Fix sstablemetadata date string for minLocalDeletionTime (CASSANDRA-14132)
 * Make it possible to change neverPurgeTombstones during runtime (CASSANDRA-14214)
 * Remove GossipDigestSynVerbHandler#doSort() (CASSANDRA-14174)
 * Add nodetool clientlist (CASSANDRA-13665)
 * Revert ProtocolVersion changes from CASSANDRA-7544 (CASSANDRA-14211)
 * Non-disruptive seed node list reload (CASSANDRA-14190)
 * Nodetool tablehistograms to print statics for all the tables (CASSANDRA-14185)
 * Migrate dtests to use pytest and python3 (CASSANDRA-14134)
 * Allow storage port to be configurable per node (CASSANDRA-7544)
 * Make sub-range selection for non-frozen collections return null instead of empty (CASSANDRA-14182)
 * BloomFilter serialization format should not change byte ordering (CASSANDRA-9067)
 * Remove unused on-heap BloomFilter implementation (CASSANDRA-14152)
 * Delete temp test files on exit (CASSANDRA-14153)
 * Make PartitionUpdate and Mutation immutable (CASSANDRA-13867)
 * Fix CommitLogReplayer exception for CDC data (CASSANDRA-14066)
 * Fix cassandra-stress startup failure (CASSANDRA-14106)
 * Remove initialDirectories from CFS (CASSANDRA-13928)
 * Fix trivial log format error (CASSANDRA-14015)
 * Allow sstabledump to do a json object per partition (CASSANDRA-13848)
 * Add option to optimise merkle tree comparison across replicas (CASSANDRA-3200)
 * Remove unused and deprecated methods from AbstractCompactionStrategy (CASSANDRA-14081)
 * Fix Distribution.average in cassandra-stress (CASSANDRA-14090)
 * Support a means of logging all queries as they were invoked (CASSANDRA-13983)
 * Presize collections (CASSANDRA-13760)
 * Add GroupCommitLogService (CASSANDRA-13530)
 * Parallelize initial materialized view build (CASSANDRA-12245)
 * Make LWTs send resultset metadata on every request (CASSANDRA-13992)
 * Fix flaky indexWithFailedInitializationIsNotQueryableAfterPartialRebuild (CASSANDRA-13963)
 * Introduce leaf-only iterator (CASSANDRA-9988)
 * Upgrade Guava to 23.3 and Airline to 0.8 (CASSANDRA-13997)
 * Allow only one concurrent call to StatusLogger (CASSANDRA-12182)
 * Refactoring to specialised functional interfaces (CASSANDRA-13982)
 * Speculative retry should allow more friendly params (CASSANDRA-13876)
 * Throw exception if we send/receive repair messages to incompatible nodes (CASSANDRA-13944)
 * Replace usages of MessageDigest with Guava's Hasher (CASSANDRA-13291)
 * Add nodetool cmd to print hinted handoff window (CASSANDRA-13728)
 * Fix some alerts raised by static analysis (CASSANDRA-13799)
 * Checksum sstable metadata (CASSANDRA-13321, CASSANDRA-13593)
 * Add result set metadata to prepared statement MD5 hash calculation (CASSANDRA-10786)
 * Refactor GcCompactionTest to avoid boxing (CASSANDRA-13941)
 * Expose recent histograms in JmxHistograms (CASSANDRA-13642)
 * Fix buffer length comparison when decompressing in netty-based streaming (CASSANDRA-13899)
 * Properly close StreamCompressionInputStream to release any ByteBuf (CASSANDRA-13906)
 * Add SERIAL and LOCAL_SERIAL support for cassandra-stress (CASSANDRA-13925)
 * LCS needlessly checks for L0 STCS candidates multiple times (CASSANDRA-12961)
 * Correctly close netty channels when a stream session ends (CASSANDRA-13905)
 * Update lz4 to 1.4.0 (CASSANDRA-13741)
 * Optimize Paxos prepare and propose stage for local requests (CASSANDRA-13862)
 * Throttle base partitions during MV repair streaming to prevent OOM (CASSANDRA-13299)
 * Use compaction threshold for STCS in L0 (CASSANDRA-13861)
 * Fix problem with min_compress_ratio: 1 and disallow ratio < 1 (CASSANDRA-13703)
 * Add extra information to SASI timeout exception (CASSANDRA-13677)
 * Add incremental repair support for --hosts, --force, and subrange repair (CASSANDRA-13818)
 * Rework CompactionStrategyManager.getScanners synchronization (CASSANDRA-13786)
 * Add additional unit tests for batch behavior, TTLs, Timestamps (CASSANDRA-13846)
 * Add keyspace and table name in schema validation exception (CASSANDRA-13845)
 * Emit metrics whenever we hit tombstone failures and warn thresholds (CASSANDRA-13771)
 * Make netty EventLoopGroups daemon threads (CASSANDRA-13837)
 * Race condition when closing stream sessions (CASSANDRA-13852)
 * NettyFactoryTest is failing in trunk on macOS (CASSANDRA-13831)
 * Allow changing log levels via nodetool for related classes (CASSANDRA-12696)
 * Add stress profile yaml with LWT (CASSANDRA-7960)
 * Reduce memory copies and object creations when acting on ByteBufs (CASSANDRA-13789)
 * Simplify mx4j configuration (Cassandra-13578)
 * Fix trigger example on 4.0 (CASSANDRA-13796)
 * Force minumum timeout value (CASSANDRA-9375)
 * Use netty for streaming (CASSANDRA-12229)
 * Use netty for internode messaging (CASSANDRA-8457)
 * Add bytes repaired/unrepaired to nodetool tablestats (CASSANDRA-13774)
 * Don't delete incremental repair sessions if they still have sstables (CASSANDRA-13758)
 * Fix pending repair manager index out of bounds check (CASSANDRA-13769)
 * Don't use RangeFetchMapCalculator when RF=1 (CASSANDRA-13576)
 * Don't optimise trivial ranges in RangeFetchMapCalculator (CASSANDRA-13664)
 * Use an ExecutorService for repair commands instead of new Thread(..).start() (CASSANDRA-13594)
 * Fix race / ref leak in anticompaction (CASSANDRA-13688)
 * Expose tasks queue length via JMX (CASSANDRA-12758)
 * Fix race / ref leak in PendingRepairManager (CASSANDRA-13751)
 * Enable ppc64le runtime as unsupported architecture (CASSANDRA-13615)
 * Improve sstablemetadata output (CASSANDRA-11483)
 * Support for migrating legacy users to roles has been dropped (CASSANDRA-13371)
 * Introduce error metrics for repair (CASSANDRA-13387)
 * Refactoring to primitive functional interfaces in AuthCache (CASSANDRA-13732)
 * Update metrics to 3.1.5 (CASSANDRA-13648)
 * batch_size_warn_threshold_in_kb can now be set at runtime (CASSANDRA-13699)
 * Avoid always rebuilding secondary indexes at startup (CASSANDRA-13725)
 * Upgrade JMH from 1.13 to 1.19 (CASSANDRA-13727)
 * Upgrade SLF4J from 1.7.7 to 1.7.25 (CASSANDRA-12996)
 * Default for start_native_transport now true if not set in config (CASSANDRA-13656)
 * Don't add localhost to the graph when calculating where to stream from (CASSANDRA-13583)
 * Make CDC availability more deterministic via hard-linking (CASSANDRA-12148)
 * Allow skipping equality-restricted clustering columns in ORDER BY clause (CASSANDRA-10271)
 * Use common nowInSec for validation compactions (CASSANDRA-13671)
 * Improve handling of IR prepare failures (CASSANDRA-13672)
 * Send IR coordinator messages synchronously (CASSANDRA-13673)
 * Flush system.repair table before IR finalize promise (CASSANDRA-13660)
 * Fix column filter creation for wildcard queries (CASSANDRA-13650)
 * Add 'nodetool getbatchlogreplaythrottle' and 'nodetool setbatchlogreplaythrottle' (CASSANDRA-13614)
 * fix race condition in PendingRepairManager (CASSANDRA-13659)
 * Allow noop incremental repair state transitions (CASSANDRA-13658)
 * Run repair with down replicas (CASSANDRA-10446)
 * Added started & completed repair metrics (CASSANDRA-13598)
 * Added started & completed repair metrics (CASSANDRA-13598)
 * Improve secondary index (re)build failure and concurrency handling (CASSANDRA-10130)
 * Improve calculation of available disk space for compaction (CASSANDRA-13068)
 * Change the accessibility of RowCacheSerializer for third party row cache plugins (CASSANDRA-13579)
 * Allow sub-range repairs for a preview of repaired data (CASSANDRA-13570)
 * NPE in IR cleanup when columnfamily has no sstables (CASSANDRA-13585)
 * Fix Randomness of stress values (CASSANDRA-12744)
 * Allow selecting Map values and Set elements (CASSANDRA-7396)
 * Fast and garbage-free Streaming Histogram (CASSANDRA-13444)
 * Update repairTime for keyspaces on completion (CASSANDRA-13539)
 * Add configurable upper bound for validation executor threads (CASSANDRA-13521)
 * Bring back maxHintTTL propery (CASSANDRA-12982)
 * Add testing guidelines (CASSANDRA-13497)
 * Add more repair metrics (CASSANDRA-13531)
 * RangeStreamer should be smarter when picking endpoints for streaming (CASSANDRA-4650)
 * Avoid rewrapping an exception thrown for cache load functions (CASSANDRA-13367)
 * Log time elapsed for each incremental repair phase (CASSANDRA-13498)
 * Add multiple table operation support to cassandra-stress (CASSANDRA-8780)
 * Fix incorrect cqlsh results when selecting same columns multiple times (CASSANDRA-13262)
 * Fix WriteResponseHandlerTest is sensitive to test execution order (CASSANDRA-13421)
 * Improve incremental repair logging (CASSANDRA-13468)
 * Start compaction when incremental repair finishes (CASSANDRA-13454)
 * Add repair streaming preview (CASSANDRA-13257)
 * Cleanup isIncremental/repairedAt usage (CASSANDRA-13430)
 * Change protocol to allow sending key space independent of query string (CASSANDRA-10145)
 * Make gc_log and gc_warn settable at runtime (CASSANDRA-12661)
 * Take number of files in L0 in account when estimating remaining compaction tasks (CASSANDRA-13354)
 * Skip building views during base table streams on range movements (CASSANDRA-13065)
 * Improve error messages for +/- operations on maps and tuples (CASSANDRA-13197)
 * Remove deprecated repair JMX APIs (CASSANDRA-11530)
 * Fix version check to enable streaming keep-alive (CASSANDRA-12929)
 * Make it possible to monitor an ideal consistency level separate from actual consistency level (CASSANDRA-13289)
 * Outbound TCP connections ignore internode authenticator (CASSANDRA-13324)
 * Cleanup ParentRepairSession after repairs (CASSANDRA-13359)
 * Upgrade snappy-java to 1.1.2.6 (CASSANDRA-13336)
 * Incremental repair not streaming correct sstables (CASSANDRA-13328)
 * Upgrade the jna version to 4.3.0 (CASSANDRA-13300)
 * Add the currentTimestamp, currentDate, currentTime and currentTimeUUID functions (CASSANDRA-13132)
 * Remove config option index_interval (CASSANDRA-10671)
 * Reduce lock contention for collection types and serializers (CASSANDRA-13271)
 * Make it possible to override MessagingService.Verb ids (CASSANDRA-13283)
 * Avoid synchronized on prepareForRepair in ActiveRepairService (CASSANDRA-9292)
 * Adds the ability to use uncompressed chunks in compressed files (CASSANDRA-10520)
 * Don't flush sstables when streaming for incremental repair (CASSANDRA-13226)
 * Remove unused method (CASSANDRA-13227)
 * Fix minor bugs related to #9143 (CASSANDRA-13217)
 * Output warning if user increases RF (CASSANDRA-13079)
 * Remove pre-3.0 streaming compatibility code for 4.0 (CASSANDRA-13081)
 * Add support for + and - operations on dates (CASSANDRA-11936)
 * Fix consistency of incrementally repaired data (CASSANDRA-9143)
 * Increase commitlog version (CASSANDRA-13161)
 * Make TableMetadata immutable, optimize Schema (CASSANDRA-9425)
 * Refactor ColumnCondition (CASSANDRA-12981)
 * Parallelize streaming of different keyspaces (CASSANDRA-4663)
 * Improved compactions metrics (CASSANDRA-13015)
 * Speed-up start-up sequence by avoiding un-needed flushes (CASSANDRA-13031)
 * Use Caffeine (W-TinyLFU) for on-heap caches (CASSANDRA-10855)
 * Thrift removal (CASSANDRA-11115)
 * Remove pre-3.0 compatibility code for 4.0 (CASSANDRA-12716)
 * Add column definition kind to dropped columns in schema (CASSANDRA-12705)
 * Add (automate) Nodetool Documentation (CASSANDRA-12672)
 * Update bundled cqlsh python driver to 3.7.0 (CASSANDRA-12736)
 * Reject invalid replication settings when creating or altering a keyspace (CASSANDRA-12681)
 * Clean up the SSTableReader#getScanner API wrt removal of RateLimiter (CASSANDRA-12422)
 * Use new token allocation for non bootstrap case as well (CASSANDRA-13080)
 * Avoid byte-array copy when key cache is disabled (CASSANDRA-13084)
 * Require forceful decommission if number of nodes is less than replication factor (CASSANDRA-12510)
 * Allow IN restrictions on column families with collections (CASSANDRA-12654)
 * Log message size in trace message in OutboundTcpConnection (CASSANDRA-13028)
 * Add timeUnit Days for cassandra-stress (CASSANDRA-13029)
 * Add mutation size and batch metrics (CASSANDRA-12649)
 * Add method to get size of endpoints to TokenMetadata (CASSANDRA-12999)
 * Expose time spent waiting in thread pool queue (CASSANDRA-8398)
 * Conditionally update index built status to avoid unnecessary flushes (CASSANDRA-12969)
 * cqlsh auto completion: refactor definition of compaction strategy options (CASSANDRA-12946)
 * Add support for arithmetic operators (CASSANDRA-11935)
 * Add histogram for delay to deliver hints (CASSANDRA-13234)
 * Fix cqlsh automatic protocol downgrade regression (CASSANDRA-13307)
 * Changing `max_hint_window_in_ms` at runtime (CASSANDRA-11720)
 * Trivial format error in StorageProxy (CASSANDRA-13551)
 * Nodetool repair can hang forever if we lose the notification for the repair completing/failing (CASSANDRA-13480)
 * Anticompaction can cause noisy log messages (CASSANDRA-13684)
 * Switch to client init for sstabledump (CASSANDRA-13683)
 * CQLSH: Don't pause when capturing data (CASSANDRA-13743)
 * nodetool clearsnapshot requires --all to clear all snapshots (CASSANDRA-13391)
 * Correctly count range tombstones in traces and tombstone thresholds (CASSANDRA-8527)
 * cqlshrc.sample uses incorrect option for time formatting (CASSANDRA-14243)
 * Multi-version in-JVM dtests (CASSANDRA-14937)
 * Allow instance class loaders to be garbage collected for inJVM dtest (CASSANDRA-15170)

3.11.6
 * Fix bad UDT sstable metadata serialization headers written by C* 3.0 on upgrade and in sstablescrub (CASSANDRA-15035)
 * Fix nodetool compactionstats showing extra pending task for TWCS - patch implemented (CASSANDRA-15409)
 * Fix SELECT JSON formatting for the "duration" type (CASSANDRA-15075)
 * Fix LegacyLayout to have same behavior as 2.x when handling unknown column names (CASSANDRA-15081)
 * Update nodetool help stop output (CASSANDRA-15401)
Merged from 3.0:
 * Run in-jvm upgrade dtests in circleci (CASSANDRA-15506)
 * Include updates to static column in mutation size calculations (CASSANDRA-15293)
 * Fix point-in-time recoevery ignoring timestamp of updates to static columns (CASSANDRA-15292)
 * GC logs are also put under $CASSANDRA_LOG_DIR (CASSANDRA-14306)
 * Fix sstabledump's position key value when partitions have multiple rows (CASSANDRA-14721)
 * Avoid over-scanning data directories in LogFile.verify() (CASSANDRA-15364)
 * Bump generations and document changes to system_distributed and system_traces in 3.0, 3.11
   (CASSANDRA-15441)
 * Fix system_traces creation timestamp; optimise system keyspace upgrades (CASSANDRA-15398)
 * Fix various data directory prefix matching issues (CASSANDRA-13974)
 * Minimize clustering values in metadata collector (CASSANDRA-15400)
 * Avoid over-trimming of results in mixed mode clusters (CASSANDRA-15405)
 * validate value sizes in LegacyLayout (CASSANDRA-15373)
 * Ensure that tracing doesn't break connections in 3.x/4.0 mixed mode by default (CASSANDRA-15385)
 * Make sure index summary redistribution does not start when compactions are paused (CASSANDRA-15265)
 * Ensure legacy rows have primary key livenessinfo when they contain illegal cells (CASSANDRA-15365)
 * Fix race condition when setting bootstrap flags (CASSANDRA-14878)
Merged from 2.2:
 * Fix SELECT JSON output for empty blobs (CASSANDRA-15435)
 * In-JVM DTest: Set correct internode message version for upgrade test (CASSANDRA-15371)
 * In-JVM DTest: Support NodeTool in dtest (CASSANDRA-15429)
 * Fix NativeLibrary.tryOpenDirectory callers for Windows (CASSANDRA-15426)

3.11.5
 * Fix cassandra-env.sh to use $CASSANDRA_CONF to find cassandra-jaas.config (CASSANDRA-14305)
 * Fixed nodetool cfstats printing index name twice (CASSANDRA-14903)
 * Add flag to disable SASI indexes, and warnings on creation (CASSANDRA-14866)
Merged from 3.0:
 * Fix LegacyLayout RangeTombstoneList IndexOutOfBoundsException when upgrading and RangeTombstone bounds are asymmetric (CASSANDRA-15172)
 * Fix NPE when using allocate_tokens_for_keyspace on new DC/rack (CASSANDRA-14952)
 * Filter sstables earlier when running cleanup (CASSANDRA-15100)
 * Use mean row count instead of mean column count for index selectivity calculation (CASSANDRA-15259)
 * Avoid updating unchanged gossip states (CASSANDRA-15097)
 * Prevent recreation of previously dropped columns with a different kind (CASSANDRA-14948)
 * Prevent client requests from blocking on executor task queue (CASSANDRA-15013)
 * Toughen up column drop/recreate type validations (CASSANDRA-15204)
 * LegacyLayout should handle paging states that cross a collection column (CASSANDRA-15201)
 * Prevent RuntimeException when username or password is empty/null (CASSANDRA-15198)
 * Multiget thrift query returns null records after digest mismatch (CASSANDRA-14812)
 * Handle paging states serialized with a different version than the session's (CASSANDRA-15176)
 * Throw IOE instead of asserting on unsupporter peer versions (CASSANDRA-15066)
 * Update token metadata when handling MOVING/REMOVING_TOKEN events (CASSANDRA-15120)
 * Add ability to customize cassandra log directory using $CASSANDRA_LOG_DIR (CASSANDRA-15090)
 * Fix assorted gossip races and add related runtime checks (CASSANDRA-15059)
 * cassandra-stress works with frozen collections: list and set (CASSANDRA-14907)
 * Fix handling FS errors on writing and reading flat files - LogTransaction and hints (CASSANDRA-15053)
 * Avoid double closing the iterator to avoid overcounting the number of requests (CASSANDRA-15058)
 * Improve `nodetool status -r` speed (CASSANDRA-14847)
 * Improve merkle tree size and time on heap (CASSANDRA-14096)
 * Add missing commands to nodetool_completion (CASSANDRA-14916)
 * Anti-compaction temporarily corrupts sstable state for readers (CASSANDRA-15004)
Merged from 2.2:
 * Handle exceptions during authentication/authorization (CASSANDRA-15041)
 * Support cross version messaging in in-jvm upgrade dtests (CASSANDRA-15078)
 * Fix index summary redistribution cancellation (CASSANDRA-15045)
 * Refactor Circle CI configuration (CASSANDRA-14806)
 * Fixing invalid CQL in security documentation (CASSANDRA-15020)


3.11.4
 * Make stop-server.bat wait for Cassandra to terminate (CASSANDRA-14829)
 * Correct sstable sorting for garbagecollect and levelled compaction (CASSANDRA-14870)
Merged from 3.0:
 * Improve merkle tree size and time on heap (CASSANDRA-14096)
 * Severe concurrency issues in STCS,DTCS,TWCS,TMD.Topology,TypeParser
 * Add a script to make running the cqlsh tests in cassandra repo easier (CASSANDRA-14951)
 * If SizeEstimatesRecorder misses a 'onDropTable' notification, the size_estimates table will never be cleared for that table. (CASSANDRA-14905)
 * Streaming needs to synchronise access to LifecycleTransaction (CASSANDRA-14554)
 * Fix cassandra-stress write hang with default options (CASSANDRA-14616)
 * Netty epoll IOExceptions caused by unclean client disconnects being logged at INFO (CASSANDRA-14909)
 * Unfiltered.isEmpty conflicts with Row extends AbstractCollection.isEmpty (CASSANDRA-14588)
 * RangeTombstoneList doesn't properly clean up mergeable or superseded rts in some cases (CASSANDRA-14894)
 * Fix handling of collection tombstones for dropped columns from legacy sstables (CASSANDRA-14912)
 * Throw exception if Columns serialized subset encode more columns than possible (CASSANDRA-14591)
 * Drop/add column name with different Kind can result in corruption (CASSANDRA-14843)
 * Fix missing rows when reading 2.1 SSTables with static columns in 3.0 (CASSANDRA-14873)
 * Move TWCS message 'No compaction necessary for bucket size' to Trace level (CASSANDRA-14884)
 * Sstable min/max metadata can cause data loss (CASSANDRA-14861)
 * Dropped columns can cause reverse sstable iteration to return prematurely (CASSANDRA-14838)
 * Legacy sstables with  multi block range tombstones create invalid bound sequences (CASSANDRA-14823)
 * Expand range tombstone validation checks to multiple interim request stages (CASSANDRA-14824)
 * Reverse order reads can return incomplete results (CASSANDRA-14803)
 * Avoid calling iter.next() in a loop when notifying indexers about range tombstones (CASSANDRA-14794)
 * Fix purging semi-expired RT boundaries in reversed iterators (CASSANDRA-14672)
 * DESC order reads can fail to return the last Unfiltered in the partition (CASSANDRA-14766)
 * Fix corrupted collection deletions for dropped columns in 3.0 <-> 2.{1,2} messages (CASSANDRA-14568)
 * Fix corrupted static collection deletions in 3.0 <-> 2.{1,2} messages (CASSANDRA-14568)
 * Handle failures in parallelAllSSTableOperation (cleanup/upgradesstables/etc) (CASSANDRA-14657)
 * Improve TokenMetaData cache populating performance avoid long locking (CASSANDRA-14660)
 * Backport: Flush netty client messages immediately (not by default) (CASSANDRA-13651)
 * Fix static column order for SELECT * wildcard queries (CASSANDRA-14638)
 * sstableloader should use discovered broadcast address to connect intra-cluster (CASSANDRA-14522)
 * Fix reading columns with non-UTF names from schema (CASSANDRA-14468)
Merged from 2.2:
 * CircleCI docker image should bake in more dependencies (CASSANDRA-14985)
 * MigrationManager attempts to pull schema from different major version nodes (CASSANDRA-14928)
 * Returns null instead of NaN or Infinity in JSON strings (CASSANDRA-14377)
Merged from 2.1:
 * Paged Range Slice queries with DISTINCT can drop rows from results (CASSANDRA-14956)
 * Update release checksum algorithms to SHA-256, SHA-512 (CASSANDRA-14970)


3.11.3
 * Validate supported column type with SASI analyzer (CASSANDRA-13669)
 * Remove BTree.Builder Recycler to reduce memory usage (CASSANDRA-13929)
 * Reduce nodetool GC thread count (CASSANDRA-14475)
 * Fix New SASI view creation during Index Redistribution (CASSANDRA-14055)
 * Remove string formatting lines from BufferPool hot path (CASSANDRA-14416)
 * Detect OpenJDK jvm type and architecture (CASSANDRA-12793)
 * Don't use guava collections in the non-system keyspace jmx attributes (CASSANDRA-12271)
 * Allow existing nodes to use all peers in shadow round (CASSANDRA-13851)
 * Fix cqlsh to read connection.ssl cqlshrc option again (CASSANDRA-14299)
 * Downgrade log level to trace for CommitLogSegmentManager (CASSANDRA-14370)
 * CQL fromJson(null) throws NullPointerException (CASSANDRA-13891)
 * Serialize empty buffer as empty string for json output format (CASSANDRA-14245)
 * Allow logging implementation to be interchanged for embedded testing (CASSANDRA-13396)
 * SASI tokenizer for simple delimiter based entries (CASSANDRA-14247)
 * Fix Loss of digits when doing CAST from varint/bigint to decimal (CASSANDRA-14170)
 * RateBasedBackPressure unnecessarily invokes a lock on the Guava RateLimiter (CASSANDRA-14163)
 * Fix wildcard GROUP BY queries (CASSANDRA-14209)
Merged from 3.0:
 * Fix corrupted static collection deletions in 3.0 -> 2.{1,2} messages (CASSANDRA-14568)
 * Fix potential IndexOutOfBoundsException with counters (CASSANDRA-14167)
 * Always close RT markers returned by ReadCommand#executeLocally() (CASSANDRA-14515)
 * Reverse order queries with range tombstones can cause data loss (CASSANDRA-14513)
 * Fix regression of lagging commitlog flush log message (CASSANDRA-14451)
 * Add Missing dependencies in pom-all (CASSANDRA-14422)
 * Cleanup StartupClusterConnectivityChecker and PING Verb (CASSANDRA-14447)
 * Cassandra not starting when using enhanced startup scripts in windows (CASSANDRA-14418)
 * Fix progress stats and units in compactionstats (CASSANDRA-12244)
 * Better handle missing partition columns in system_schema.columns (CASSANDRA-14379)
 * Delay hints store excise by write timeout to avoid race with decommission (CASSANDRA-13740)
 * Add missed CQL keywords to documentation (CASSANDRA-14359)
 * Fix unbounded validation compactions on repair / revert CASSANDRA-13797 (CASSANDRA-14332)
 * Avoid deadlock when running nodetool refresh before node is fully up (CASSANDRA-14310)
 * Handle all exceptions when opening sstables (CASSANDRA-14202)
 * Handle incompletely written hint descriptors during startup (CASSANDRA-14080)
 * Handle repeat open bound from SRP in read repair (CASSANDRA-14330)
 * Use zero as default score in DynamicEndpointSnitch (CASSANDRA-14252)
 * Respect max hint window when hinting for LWT (CASSANDRA-14215)
 * Adding missing WriteType enum values to v3, v4, and v5 spec (CASSANDRA-13697)
 * Don't regenerate bloomfilter and summaries on startup (CASSANDRA-11163)
 * Fix NPE when performing comparison against a null frozen in LWT (CASSANDRA-14087)
 * Log when SSTables are deleted (CASSANDRA-14302)
 * Fix batch commitlog sync regression (CASSANDRA-14292)
 * Write to pending endpoint when view replica is also base replica (CASSANDRA-14251)
 * Chain commit log marker potential performance regression in batch commit mode (CASSANDRA-14194)
 * Fully utilise specified compaction threads (CASSANDRA-14210)
 * Pre-create deletion log records to finish compactions quicker (CASSANDRA-12763)
Merged from 2.2:
 * Fix compaction failure caused by reading un-flushed data (CASSANDRA-12743)
 * Use Bounds instead of Range for sstables in anticompaction (CASSANDRA-14411)
 * Fix JSON queries with IN restrictions and ORDER BY clause (CASSANDRA-14286)
 * CQL fromJson(null) throws NullPointerException (CASSANDRA-13891)
Merged from 2.1:
 * Check checksum before decompressing data (CASSANDRA-14284)


3.11.2
 * Fix ReadCommandTest (CASSANDRA-14234)
 * Remove trailing period from latency reports at keyspace level (CASSANDRA-14233)
 * Remove dependencies on JVM internal classes from JMXServerUtils (CASSANDRA-14173) 
 * Add DEFAULT, UNSET, MBEAN and MBEANS to `ReservedKeywords` (CASSANDRA-14205)
 * Print correct snitch info from nodetool describecluster (CASSANDRA-13528)
 * Enable CDC unittest (CASSANDRA-14141)
 * Acquire read lock before accessing CompactionStrategyManager fields (CASSANDRA-14139)
 * Avoid invalidating disk boundaries unnecessarily (CASSANDRA-14083)
 * Avoid exposing compaction strategy index externally (CASSANDRA-14082)
 * Fix imbalanced disks when replacing node with same address with JBOD (CASSANDRA-14084)
 * Reload compaction strategies when disk boundaries are invalidated (CASSANDRA-13948)
 * Remove OpenJDK log warning (CASSANDRA-13916)
 * Prevent compaction strategies from looping indefinitely (CASSANDRA-14079)
 * Cache disk boundaries (CASSANDRA-13215)
 * Add asm jar to build.xml for maven builds (CASSANDRA-11193)
 * Round buffer size to powers of 2 for the chunk cache (CASSANDRA-13897)
 * Update jackson JSON jars (CASSANDRA-13949)
 * Avoid locks when checking LCS fanout and if we should defrag (CASSANDRA-13930)
Merged from 3.0:
 * Fix unit test failures in ViewComplexTest (CASSANDRA-14219)
 * Add MinGW uname check to start scripts (CASSANDRA-12840)
 * Use the correct digest file and reload sstable metadata in nodetool verify (CASSANDRA-14217)
 * Handle failure when mutating repaired status in Verifier (CASSANDRA-13933)
 * Set encoding for javadoc generation (CASSANDRA-14154)
 * Fix index target computation for dense composite tables with dropped compact storage (CASSANDRA-14104)
 * Improve commit log chain marker updating (CASSANDRA-14108)
 * Extra range tombstone bound creates double rows (CASSANDRA-14008)
 * Fix SStable ordering by max timestamp in SinglePartitionReadCommand (CASSANDRA-14010)
 * Accept role names containing forward-slash (CASSANDRA-14088)
 * Optimize CRC check chance probability calculations (CASSANDRA-14094)
 * Fix cleanup on keyspace with no replicas (CASSANDRA-13526)
 * Fix updating base table rows with TTL not removing materialized view entries (CASSANDRA-14071)
 * Reduce garbage created by DynamicSnitch (CASSANDRA-14091)
 * More frequent commitlog chained markers (CASSANDRA-13987)
 * Fix serialized size of DataLimits (CASSANDRA-14057)
 * Add flag to allow dropping oversized read repair mutations (CASSANDRA-13975)
 * Fix SSTableLoader logger message (CASSANDRA-14003)
 * Fix repair race that caused gossip to block (CASSANDRA-13849)
 * Tracing interferes with digest requests when using RandomPartitioner (CASSANDRA-13964)
 * Add flag to disable materialized views, and warnings on creation (CASSANDRA-13959)
 * Don't let user drop or generally break tables in system_distributed (CASSANDRA-13813)
 * Provide a JMX call to sync schema with local storage (CASSANDRA-13954)
 * Mishandling of cells for removed/dropped columns when reading legacy files (CASSANDRA-13939)
 * Deserialise sstable metadata in nodetool verify (CASSANDRA-13922)
Merged from 2.2:
 * Fix the inspectJvmOptions startup check (CASSANDRA-14112)
 * Fix race that prevents submitting compaction for a table when executor is full (CASSANDRA-13801)
 * Rely on the JVM to handle OutOfMemoryErrors (CASSANDRA-13006)
 * Grab refs during scrub/index redistribution/cleanup (CASSANDRA-13873)
Merged from 2.1:
 * Protect against overflow of local expiration time (CASSANDRA-14092)
 * RPM package spec: fix permissions for installed jars and config files (CASSANDRA-14181)
 * More PEP8 compliance for cqlsh


3.11.1
 * Fix the computation of cdc_total_space_in_mb for exabyte filesystems (CASSANDRA-13808)
 * AbstractTokenTreeBuilder#serializedSize returns wrong value when there is a single leaf and overflow collisions (CASSANDRA-13869)
 * Add a compaction option to TWCS to ignore sstables overlapping checks (CASSANDRA-13418)
 * BTree.Builder memory leak (CASSANDRA-13754)
 * Revert CASSANDRA-10368 of supporting non-pk column filtering due to correctness (CASSANDRA-13798)
 * Add a skip read validation flag to cassandra-stress (CASSANDRA-13772)
 * Fix cassandra-stress hang issues when an error during cluster connection happens (CASSANDRA-12938)
 * Better bootstrap failure message when blocked by (potential) range movement (CASSANDRA-13744)
 * "ignore" option is ignored in sstableloader (CASSANDRA-13721)
 * Deadlock in AbstractCommitLogSegmentManager (CASSANDRA-13652)
 * Duplicate the buffer before passing it to analyser in SASI operation (CASSANDRA-13512)
 * Properly evict pstmts from prepared statements cache (CASSANDRA-13641)
Merged from 3.0:
 * Improve TRUNCATE performance (CASSANDRA-13909)
 * Implement short read protection on partition boundaries (CASSANDRA-13595)
 * Fix ISE thrown by UPI.Serializer.hasNext() for some SELECT queries (CASSANDRA-13911)
 * Filter header only commit logs before recovery (CASSANDRA-13918)
 * AssertionError prepending to a list (CASSANDRA-13149)
 * Fix support for SuperColumn tables (CASSANDRA-12373)
 * Handle limit correctly on tables with strict liveness (CASSANDRA-13883)
 * Fix missing original update in TriggerExecutor (CASSANDRA-13894)
 * Remove non-rpc-ready nodes from counter leader candidates (CASSANDRA-13043)
 * Improve short read protection performance (CASSANDRA-13794)
 * Fix sstable reader to support range-tombstone-marker for multi-slices (CASSANDRA-13787)
 * Fix short read protection for tables with no clustering columns (CASSANDRA-13880)
 * Make isBuilt volatile in PartitionUpdate (CASSANDRA-13619)
 * Prevent integer overflow of timestamps in CellTest and RowsTest (CASSANDRA-13866)
 * Fix counter application order in short read protection (CASSANDRA-12872)
 * Don't block RepairJob execution on validation futures (CASSANDRA-13797)
 * Wait for all management tasks to complete before shutting down CLSM (CASSANDRA-13123)
 * INSERT statement fails when Tuple type is used as clustering column with default DESC order (CASSANDRA-13717)
 * Fix pending view mutations handling and cleanup batchlog when there are local and remote paired mutations (CASSANDRA-13069)
 * Improve config validation and documentation on overflow and NPE (CASSANDRA-13622)
 * Range deletes in a CAS batch are ignored (CASSANDRA-13655)
 * Avoid assertion error when IndexSummary > 2G (CASSANDRA-12014)
 * Change repair midpoint logging for tiny ranges (CASSANDRA-13603)
 * Better handle corrupt final commitlog segment (CASSANDRA-11995)
 * StreamingHistogram is not thread safe (CASSANDRA-13756)
 * Fix MV timestamp issues (CASSANDRA-11500)
 * Better tolerate improperly formatted bcrypt hashes (CASSANDRA-13626)
 * Fix race condition in read command serialization (CASSANDRA-13363)
 * Fix AssertionError in short read protection (CASSANDRA-13747)
 * Don't skip corrupted sstables on startup (CASSANDRA-13620)
 * Fix the merging of cells with different user type versions (CASSANDRA-13776)
 * Copy session properties on cqlsh.py do_login (CASSANDRA-13640)
 * Potential AssertionError during ReadRepair of range tombstone and partition deletions (CASSANDRA-13719)
 * Don't let stress write warmup data if n=0 (CASSANDRA-13773)
 * Gossip thread slows down when using batch commit log (CASSANDRA-12966)
 * Randomize batchlog endpoint selection with only 1 or 2 racks (CASSANDRA-12884)
 * Fix digest calculation for counter cells (CASSANDRA-13750)
 * Fix ColumnDefinition.cellValueType() for non-frozen collection and change SSTabledump to use type.toJSONString() (CASSANDRA-13573)
 * Skip materialized view addition if the base table doesn't exist (CASSANDRA-13737)
 * Drop table should remove corresponding entries in dropped_columns table (CASSANDRA-13730)
 * Log warn message until legacy auth tables have been migrated (CASSANDRA-13371)
 * Fix incorrect [2.1 <- 3.0] serialization of counter cells created in 2.0 (CASSANDRA-13691)
 * Fix invalid writetime for null cells (CASSANDRA-13711)
 * Fix ALTER TABLE statement to atomically propagate changes to the table and its MVs (CASSANDRA-12952)
 * Fixed ambiguous output of nodetool tablestats command (CASSANDRA-13722)
 * Fix Digest mismatch Exception if hints file has UnknownColumnFamily (CASSANDRA-13696)
 * Purge tombstones created by expired cells (CASSANDRA-13643)
 * Make concat work with iterators that have different subsets of columns (CASSANDRA-13482)
 * Set test.runners based on cores and memory size (CASSANDRA-13078)
 * Allow different NUMACTL_ARGS to be passed in (CASSANDRA-13557)
 * Allow native function calls in CQLSSTableWriter (CASSANDRA-12606)
 * Fix secondary index queries on COMPACT tables (CASSANDRA-13627)
 * Nodetool listsnapshots output is missing a newline, if there are no snapshots (CASSANDRA-13568)
 * sstabledump reports incorrect usage for argument order (CASSANDRA-13532)
Merged from 2.2:
 * Safely handle empty buffers when outputting to JSON (CASSANDRA-13868)
 * Copy session properties on cqlsh.py do_login (CASSANDRA-13847)
 * Fix load over calculated issue in IndexSummaryRedistribution (CASSANDRA-13738)
 * Fix compaction and flush exception not captured (CASSANDRA-13833)
 * Uncaught exceptions in Netty pipeline (CASSANDRA-13649)
 * Prevent integer overflow on exabyte filesystems (CASSANDRA-13067)
 * Fix queries with LIMIT and filtering on clustering columns (CASSANDRA-11223)
 * Fix potential NPE when resume bootstrap fails (CASSANDRA-13272)
 * Fix toJSONString for the UDT, tuple and collection types (CASSANDRA-13592)
 * Fix nested Tuples/UDTs validation (CASSANDRA-13646)
Merged from 2.1:
 * Clone HeartBeatState when building gossip messages. Make its generation/version volatile (CASSANDRA-13700)


3.11.0
 * Allow native function calls in CQLSSTableWriter (CASSANDRA-12606)
 * Replace string comparison with regex/number checks in MessagingService test (CASSANDRA-13216)
 * Fix formatting of duration columns in CQLSH (CASSANDRA-13549)
 * Fix the problem with duplicated rows when using paging with SASI (CASSANDRA-13302)
 * Allow CONTAINS statements filtering on the partition key and it’s parts (CASSANDRA-13275)
 * Fall back to even ranges calculation in clusters with vnodes when tokens are distributed unevenly (CASSANDRA-13229)
 * Fix duration type validation to prevent overflow (CASSANDRA-13218)
 * Forbid unsupported creation of SASI indexes over partition key columns (CASSANDRA-13228)
 * Reject multiple values for a key in CQL grammar. (CASSANDRA-13369)
 * UDA fails without input rows (CASSANDRA-13399)
 * Fix compaction-stress by using daemonInitialization (CASSANDRA-13188)
 * V5 protocol flags decoding broken (CASSANDRA-13443)
 * Use write lock not read lock for removing sstables from compaction strategies. (CASSANDRA-13422)
 * Use corePoolSize equal to maxPoolSize in JMXEnabledThreadPoolExecutors (CASSANDRA-13329)
 * Avoid rebuilding SASI indexes containing no values (CASSANDRA-12962)
 * Add charset to Analyser input stream (CASSANDRA-13151)
 * Fix testLimitSSTables flake caused by concurrent flush (CASSANDRA-12820)
 * cdc column addition strikes again (CASSANDRA-13382)
 * Fix static column indexes (CASSANDRA-13277)
 * DataOutputBuffer.asNewBuffer broken (CASSANDRA-13298)
 * unittest CipherFactoryTest failed on MacOS (CASSANDRA-13370)
 * Forbid SELECT restrictions and CREATE INDEX over non-frozen UDT columns (CASSANDRA-13247)
 * Default logging we ship will incorrectly print "?:?" for "%F:%L" pattern (CASSANDRA-13317)
 * Possible AssertionError in UnfilteredRowIteratorWithLowerBound (CASSANDRA-13366)
 * Support unaligned memory access for AArch64 (CASSANDRA-13326)
 * Improve SASI range iterator efficiency on intersection with an empty range (CASSANDRA-12915).
 * Fix equality comparisons of columns using the duration type (CASSANDRA-13174)
 * Move to FastThreadLocalThread and FastThreadLocal (CASSANDRA-13034)
 * nodetool stopdaemon errors out (CASSANDRA-13030)
 * Tables in system_distributed should not use gcgs of 0 (CASSANDRA-12954)
 * Fix primary index calculation for SASI (CASSANDRA-12910)
 * More fixes to the TokenAllocator (CASSANDRA-12990)
 * NoReplicationTokenAllocator should work with zero replication factor (CASSANDRA-12983)
 * Address message coalescing regression (CASSANDRA-12676)
 * Delete illegal character from StandardTokenizerImpl.jflex (CASSANDRA-13417)
 * Fix cqlsh automatic protocol downgrade regression (CASSANDRA-13307)
 * Tracing payload not passed from QueryMessage to tracing session (CASSANDRA-12835)
Merged from 3.0:
 * Filter header only commit logs before recovery (CASSANDRA-13918)
 * Ensure int overflow doesn't occur when calculating large partition warning size (CASSANDRA-13172)
 * Ensure consistent view of partition columns between coordinator and replica in ColumnFilter (CASSANDRA-13004)
 * Failed unregistering mbean during drop keyspace (CASSANDRA-13346)
 * nodetool scrub/cleanup/upgradesstables exit code is wrong (CASSANDRA-13542)
 * Fix the reported number of sstable data files accessed per read (CASSANDRA-13120)
 * Fix schema digest mismatch during rolling upgrades from versions before 3.0.12 (CASSANDRA-13559)
 * Upgrade JNA version to 4.4.0 (CASSANDRA-13072)
 * Interned ColumnIdentifiers should use minimal ByteBuffers (CASSANDRA-13533)
 * Fix repair process violating start/end token limits for small ranges (CASSANDRA-13052)
 * Add storage port options to sstableloader (CASSANDRA-13518)
 * Properly handle quoted index names in cqlsh DESCRIBE output (CASSANDRA-12847)
 * Fix NPE in StorageService.excise() (CASSANDRA-13163)
 * Expire OutboundTcpConnection messages by a single Thread (CASSANDRA-13265)
 * Fail repair if insufficient responses received (CASSANDRA-13397)
 * Fix SSTableLoader fail when the loaded table contains dropped columns (CASSANDRA-13276)
 * Avoid name clashes in CassandraIndexTest (CASSANDRA-13427)
 * Handling partially written hint files (CASSANDRA-12728)
 * Interrupt replaying hints on decommission (CASSANDRA-13308)
 * Handling partially written hint files (CASSANDRA-12728)
 * Fix NPE issue in StorageService (CASSANDRA-13060)
 * Make reading of range tombstones more reliable (CASSANDRA-12811)
 * Fix startup problems due to schema tables not completely flushed (CASSANDRA-12213)
 * Fix view builder bug that can filter out data on restart (CASSANDRA-13405)
 * Fix 2i page size calculation when there are no regular columns (CASSANDRA-13400)
 * Fix the conversion of 2.X expired rows without regular column data (CASSANDRA-13395)
 * Fix hint delivery when using ext+internal IPs with prefer_local enabled (CASSANDRA-13020)
 * Legacy deserializer can create empty range tombstones (CASSANDRA-13341)
 * Legacy caching options can prevent 3.0 upgrade (CASSANDRA-13384)
 * Use the Kernel32 library to retrieve the PID on Windows and fix startup checks (CASSANDRA-13333)
 * Fix code to not exchange schema across major versions (CASSANDRA-13274)
 * Dropping column results in "corrupt" SSTable (CASSANDRA-13337)
 * Bugs handling range tombstones in the sstable iterators (CASSANDRA-13340)
 * Fix CONTAINS filtering for null collections (CASSANDRA-13246)
 * Applying: Use a unique metric reservoir per test run when using Cassandra-wide metrics residing in MBeans (CASSANDRA-13216)
 * Propagate row deletions in 2i tables on upgrade (CASSANDRA-13320)
 * Slice.isEmpty() returns false for some empty slices (CASSANDRA-13305)
 * Add formatted row output to assertEmpty in CQL Tester (CASSANDRA-13238)
 * Prevent data loss on upgrade 2.1 - 3.0 by adding component separator to LogRecord absolute path (CASSANDRA-13294)
 * Improve testing on macOS by eliminating sigar logging (CASSANDRA-13233)
 * Cqlsh copy-from should error out when csv contains invalid data for collections (CASSANDRA-13071)
 * Fix "multiple versions of ant detected..." when running ant test (CASSANDRA-13232)
 * Coalescing strategy sleeps too much (CASSANDRA-13090)
 * Faster StreamingHistogram (CASSANDRA-13038)
 * Legacy deserializer can create unexpected boundary range tombstones (CASSANDRA-13237)
 * Remove unnecessary assertion from AntiCompactionTest (CASSANDRA-13070)
 * Fix cqlsh COPY for dates before 1900 (CASSANDRA-13185)
 * Use keyspace replication settings on system.size_estimates table (CASSANDRA-9639)
 * Add vm.max_map_count StartupCheck (CASSANDRA-13008)
 * Obfuscate password in stress-graphs (CASSANDRA-12233)
 * Hint related logging should include the IP address of the destination in addition to
   host ID (CASSANDRA-13205)
 * Reloading logback.xml does not work (CASSANDRA-13173)
 * Lightweight transactions temporarily fail after upgrade from 2.1 to 3.0 (CASSANDRA-13109)
 * Duplicate rows after upgrading from 2.1.16 to 3.0.10/3.9 (CASSANDRA-13125)
 * Fix UPDATE queries with empty IN restrictions (CASSANDRA-13152)
 * Fix handling of partition with partition-level deletion plus
   live rows in sstabledump (CASSANDRA-13177)
 * Provide user workaround when system_schema.columns does not contain entries
   for a table that's in system_schema.tables (CASSANDRA-13180)
 * Nodetool upgradesstables/scrub/compact ignores system tables (CASSANDRA-13410)
 * Fix schema version calculation for rolling upgrades (CASSANDRA-13441)
Merged from 2.2:
 * Nodes started with join_ring=False should be able to serve requests when authentication is enabled (CASSANDRA-11381)
 * cqlsh COPY FROM: increment error count only for failures, not for attempts (CASSANDRA-13209)
 * Avoid starting gossiper in RemoveTest (CASSANDRA-13407)
 * Fix weightedSize() for row-cache reported by JMX and NodeTool (CASSANDRA-13393)
 * Fix JVM metric names (CASSANDRA-13103)
 * Honor truststore-password parameter in cassandra-stress (CASSANDRA-12773)
 * Discard in-flight shadow round responses (CASSANDRA-12653)
 * Don't anti-compact repaired data to avoid inconsistencies (CASSANDRA-13153)
 * Wrong logger name in AnticompactionTask (CASSANDRA-13343)
 * Commitlog replay may fail if last mutation is within 4 bytes of end of segment (CASSANDRA-13282)
 * Fix queries updating multiple time the same list (CASSANDRA-13130)
 * Fix GRANT/REVOKE when keyspace isn't specified (CASSANDRA-13053)
 * Fix flaky LongLeveledCompactionStrategyTest (CASSANDRA-12202)
 * Fix failing COPY TO STDOUT (CASSANDRA-12497)
 * Fix ColumnCounter::countAll behaviour for reverse queries (CASSANDRA-13222)
 * Exceptions encountered calling getSeeds() breaks OTC thread (CASSANDRA-13018)
 * Fix negative mean latency metric (CASSANDRA-12876)
 * Use only one file pointer when creating commitlog segments (CASSANDRA-12539)
Merged from 2.1:
 * Fix 2ndary index queries on partition keys for tables with static columns (CASSANDRA-13147)
 * Fix ParseError unhashable type list in cqlsh copy from (CASSANDRA-13364)
 * Remove unused repositories (CASSANDRA-13278)
 * Log stacktrace of uncaught exceptions (CASSANDRA-13108)
 * Use portable stderr for java error in startup (CASSANDRA-13211)
 * Fix Thread Leak in OutboundTcpConnection (CASSANDRA-13204)
 * Upgrade netty version to fix memory leak with client encryption (CASSANDRA-13114)
 * Coalescing strategy can enter infinite loop (CASSANDRA-13159)


3.10
 * Fix secondary index queries regression (CASSANDRA-13013)
 * Add duration type to the protocol V5 (CASSANDRA-12850)
 * Fix duration type validation (CASSANDRA-13143)
 * Fix flaky GcCompactionTest (CASSANDRA-12664)
 * Fix TestHintedHandoff.hintedhandoff_decom_test (CASSANDRA-13058)
 * Fixed query monitoring for range queries (CASSANDRA-13050)
 * Remove outboundBindAny configuration property (CASSANDRA-12673)
 * Use correct bounds for all-data range when filtering (CASSANDRA-12666)
 * Remove timing window in test case (CASSANDRA-12875)
 * Resolve unit testing without JCE security libraries installed (CASSANDRA-12945)
 * Fix inconsistencies in cassandra-stress load balancing policy (CASSANDRA-12919)
 * Fix validation of non-frozen UDT cells (CASSANDRA-12916)
 * Don't shut down socket input/output on StreamSession (CASSANDRA-12903)
 * Fix Murmur3PartitionerTest (CASSANDRA-12858)
 * Move cqlsh syntax rules into separate module and allow easier customization (CASSANDRA-12897)
 * Fix CommitLogSegmentManagerTest (CASSANDRA-12283)
 * Fix cassandra-stress truncate option (CASSANDRA-12695)
 * Fix crossNode value when receiving messages (CASSANDRA-12791)
 * Don't load MX4J beans twice (CASSANDRA-12869)
 * Extend native protocol request flags, add versions to SUPPORTED, and introduce ProtocolVersion enum (CASSANDRA-12838)
 * Set JOINING mode when running pre-join tasks (CASSANDRA-12836)
 * remove net.mintern.primitive library due to license issue (CASSANDRA-12845)
 * Properly format IPv6 addresses when logging JMX service URL (CASSANDRA-12454)
 * Optimize the vnode allocation for single replica per DC (CASSANDRA-12777)
 * Use non-token restrictions for bounds when token restrictions are overridden (CASSANDRA-12419)
 * Fix CQLSH auto completion for PER PARTITION LIMIT (CASSANDRA-12803)
 * Use different build directories for Eclipse and Ant (CASSANDRA-12466)
 * Avoid potential AttributeError in cqlsh due to no table metadata (CASSANDRA-12815)
 * Fix RandomReplicationAwareTokenAllocatorTest.testExistingCluster (CASSANDRA-12812)
 * Upgrade commons-codec to 1.9 (CASSANDRA-12790)
 * Add duration data type (CASSANDRA-11873)
 * Make the fanout size for LeveledCompactionStrategy to be configurable (CASSANDRA-11550)
 * Fix timeout in ReplicationAwareTokenAllocatorTest (CASSANDRA-12784)
 * Improve sum aggregate functions (CASSANDRA-12417)
 * Make cassandra.yaml docs for batch_size_*_threshold_in_kb reflect changes in CASSANDRA-10876 (CASSANDRA-12761)
 * cqlsh fails to format collections when using aliases (CASSANDRA-11534)
 * Check for hash conflicts in prepared statements (CASSANDRA-12733)
 * Exit query parsing upon first error (CASSANDRA-12598)
 * Fix cassandra-stress to use single seed in UUID generation (CASSANDRA-12729)
 * CQLSSTableWriter does not allow Update statement (CASSANDRA-12450)
 * Config class uses boxed types but DD exposes primitive types (CASSANDRA-12199)
 * Add pre- and post-shutdown hooks to Storage Service (CASSANDRA-12461)
 * Add hint delivery metrics (CASSANDRA-12693)
 * Remove IndexInfo cache from FileIndexInfoRetriever (CASSANDRA-12731)
 * ColumnIndex does not reuse buffer (CASSANDRA-12502)
 * cdc column addition still breaks schema migration tasks (CASSANDRA-12697)
 * Upgrade metrics-reporter dependencies (CASSANDRA-12089)
 * Tune compaction thread count via nodetool (CASSANDRA-12248)
 * Add +=/-= shortcut syntax for update queries (CASSANDRA-12232)
 * Include repair session IDs in repair start message (CASSANDRA-12532)
 * Add a blocking task to Index, run before joining the ring (CASSANDRA-12039)
 * Fix NPE when using CQLSSTableWriter (CASSANDRA-12667)
 * Support optional backpressure strategies at the coordinator (CASSANDRA-9318)
 * Make randompartitioner work with new vnode allocation (CASSANDRA-12647)
 * Fix cassandra-stress graphing (CASSANDRA-12237)
 * Allow filtering on partition key columns for queries without secondary indexes (CASSANDRA-11031)
 * Fix Cassandra Stress reporting thread model and precision (CASSANDRA-12585)
 * Add JMH benchmarks.jar (CASSANDRA-12586)
 * Cleanup uses of AlterTableStatementColumn (CASSANDRA-12567)
 * Add keep-alive to streaming (CASSANDRA-11841)
 * Tracing payload is passed through newSession(..) (CASSANDRA-11706)
 * avoid deleting non existing sstable files and improve related log messages (CASSANDRA-12261)
 * json/yaml output format for nodetool compactionhistory (CASSANDRA-12486)
 * Retry all internode messages once after a connection is
   closed and reopened (CASSANDRA-12192)
 * Add support to rebuild from targeted replica (CASSANDRA-9875)
 * Add sequence distribution type to cassandra stress (CASSANDRA-12490)
 * "SELECT * FROM foo LIMIT ;" does not error out (CASSANDRA-12154)
 * Define executeLocally() at the ReadQuery Level (CASSANDRA-12474)
 * Extend read/write failure messages with a map of replica addresses
   to error codes in the v5 native protocol (CASSANDRA-12311)
 * Fix rebuild of SASI indexes with existing index files (CASSANDRA-12374)
 * Let DatabaseDescriptor not implicitly startup services (CASSANDRA-9054, 12550)
 * Fix clustering indexes in presence of static columns in SASI (CASSANDRA-12378)
 * Fix queries on columns with reversed type on SASI indexes (CASSANDRA-12223)
 * Added slow query log (CASSANDRA-12403)
 * Count full coordinated request against timeout (CASSANDRA-12256)
 * Allow TTL with null value on insert and update (CASSANDRA-12216)
 * Make decommission operation resumable (CASSANDRA-12008)
 * Add support to one-way targeted repair (CASSANDRA-9876)
 * Remove clientutil jar (CASSANDRA-11635)
 * Fix compaction throughput throttle (CASSANDRA-12366, CASSANDRA-12717)
 * Delay releasing Memtable memory on flush until PostFlush has finished running (CASSANDRA-12358)
 * Cassandra stress should dump all setting on startup (CASSANDRA-11914)
 * Make it possible to compact a given token range (CASSANDRA-10643)
 * Allow updating DynamicEndpointSnitch properties via JMX (CASSANDRA-12179)
 * Collect metrics on queries by consistency level (CASSANDRA-7384)
 * Add support for GROUP BY to SELECT statement (CASSANDRA-10707)
 * Deprecate memtable_cleanup_threshold and update default for memtable_flush_writers (CASSANDRA-12228)
 * Upgrade to OHC 0.4.4 (CASSANDRA-12133)
 * Add version command to cassandra-stress (CASSANDRA-12258)
 * Create compaction-stress tool (CASSANDRA-11844)
 * Garbage-collecting compaction operation and schema option (CASSANDRA-7019)
 * Add beta protocol flag for v5 native protocol (CASSANDRA-12142)
 * Support filtering on non-PRIMARY KEY columns in the CREATE
   MATERIALIZED VIEW statement's WHERE clause (CASSANDRA-10368)
 * Unify STDOUT and SYSTEMLOG logback format (CASSANDRA-12004)
 * COPY FROM should raise error for non-existing input files (CASSANDRA-12174)
 * Faster write path (CASSANDRA-12269)
 * Option to leave omitted columns in INSERT JSON unset (CASSANDRA-11424)
 * Support json/yaml output in nodetool tpstats (CASSANDRA-12035)
 * Expose metrics for successful/failed authentication attempts (CASSANDRA-10635)
 * Prepend snapshot name with "truncated" or "dropped" when a snapshot
   is taken before truncating or dropping a table (CASSANDRA-12178)
 * Optimize RestrictionSet (CASSANDRA-12153)
 * cqlsh does not automatically downgrade CQL version (CASSANDRA-12150)
 * Omit (de)serialization of state variable in UDAs (CASSANDRA-9613)
 * Create a system table to expose prepared statements (CASSANDRA-8831)
 * Reuse DataOutputBuffer from ColumnIndex (CASSANDRA-11970)
 * Remove DatabaseDescriptor dependency from SegmentedFile (CASSANDRA-11580)
 * Add supplied username to authentication error messages (CASSANDRA-12076)
 * Remove pre-startup check for open JMX port (CASSANDRA-12074)
 * Remove compaction Severity from DynamicEndpointSnitch (CASSANDRA-11738)
 * Restore resumable hints delivery (CASSANDRA-11960)
 * Properly record CAS contention (CASSANDRA-12626)
Merged from 3.0:
 * Dump threads when unit tests time out (CASSANDRA-13117)
 * Better error when modifying function permissions without explicit keyspace (CASSANDRA-12925)
 * Indexer is not correctly invoked when building indexes over sstables (CASSANDRA-13075)
 * Stress daemon help is incorrect (CASSANDRA-12563)
 * Read repair is not blocking repair to finish in foreground repair (CASSANDRA-13115)
 * Replace empty strings with null values if they cannot be converted (CASSANDRA-12794)
 * Remove support for non-JavaScript UDFs (CASSANDRA-12883)
 * Fix deserialization of 2.x DeletedCells (CASSANDRA-12620)
 * Add parent repair session id to anticompaction log message (CASSANDRA-12186)
 * Improve contention handling on failure to acquire MV lock for streaming and hints (CASSANDRA-12905)
 * Fix DELETE and UPDATE queries with empty IN restrictions (CASSANDRA-12829)
 * Mark MVs as built after successful bootstrap (CASSANDRA-12984)
 * Estimated TS drop-time histogram updated with Cell.NO_DELETION_TIME (CASSANDRA-13040)
 * Nodetool compactionstats fails with NullPointerException (CASSANDRA-13021)
 * Thread local pools never cleaned up (CASSANDRA-13033)
 * Set RPC_READY to false when draining or if a node is marked as shutdown (CASSANDRA-12781)
 * CQL often queries static columns unnecessarily (CASSANDRA-12768)
 * Make sure sstables only get committed when it's safe to discard commit log records (CASSANDRA-12956)
 * Reject default_time_to_live option when creating or altering MVs (CASSANDRA-12868)
 * Nodetool should use a more sane max heap size (CASSANDRA-12739)
 * LocalToken ensures token values are cloned on heap (CASSANDRA-12651)
 * AnticompactionRequestSerializer serializedSize is incorrect (CASSANDRA-12934)
 * Prevent reloading of logback.xml from UDF sandbox (CASSANDRA-12535)
 * Reenable HeapPool (CASSANDRA-12900)
 * Disallow offheap_buffers memtable allocation (CASSANDRA-11039)
 * Fix CommitLogSegmentManagerTest (CASSANDRA-12283)
 * Pass root cause to CorruptBlockException when uncompression failed (CASSANDRA-12889)
 * Batch with multiple conditional updates for the same partition causes AssertionError (CASSANDRA-12867)
 * Make AbstractReplicationStrategy extendable from outside its package (CASSANDRA-12788)
 * Don't tell users to turn off consistent rangemovements during rebuild. (CASSANDRA-12296)
 * Fix CommitLogTest.testDeleteIfNotDirty (CASSANDRA-12854)
 * Avoid deadlock due to MV lock contention (CASSANDRA-12689)
 * Fix for KeyCacheCqlTest flakiness (CASSANDRA-12801)
 * Include SSTable filename in compacting large row message (CASSANDRA-12384)
 * Fix potential socket leak (CASSANDRA-12329, CASSANDRA-12330)
 * Fix ViewTest.testCompaction (CASSANDRA-12789)
 * Improve avg aggregate functions (CASSANDRA-12417)
 * Preserve quoted reserved keyword column names in MV creation (CASSANDRA-11803)
 * nodetool stopdaemon errors out (CASSANDRA-12646)
 * Split materialized view mutations on build to prevent OOM (CASSANDRA-12268)
 * mx4j does not work in 3.0.8 (CASSANDRA-12274)
 * Abort cqlsh copy-from in case of no answer after prolonged period of time (CASSANDRA-12740)
 * Avoid sstable corrupt exception due to dropped static column (CASSANDRA-12582)
 * Make stress use client mode to avoid checking commit log size on startup (CASSANDRA-12478)
 * Fix exceptions with new vnode allocation (CASSANDRA-12715)
 * Unify drain and shutdown processes (CASSANDRA-12509)
 * Fix NPE in ComponentOfSlice.isEQ() (CASSANDRA-12706)
 * Fix failure in LogTransactionTest (CASSANDRA-12632)
 * Fix potentially incomplete non-frozen UDT values when querying with the
   full primary key specified (CASSANDRA-12605)
 * Make sure repaired tombstones are dropped when only_purge_repaired_tombstones is enabled (CASSANDRA-12703)
 * Skip writing MV mutations to commitlog on mutation.applyUnsafe() (CASSANDRA-11670)
 * Establish consistent distinction between non-existing partition and NULL value for LWTs on static columns (CASSANDRA-12060)
 * Extend ColumnIdentifier.internedInstances key to include the type that generated the byte buffer (CASSANDRA-12516)
 * Handle composite prefixes with final EOC=0 as in 2.x and refactor LegacyLayout.decodeBound (CASSANDRA-12423)
 * select_distinct_with_deletions_test failing on non-vnode environments (CASSANDRA-11126)
 * Stack Overflow returned to queries while upgrading (CASSANDRA-12527)
 * Fix legacy regex for temporary files from 2.2 (CASSANDRA-12565)
 * Add option to state current gc_grace_seconds to tools/bin/sstablemetadata (CASSANDRA-12208)
 * Fix file system race condition that may cause LogAwareFileLister to fail to classify files (CASSANDRA-11889)
 * Fix file handle leaks due to simultaneous compaction/repair and
   listing snapshots, calculating snapshot sizes, or making schema
   changes (CASSANDRA-11594)
 * Fix nodetool repair exits with 0 for some errors (CASSANDRA-12508)
 * Do not shut down BatchlogManager twice during drain (CASSANDRA-12504)
 * Disk failure policy should not be invoked on out of space (CASSANDRA-12385)
 * Calculate last compacted key on startup (CASSANDRA-6216)
 * Add schema to snapshot manifest, add USING TIMESTAMP clause to ALTER TABLE statements (CASSANDRA-7190)
 * If CF has no clustering columns, any row cache is full partition cache (CASSANDRA-12499)
 * Correct log message for statistics of offheap memtable flush (CASSANDRA-12776)
 * Explicitly set locale for string validation (CASSANDRA-12541,CASSANDRA-12542,CASSANDRA-12543,CASSANDRA-12545)
Merged from 2.2:
 * Fix speculative retry bugs (CASSANDRA-13009)
 * Fix handling of nulls and unsets in IN conditions (CASSANDRA-12981)
 * Fix race causing infinite loop if Thrift server is stopped before it starts listening (CASSANDRA-12856)
 * CompactionTasks now correctly drops sstables out of compaction when not enough disk space is available (CASSANDRA-12979)
 * Fix DynamicEndpointSnitch noop in multi-datacenter situations (CASSANDRA-13074)
 * cqlsh copy-from: encode column names to avoid primary key parsing errors (CASSANDRA-12909)
 * Temporarily fix bug that creates commit log when running offline tools (CASSANDRA-8616)
 * Reduce granuality of OpOrder.Group during index build (CASSANDRA-12796)
 * Test bind parameters and unset parameters in InsertUpdateIfConditionTest (CASSANDRA-12980)
 * Use saved tokens when setting local tokens on StorageService.joinRing (CASSANDRA-12935)
 * cqlsh: fix DESC TYPES errors (CASSANDRA-12914)
 * Fix leak on skipped SSTables in sstableupgrade (CASSANDRA-12899)
 * Avoid blocking gossip during pending range calculation (CASSANDRA-12281)
 * Fix purgeability of tombstones with max timestamp (CASSANDRA-12792)
 * Fail repair if participant dies during sync or anticompaction (CASSANDRA-12901)
 * cqlsh COPY: unprotected pk values before converting them if not using prepared statements (CASSANDRA-12863)
 * Fix Util.spinAssertEquals (CASSANDRA-12283)
 * Fix potential NPE for compactionstats (CASSANDRA-12462)
 * Prepare legacy authenticate statement if credentials table initialised after node startup (CASSANDRA-12813)
 * Change cassandra.wait_for_tracing_events_timeout_secs default to 0 (CASSANDRA-12754)
 * Clean up permissions when a UDA is dropped (CASSANDRA-12720)
 * Limit colUpdateTimeDelta histogram updates to reasonable deltas (CASSANDRA-11117)
 * Fix leak errors and execution rejected exceptions when draining (CASSANDRA-12457)
 * Fix merkle tree depth calculation (CASSANDRA-12580)
 * Make Collections deserialization more robust (CASSANDRA-12618)
 * Fix exceptions when enabling gossip on nodes that haven't joined the ring (CASSANDRA-12253)
 * Fix authentication problem when invoking cqlsh copy from a SOURCE command (CASSANDRA-12642)
 * Decrement pending range calculator jobs counter in finally block
 * cqlshlib tests: increase default execute timeout (CASSANDRA-12481)
 * Forward writes to replacement node when replace_address != broadcast_address (CASSANDRA-8523)
 * Fail repair on non-existing table (CASSANDRA-12279)
 * Enable repair -pr and -local together (fix regression of CASSANDRA-7450) (CASSANDRA-12522)
 * Better handle invalid system roles table (CASSANDRA-12700)
 * Split consistent range movement flag correction (CASSANDRA-12786)
Merged from 2.1:
 * cqlsh copy-from: sort user type fields in csv (CASSANDRA-12959)
 * Don't skip sstables based on maxLocalDeletionTime (CASSANDRA-12765)


3.8, 3.9
 * Fix value skipping with counter columns (CASSANDRA-11726)
 * Fix nodetool tablestats miss SSTable count (CASSANDRA-12205)
 * Fixed flacky SSTablesIteratedTest (CASSANDRA-12282)
 * Fixed flacky SSTableRewriterTest: check file counts before calling validateCFS (CASSANDRA-12348)
 * cqlsh: Fix handling of $$-escaped strings (CASSANDRA-12189)
 * Fix SSL JMX requiring truststore containing server cert (CASSANDRA-12109)
 * RTE from new CDC column breaks in flight queries (CASSANDRA-12236)
 * Fix hdr logging for single operation workloads (CASSANDRA-12145)
 * Fix SASI PREFIX search in CONTAINS mode with partial terms (CASSANDRA-12073)
 * Increase size of flushExecutor thread pool (CASSANDRA-12071)
 * Partial revert of CASSANDRA-11971, cannot recycle buffer in SP.sendMessagesToNonlocalDC (CASSANDRA-11950)
 * Upgrade netty to 4.0.39 (CASSANDRA-12032, CASSANDRA-12034)
 * Improve details in compaction log message (CASSANDRA-12080)
 * Allow unset values in CQLSSTableWriter (CASSANDRA-11911)
 * Chunk cache to request compressor-compatible buffers if pool space is exhausted (CASSANDRA-11993)
 * Remove DatabaseDescriptor dependencies from SequentialWriter (CASSANDRA-11579)
 * Move skip_stop_words filter before stemming (CASSANDRA-12078)
 * Support seek() in EncryptedFileSegmentInputStream (CASSANDRA-11957)
 * SSTable tools mishandling LocalPartitioner (CASSANDRA-12002)
 * When SEPWorker assigned work, set thread name to match pool (CASSANDRA-11966)
 * Add cross-DC latency metrics (CASSANDRA-11569)
 * Allow terms in selection clause (CASSANDRA-10783)
 * Add bind variables to trace (CASSANDRA-11719)
 * Switch counter shards' clock to timestamps (CASSANDRA-9811)
 * Introduce HdrHistogram and response/service/wait separation to stress tool (CASSANDRA-11853)
 * entry-weighers in QueryProcessor should respect partitionKeyBindIndexes field (CASSANDRA-11718)
 * Support older ant versions (CASSANDRA-11807)
 * Estimate compressed on disk size when deciding if sstable size limit reached (CASSANDRA-11623)
 * cassandra-stress profiles should support case sensitive schemas (CASSANDRA-11546)
 * Remove DatabaseDescriptor dependency from FileUtils (CASSANDRA-11578)
 * Faster streaming (CASSANDRA-9766)
 * Add prepared query parameter to trace for "Execute CQL3 prepared query" session (CASSANDRA-11425)
 * Add repaired percentage metric (CASSANDRA-11503)
 * Add Change-Data-Capture (CASSANDRA-8844)
Merged from 3.0:
 * Fix paging for 2.x to 3.x upgrades (CASSANDRA-11195)
 * Fix clean interval not sent to commit log for empty memtable flush (CASSANDRA-12436)
 * Fix potential resource leak in RMIServerSocketFactoryImpl (CASSANDRA-12331)
 * Make sure compaction stats are updated when compaction is interrupted (CASSANDRA-12100)
 * Change commitlog and sstables to track dirty and clean intervals (CASSANDRA-11828)
 * NullPointerException during compaction on table with static columns (CASSANDRA-12336)
 * Fixed ConcurrentModificationException when reading metrics in GraphiteReporter (CASSANDRA-11823)
 * Fix upgrade of super columns on thrift (CASSANDRA-12335)
 * Fixed flacky BlacklistingCompactionsTest, switched to fixed size types and increased corruption size (CASSANDRA-12359)
 * Rerun ReplicationAwareTokenAllocatorTest on failure to avoid flakiness (CASSANDRA-12277)
 * Exception when computing read-repair for range tombstones (CASSANDRA-12263)
 * Lost counter writes in compact table and static columns (CASSANDRA-12219)
 * AssertionError with MVs on updating a row that isn't indexed due to a null value (CASSANDRA-12247)
 * Disable RR and speculative retry with EACH_QUORUM reads (CASSANDRA-11980)
 * Add option to override compaction space check (CASSANDRA-12180)
 * Faster startup by only scanning each directory for temporary files once (CASSANDRA-12114)
 * Respond with v1/v2 protocol header when responding to driver that attempts
   to connect with too low of a protocol version (CASSANDRA-11464)
 * NullPointerExpception when reading/compacting table (CASSANDRA-11988)
 * Fix problem with undeleteable rows on upgrade to new sstable format (CASSANDRA-12144)
 * Fix potential bad messaging service message for paged range reads
   within mixed-version 3.x clusters (CASSANDRA-12249)
 * Fix paging logic for deleted partitions with static columns (CASSANDRA-12107)
 * Wait until the message is being send to decide which serializer must be used (CASSANDRA-11393)
 * Fix migration of static thrift column names with non-text comparators (CASSANDRA-12147)
 * Fix upgrading sparse tables that are incorrectly marked as dense (CASSANDRA-11315)
 * Fix reverse queries ignoring range tombstones (CASSANDRA-11733)
 * Avoid potential race when rebuilding CFMetaData (CASSANDRA-12098)
 * Avoid missing sstables when getting the canonical sstables (CASSANDRA-11996)
 * Always select the live sstables when getting sstables in bounds (CASSANDRA-11944)
 * Fix column ordering of results with static columns for Thrift requests in
   a mixed 2.x/3.x cluster, also fix potential non-resolved duplication of
   those static columns in query results (CASSANDRA-12123)
 * Avoid digest mismatch with empty but static rows (CASSANDRA-12090)
 * Fix EOF exception when altering column type (CASSANDRA-11820)
 * Fix potential race in schema during new table creation (CASSANDRA-12083)
 * cqlsh: fix error handling in rare COPY FROM failure scenario (CASSANDRA-12070)
 * Disable autocompaction during drain (CASSANDRA-11878)
 * Add a metrics timer to MemtablePool and use it to track time spent blocked on memory in MemtableAllocator (CASSANDRA-11327)
 * Fix upgrading schema with super columns with non-text subcomparators (CASSANDRA-12023)
 * Add TimeWindowCompactionStrategy (CASSANDRA-9666)
 * Fix JsonTransformer output of partition with deletion info (CASSANDRA-12418)
 * Fix NPE in SSTableLoader when specifying partial directory path (CASSANDRA-12609)
Merged from 2.2:
 * Add local address entry in PropertyFileSnitch (CASSANDRA-11332)
 * cqlsh copy: fix missing counter values (CASSANDRA-12476)
 * Move migration tasks to non-periodic queue, assure flush executor shutdown after non-periodic executor (CASSANDRA-12251)
 * cqlsh copy: fixed possible race in initializing feeding thread (CASSANDRA-11701)
 * Only set broadcast_rpc_address on Ec2MultiRegionSnitch if it's not set (CASSANDRA-11357)
 * Update StorageProxy range metrics for timeouts, failures and unavailables (CASSANDRA-9507)
 * Add Sigar to classes included in clientutil.jar (CASSANDRA-11635)
 * Add decay to histograms and timers used for metrics (CASSANDRA-11752)
 * Fix hanging stream session (CASSANDRA-10992)
 * Fix INSERT JSON, fromJson() support of smallint, tinyint types (CASSANDRA-12371)
 * Restore JVM metric export for metric reporters (CASSANDRA-12312)
 * Release sstables of failed stream sessions only when outgoing transfers are finished (CASSANDRA-11345)
 * Wait for tracing events before returning response and query at same consistency level client side (CASSANDRA-11465)
 * cqlsh copyutil should get host metadata by connected address (CASSANDRA-11979)
 * Fixed cqlshlib.test.remove_test_db (CASSANDRA-12214)
 * Synchronize ThriftServer::stop() (CASSANDRA-12105)
 * Use dedicated thread for JMX notifications (CASSANDRA-12146)
 * Improve streaming synchronization and fault tolerance (CASSANDRA-11414)
 * MemoryUtil.getShort() should return an unsigned short also for architectures not supporting unaligned memory accesses (CASSANDRA-11973)
Merged from 2.1:
 * Fix queries with empty ByteBuffer values in clustering column restrictions (CASSANDRA-12127)
 * Disable passing control to post-flush after flush failure to prevent data loss (CASSANDRA-11828)
 * Allow STCS-in-L0 compactions to reduce scope with LCS (CASSANDRA-12040)
 * cannot use cql since upgrading python to 2.7.11+ (CASSANDRA-11850)
 * Fix filtering on clustering columns when 2i is used (CASSANDRA-11907)


3.0.8
 * Fix potential race in schema during new table creation (CASSANDRA-12083)
 * cqlsh: fix error handling in rare COPY FROM failure scenario (CASSANDRA-12070)
 * Disable autocompaction during drain (CASSANDRA-11878)
 * Add a metrics timer to MemtablePool and use it to track time spent blocked on memory in MemtableAllocator (CASSANDRA-11327)
 * Fix upgrading schema with super columns with non-text subcomparators (CASSANDRA-12023)
 * Add TimeWindowCompactionStrategy (CASSANDRA-9666)
Merged from 2.2:
 * Allow nodetool info to run with readonly JMX access (CASSANDRA-11755)
 * Validate bloom_filter_fp_chance against lowest supported
   value when the table is created (CASSANDRA-11920)
 * Don't send erroneous NEW_NODE notifications on restart (CASSANDRA-11038)
 * StorageService shutdown hook should use a volatile variable (CASSANDRA-11984)
Merged from 2.1:
 * Add system property to set the max number of native transport requests in queue (CASSANDRA-11363)
 * Fix queries with empty ByteBuffer values in clustering column restrictions (CASSANDRA-12127)
 * Disable passing control to post-flush after flush failure to prevent data loss (CASSANDRA-11828)
 * Allow STCS-in-L0 compactions to reduce scope with LCS (CASSANDRA-12040)
 * cannot use cql since upgrading python to 2.7.11+ (CASSANDRA-11850)
 * Fix filtering on clustering columns when 2i is used (CASSANDRA-11907)
 * Avoid stalling paxos when the paxos state expires (CASSANDRA-12043)
 * Remove finished incoming streaming connections from MessagingService (CASSANDRA-11854)
 * Don't try to get sstables for non-repairing column families (CASSANDRA-12077)
 * Avoid marking too many sstables as repaired (CASSANDRA-11696)
 * Prevent select statements with clustering key > 64k (CASSANDRA-11882)
 * Fix clock skew corrupting other nodes with paxos (CASSANDRA-11991)
 * Remove distinction between non-existing static columns and existing but null in LWTs (CASSANDRA-9842)
 * Cache local ranges when calculating repair neighbors (CASSANDRA-11934)
 * Allow LWT operation on static column with only partition keys (CASSANDRA-10532)
 * Create interval tree over canonical sstables to avoid missing sstables during streaming (CASSANDRA-11886)
 * cqlsh COPY FROM: shutdown parent cluster after forking, to avoid corrupting SSL connections (CASSANDRA-11749)


3.7
 * Support multiple folders for user defined compaction tasks (CASSANDRA-11765)
 * Fix race in CompactionStrategyManager's pause/resume (CASSANDRA-11922)
Merged from 3.0:
 * Fix legacy serialization of Thrift-generated non-compound range tombstones
   when communicating with 2.x nodes (CASSANDRA-11930)
 * Fix Directories instantiations where CFS.initialDirectories should be used (CASSANDRA-11849)
 * Avoid referencing DatabaseDescriptor in AbstractType (CASSANDRA-11912)
 * Don't use static dataDirectories field in Directories instances (CASSANDRA-11647)
 * Fix sstables not being protected from removal during index build (CASSANDRA-11905)
 * cqlsh: Suppress stack trace from Read/WriteFailures (CASSANDRA-11032)
 * Remove unneeded code to repair index summaries that have
   been improperly down-sampled (CASSANDRA-11127)
 * Avoid WriteTimeoutExceptions during commit log replay due to materialized
   view lock contention (CASSANDRA-11891)
 * Prevent OOM failures on SSTable corruption, improve tests for corruption detection (CASSANDRA-9530)
 * Use CFS.initialDirectories when clearing snapshots (CASSANDRA-11705)
 * Allow compaction strategies to disable early open (CASSANDRA-11754)
 * Refactor Materialized View code (CASSANDRA-11475)
 * Update Java Driver (CASSANDRA-11615)
Merged from 2.2:
 * Persist local metadata earlier in startup sequence (CASSANDRA-11742)
 * cqlsh: fix tab completion for case-sensitive identifiers (CASSANDRA-11664)
 * Avoid showing estimated key as -1 in tablestats (CASSANDRA-11587)
 * Fix possible race condition in CommitLog.recover (CASSANDRA-11743)
 * Enable client encryption in sstableloader with cli options (CASSANDRA-11708)
 * Possible memory leak in NIODataInputStream (CASSANDRA-11867)
 * Add seconds to cqlsh tracing session duration (CASSANDRA-11753)
 * Fix commit log replay after out-of-order flush completion (CASSANDRA-9669)
 * Prohibit Reversed Counter type as part of the PK (CASSANDRA-9395)
 * cqlsh: correctly handle non-ascii chars in error messages (CASSANDRA-11626)
Merged from 2.1:
 * Run CommitLog tests with different compression settings (CASSANDRA-9039)
 * cqlsh: apply current keyspace to source command (CASSANDRA-11152)
 * Clear out parent repair session if repair coordinator dies (CASSANDRA-11824)
 * Set default streaming_socket_timeout_in_ms to 24 hours (CASSANDRA-11840)
 * Do not consider local node a valid source during replace (CASSANDRA-11848)
 * Add message dropped tasks to nodetool netstats (CASSANDRA-11855)
 * Avoid holding SSTableReaders for duration of incremental repair (CASSANDRA-11739)


3.6
 * Correctly migrate schema for frozen UDTs during 2.x -> 3.x upgrades
   (does not affect any released versions) (CASSANDRA-11613)
 * Allow server startup if JMX is configured directly (CASSANDRA-11725)
 * Prevent direct memory OOM on buffer pool allocations (CASSANDRA-11710)
 * Enhanced Compaction Logging (CASSANDRA-10805)
 * Make prepared statement cache size configurable (CASSANDRA-11555)
 * Integrated JMX authentication and authorization (CASSANDRA-10091)
 * Add units to stress ouput (CASSANDRA-11352)
 * Fix PER PARTITION LIMIT for single and multi partitions queries (CASSANDRA-11603)
 * Add uncompressed chunk cache for RandomAccessReader (CASSANDRA-5863)
 * Clarify ClusteringPrefix hierarchy (CASSANDRA-11213)
 * Always perform collision check before joining ring (CASSANDRA-10134)
 * SSTableWriter output discrepancy (CASSANDRA-11646)
 * Fix potential timeout in NativeTransportService.testConcurrentDestroys (CASSANDRA-10756)
 * Support large partitions on the 3.0 sstable format (CASSANDRA-11206,11763)
 * Add support to rebuild from specific range (CASSANDRA-10406)
 * Optimize the overlapping lookup by calculating all the
   bounds in advance (CASSANDRA-11571)
 * Support json/yaml output in nodetool tablestats (CASSANDRA-5977)
 * (stress) Add datacenter option to -node options (CASSANDRA-11591)
 * Fix handling of empty slices (CASSANDRA-11513)
 * Make number of cores used by cqlsh COPY visible to testing code (CASSANDRA-11437)
 * Allow filtering on clustering columns for queries without secondary indexes (CASSANDRA-11310)
 * Refactor Restriction hierarchy (CASSANDRA-11354)
 * Eliminate allocations in R/W path (CASSANDRA-11421)
 * Update Netty to 4.0.36 (CASSANDRA-11567)
 * Fix PER PARTITION LIMIT for queries requiring post-query ordering (CASSANDRA-11556)
 * Allow instantiation of UDTs and tuples in UDFs (CASSANDRA-10818)
 * Support UDT in CQLSSTableWriter (CASSANDRA-10624)
 * Support for non-frozen user-defined types, updating
   individual fields of user-defined types (CASSANDRA-7423)
 * Make LZ4 compression level configurable (CASSANDRA-11051)
 * Allow per-partition LIMIT clause in CQL (CASSANDRA-7017)
 * Make custom filtering more extensible with UserExpression (CASSANDRA-11295)
 * Improve field-checking and error reporting in cassandra.yaml (CASSANDRA-10649)
 * Print CAS stats in nodetool proxyhistograms (CASSANDRA-11507)
 * More user friendly error when providing an invalid token to nodetool (CASSANDRA-9348)
 * Add static column support to SASI index (CASSANDRA-11183)
 * Support EQ/PREFIX queries in SASI CONTAINS mode without tokenization (CASSANDRA-11434)
 * Support LIKE operator in prepared statements (CASSANDRA-11456)
 * Add a command to see if a Materialized View has finished building (CASSANDRA-9967)
 * Log endpoint and port associated with streaming operation (CASSANDRA-8777)
 * Print sensible units for all log messages (CASSANDRA-9692)
 * Upgrade Netty to version 4.0.34 (CASSANDRA-11096)
 * Break the CQL grammar into separate Parser and Lexer (CASSANDRA-11372)
 * Compress only inter-dc traffic by default (CASSANDRA-8888)
 * Add metrics to track write amplification (CASSANDRA-11420)
 * cassandra-stress: cannot handle "value-less" tables (CASSANDRA-7739)
 * Add/drop multiple columns in one ALTER TABLE statement (CASSANDRA-10411)
 * Add require_endpoint_verification opt for internode encryption (CASSANDRA-9220)
 * Add auto import java.util for UDF code block (CASSANDRA-11392)
 * Add --hex-format option to nodetool getsstables (CASSANDRA-11337)
 * sstablemetadata should print sstable min/max token (CASSANDRA-7159)
 * Do not wrap CassandraException in TriggerExecutor (CASSANDRA-9421)
 * COPY TO should have higher double precision (CASSANDRA-11255)
 * Stress should exit with non-zero status after failure (CASSANDRA-10340)
 * Add client to cqlsh SHOW_SESSION (CASSANDRA-8958)
 * Fix nodetool tablestats keyspace level metrics (CASSANDRA-11226)
 * Store repair options in parent_repair_history (CASSANDRA-11244)
 * Print current leveling in sstableofflinerelevel (CASSANDRA-9588)
 * Change repair message for keyspaces with RF 1 (CASSANDRA-11203)
 * Remove hard-coded SSL cipher suites and protocols (CASSANDRA-10508)
 * Improve concurrency in CompactionStrategyManager (CASSANDRA-10099)
 * (cqlsh) interpret CQL type for formatting blobs (CASSANDRA-11274)
 * Refuse to start and print txn log information in case of disk
   corruption (CASSANDRA-10112)
 * Resolve some eclipse-warnings (CASSANDRA-11086)
 * (cqlsh) Show static columns in a different color (CASSANDRA-11059)
 * Allow to remove TTLs on table with default_time_to_live (CASSANDRA-11207)
Merged from 3.0:
 * Disallow creating view with a static column (CASSANDRA-11602)
 * Reduce the amount of object allocations caused by the getFunctions methods (CASSANDRA-11593)
 * Potential error replaying commitlog with smallint/tinyint/date/time types (CASSANDRA-11618)
 * Fix queries with filtering on counter columns (CASSANDRA-11629)
 * Improve tombstone printing in sstabledump (CASSANDRA-11655)
 * Fix paging for range queries where all clustering columns are specified (CASSANDRA-11669)
 * Don't require HEAP_NEW_SIZE to be set when using G1 (CASSANDRA-11600)
 * Fix sstabledump not showing cells after tombstone marker (CASSANDRA-11654)
 * Ignore all LocalStrategy keyspaces for streaming and other related
   operations (CASSANDRA-11627)
 * Ensure columnfilter covers indexed columns for thrift 2i queries (CASSANDRA-11523)
 * Only open one sstable scanner per sstable (CASSANDRA-11412)
 * Option to specify ProtocolVersion in cassandra-stress (CASSANDRA-11410)
 * ArithmeticException in avgFunctionForDecimal (CASSANDRA-11485)
 * LogAwareFileLister should only use OLD sstable files in current folder to determine disk consistency (CASSANDRA-11470)
 * Notify indexers of expired rows during compaction (CASSANDRA-11329)
 * Properly respond with ProtocolError when a v1/v2 native protocol
   header is received (CASSANDRA-11464)
 * Validate that num_tokens and initial_token are consistent with one another (CASSANDRA-10120)
Merged from 2.2:
 * Exit JVM if JMX server fails to startup (CASSANDRA-11540)
 * Produce a heap dump when exiting on OOM (CASSANDRA-9861)
 * Restore ability to filter on clustering columns when using a 2i (CASSANDRA-11510)
 * JSON datetime formatting needs timezone (CASSANDRA-11137)
 * Fix is_dense recalculation for Thrift-updated tables (CASSANDRA-11502)
 * Remove unnescessary file existence check during anticompaction (CASSANDRA-11660)
 * Add missing files to debian packages (CASSANDRA-11642)
 * Avoid calling Iterables::concat in loops during ModificationStatement::getFunctions (CASSANDRA-11621)
 * cqlsh: COPY FROM should use regular inserts for single statement batches and
   report errors correctly if workers processes crash on initialization (CASSANDRA-11474)
 * Always close cluster with connection in CqlRecordWriter (CASSANDRA-11553)
 * Allow only DISTINCT queries with partition keys restrictions (CASSANDRA-11339)
 * CqlConfigHelper no longer requires both a keystore and truststore to work (CASSANDRA-11532)
 * Make deprecated repair methods backward-compatible with previous notification service (CASSANDRA-11430)
 * IncomingStreamingConnection version check message wrong (CASSANDRA-11462)
Merged from 2.1:
 * Support mlockall on IBM POWER arch (CASSANDRA-11576)
 * Add option to disable use of severity in DynamicEndpointSnitch (CASSANDRA-11737)
 * cqlsh COPY FROM fails for null values with non-prepared statements (CASSANDRA-11631)
 * Make cython optional in pylib/setup.py (CASSANDRA-11630)
 * Change order of directory searching for cassandra.in.sh to favor local one (CASSANDRA-11628)
 * cqlsh COPY FROM fails with []{} chars in UDT/tuple fields/values (CASSANDRA-11633)
 * clqsh: COPY FROM throws TypeError with Cython extensions enabled (CASSANDRA-11574)
 * cqlsh: COPY FROM ignores NULL values in conversion (CASSANDRA-11549)
 * Validate levels when building LeveledScanner to avoid overlaps with orphaned sstables (CASSANDRA-9935)


3.5
 * StaticTokenTreeBuilder should respect posibility of duplicate tokens (CASSANDRA-11525)
 * Correctly fix potential assertion error during compaction (CASSANDRA-11353)
 * Avoid index segment stitching in RAM which lead to OOM on big SSTable files (CASSANDRA-11383)
 * Fix clustering and row filters for LIKE queries on clustering columns (CASSANDRA-11397)
Merged from 3.0:
 * Fix rare NPE on schema upgrade from 2.x to 3.x (CASSANDRA-10943)
 * Improve backoff policy for cqlsh COPY FROM (CASSANDRA-11320)
 * Improve IF NOT EXISTS check in CREATE INDEX (CASSANDRA-11131)
 * Upgrade ohc to 0.4.3
 * Enable SO_REUSEADDR for JMX RMI server sockets (CASSANDRA-11093)
 * Allocate merkletrees with the correct size (CASSANDRA-11390)
 * Support streaming pre-3.0 sstables (CASSANDRA-10990)
 * Add backpressure to compressed or encrypted commit log (CASSANDRA-10971)
 * SSTableExport supports secondary index tables (CASSANDRA-11330)
 * Fix sstabledump to include missing info in debug output (CASSANDRA-11321)
 * Establish and implement canonical bulk reading workload(s) (CASSANDRA-10331)
 * Fix paging for IN queries on tables without clustering columns (CASSANDRA-11208)
 * Remove recursive call from CompositesSearcher (CASSANDRA-11304)
 * Fix filtering on non-primary key columns for queries without index (CASSANDRA-6377)
 * Fix sstableloader fail when using materialized view (CASSANDRA-11275)
Merged from 2.2:
 * DatabaseDescriptor should log stacktrace in case of Eception during seed provider creation (CASSANDRA-11312)
 * Use canonical path for directory in SSTable descriptor (CASSANDRA-10587)
 * Add cassandra-stress keystore option (CASSANDRA-9325)
 * Dont mark sstables as repairing with sub range repairs (CASSANDRA-11451)
 * Notify when sstables change after cancelling compaction (CASSANDRA-11373)
 * cqlsh: COPY FROM should check that explicit column names are valid (CASSANDRA-11333)
 * Add -Dcassandra.start_gossip startup option (CASSANDRA-10809)
 * Fix UTF8Validator.validate() for modified UTF-8 (CASSANDRA-10748)
 * Clarify that now() function is calculated on the coordinator node in CQL documentation (CASSANDRA-10900)
 * Fix bloom filter sizing with LCS (CASSANDRA-11344)
 * (cqlsh) Fix error when result is 0 rows with EXPAND ON (CASSANDRA-11092)
 * Add missing newline at end of bin/cqlsh (CASSANDRA-11325)
 * Unresolved hostname leads to replace being ignored (CASSANDRA-11210)
 * Only log yaml config once, at startup (CASSANDRA-11217)
 * Reference leak with parallel repairs on the same table (CASSANDRA-11215)
Merged from 2.1:
 * Add a -j parameter to scrub/cleanup/upgradesstables to state how
   many threads to use (CASSANDRA-11179)
 * COPY FROM on large datasets: fix progress report and debug performance (CASSANDRA-11053)
 * InvalidateKeys should have a weak ref to key cache (CASSANDRA-11176)


3.4
 * (cqlsh) add cqlshrc option to always connect using ssl (CASSANDRA-10458)
 * Cleanup a few resource warnings (CASSANDRA-11085)
 * Allow custom tracing implementations (CASSANDRA-10392)
 * Extract LoaderOptions to be able to be used from outside (CASSANDRA-10637)
 * fix OnDiskIndexTest to properly treat empty ranges (CASSANDRA-11205)
 * fix TrackerTest to handle new notifications (CASSANDRA-11178)
 * add SASI validation for partitioner and complex columns (CASSANDRA-11169)
 * Add caching of encrypted credentials in PasswordAuthenticator (CASSANDRA-7715)
 * fix SASI memtable switching on flush (CASSANDRA-11159)
 * Remove duplicate offline compaction tracking (CASSANDRA-11148)
 * fix EQ semantics of analyzed SASI indexes (CASSANDRA-11130)
 * Support long name output for nodetool commands (CASSANDRA-7950)
 * Encrypted hints (CASSANDRA-11040)
 * SASI index options validation (CASSANDRA-11136)
 * Optimize disk seek using min/max column name meta data when the LIMIT clause is used
   (CASSANDRA-8180)
 * Add LIKE support to CQL3 (CASSANDRA-11067)
 * Generic Java UDF types (CASSANDRA-10819)
 * cqlsh: Include sub-second precision in timestamps by default (CASSANDRA-10428)
 * Set javac encoding to utf-8 (CASSANDRA-11077)
 * Integrate SASI index into Cassandra (CASSANDRA-10661)
 * Add --skip-flush option to nodetool snapshot
 * Skip values for non-queried columns (CASSANDRA-10657)
 * Add support for secondary indexes on static columns (CASSANDRA-8103)
 * CommitLogUpgradeTestMaker creates broken commit logs (CASSANDRA-11051)
 * Add metric for number of dropped mutations (CASSANDRA-10866)
 * Simplify row cache invalidation code (CASSANDRA-10396)
 * Support user-defined compaction through nodetool (CASSANDRA-10660)
 * Stripe view locks by key and table ID to reduce contention (CASSANDRA-10981)
 * Add nodetool gettimeout and settimeout commands (CASSANDRA-10953)
 * Add 3.0 metadata to sstablemetadata output (CASSANDRA-10838)
Merged from 3.0:
 * MV should only query complex columns included in the view (CASSANDRA-11069)
 * Failed aggregate creation breaks server permanently (CASSANDRA-11064)
 * Add sstabledump tool (CASSANDRA-7464)
 * Introduce backpressure for hints (CASSANDRA-10972)
 * Fix ClusteringPrefix not being able to read tombstone range boundaries (CASSANDRA-11158)
 * Prevent logging in sandboxed state (CASSANDRA-11033)
 * Disallow drop/alter operations of UDTs used by UDAs (CASSANDRA-10721)
 * Add query time validation method on Index (CASSANDRA-11043)
 * Avoid potential AssertionError in mixed version cluster (CASSANDRA-11128)
 * Properly handle hinted handoff after topology changes (CASSANDRA-5902)
 * AssertionError when listing sstable files on inconsistent disk state (CASSANDRA-11156)
 * Fix wrong rack counting and invalid conditions check for TokenAllocation
   (CASSANDRA-11139)
 * Avoid creating empty hint files (CASSANDRA-11090)
 * Fix leak detection strong reference loop using weak reference (CASSANDRA-11120)
 * Configurie BatchlogManager to stop delayed tasks on shutdown (CASSANDRA-11062)
 * Hadoop integration is incompatible with Cassandra Driver 3.0.0 (CASSANDRA-11001)
 * Add dropped_columns to the list of schema table so it gets handled
   properly (CASSANDRA-11050)
 * Fix NPE when using forceRepairRangeAsync without DC (CASSANDRA-11239)
Merged from 2.2:
 * Preserve order for preferred SSL cipher suites (CASSANDRA-11164)
 * Range.compareTo() violates the contract of Comparable (CASSANDRA-11216)
 * Avoid NPE when serializing ErrorMessage with null message (CASSANDRA-11167)
 * Replacing an aggregate with a new version doesn't reset INITCOND (CASSANDRA-10840)
 * (cqlsh) cqlsh cannot be called through symlink (CASSANDRA-11037)
 * fix ohc and java-driver pom dependencies in build.xml (CASSANDRA-10793)
 * Protect from keyspace dropped during repair (CASSANDRA-11065)
 * Handle adding fields to a UDT in SELECT JSON and toJson() (CASSANDRA-11146)
 * Better error message for cleanup (CASSANDRA-10991)
 * cqlsh pg-style-strings broken if line ends with ';' (CASSANDRA-11123)
 * Always persist upsampled index summaries (CASSANDRA-10512)
 * (cqlsh) Fix inconsistent auto-complete (CASSANDRA-10733)
 * Make SELECT JSON and toJson() threadsafe (CASSANDRA-11048)
 * Fix SELECT on tuple relations for mixed ASC/DESC clustering order (CASSANDRA-7281)
 * Use cloned TokenMetadata in size estimates to avoid race against membership check
   (CASSANDRA-10736)
 * (cqlsh) Support utf-8/cp65001 encoding on Windows (CASSANDRA-11030)
 * Fix paging on DISTINCT queries repeats result when first row in partition changes
   (CASSANDRA-10010)
 * (cqlsh) Support timezone conversion using pytz (CASSANDRA-10397)
 * cqlsh: change default encoding to UTF-8 (CASSANDRA-11124)
Merged from 2.1:
 * Checking if an unlogged batch is local is inefficient (CASSANDRA-11529)
 * Fix out-of-space error treatment in memtable flushing (CASSANDRA-11448).
 * Don't do defragmentation if reading from repaired sstables (CASSANDRA-10342)
 * Fix streaming_socket_timeout_in_ms not enforced (CASSANDRA-11286)
 * Avoid dropping message too quickly due to missing unit conversion (CASSANDRA-11302)
 * Don't remove FailureDetector history on removeEndpoint (CASSANDRA-10371)
 * Only notify if repair status changed (CASSANDRA-11172)
 * Use logback setting for 'cassandra -v' command (CASSANDRA-10767)
 * Fix sstableloader to unthrottle streaming by default (CASSANDRA-9714)
 * Fix incorrect warning in 'nodetool status' (CASSANDRA-10176)
 * Properly release sstable ref when doing offline scrub (CASSANDRA-10697)
 * Improve nodetool status performance for large cluster (CASSANDRA-7238)
 * Gossiper#isEnabled is not thread safe (CASSANDRA-11116)
 * Avoid major compaction mixing repaired and unrepaired sstables in DTCS (CASSANDRA-11113)
 * Make it clear what DTCS timestamp_resolution is used for (CASSANDRA-11041)
 * (cqlsh) Display milliseconds when datetime overflows (CASSANDRA-10625)


3.3
 * Avoid infinite loop if owned range is smaller than number of
   data dirs (CASSANDRA-11034)
 * Avoid bootstrap hanging when existing nodes have no data to stream (CASSANDRA-11010)
Merged from 3.0:
 * Remove double initialization of newly added tables (CASSANDRA-11027)
 * Filter keys searcher results by target range (CASSANDRA-11104)
 * Fix deserialization of legacy read commands (CASSANDRA-11087)
 * Fix incorrect computation of deletion time in sstable metadata (CASSANDRA-11102)
 * Avoid memory leak when collecting sstable metadata (CASSANDRA-11026)
 * Mutations do not block for completion under view lock contention (CASSANDRA-10779)
 * Invalidate legacy schema tables when unloading them (CASSANDRA-11071)
 * (cqlsh) handle INSERT and UPDATE statements with LWT conditions correctly
   (CASSANDRA-11003)
 * Fix DISTINCT queries in mixed version clusters (CASSANDRA-10762)
 * Migrate build status for indexes along with legacy schema (CASSANDRA-11046)
 * Ensure SSTables for legacy KEYS indexes can be read (CASSANDRA-11045)
 * Added support for IBM zSystems architecture (CASSANDRA-11054)
 * Update CQL documentation (CASSANDRA-10899)
 * Check the column name, not cell name, for dropped columns when reading
   legacy sstables (CASSANDRA-11018)
 * Don't attempt to index clustering values of static rows (CASSANDRA-11021)
 * Remove checksum files after replaying hints (CASSANDRA-10947)
 * Support passing base table metadata to custom 2i validation (CASSANDRA-10924)
 * Ensure stale index entries are purged during reads (CASSANDRA-11013)
 * (cqlsh) Also apply --connect-timeout to control connection
   timeout (CASSANDRA-10959)
 * Fix AssertionError when removing from list using UPDATE (CASSANDRA-10954)
 * Fix UnsupportedOperationException when reading old sstable with range
   tombstone (CASSANDRA-10743)
 * MV should use the maximum timestamp of the primary key (CASSANDRA-10910)
 * Fix potential assertion error during compaction (CASSANDRA-10944)
Merged from 2.2:
 * maxPurgeableTimestamp needs to check memtables too (CASSANDRA-9949)
 * Apply change to compaction throughput in real time (CASSANDRA-10025)
 * (cqlsh) encode input correctly when saving history
 * Fix potential NPE on ORDER BY queries with IN (CASSANDRA-10955)
 * Start L0 STCS-compactions even if there is a L0 -> L1 compaction
   going (CASSANDRA-10979)
 * Make UUID LSB unique per process (CASSANDRA-7925)
 * Avoid NPE when performing sstable tasks (scrub etc.) (CASSANDRA-10980)
 * Make sure client gets tombstone overwhelmed warning (CASSANDRA-9465)
 * Fix error streaming section more than 2GB (CASSANDRA-10961)
 * Histogram buckets exposed in jmx are sorted incorrectly (CASSANDRA-10975)
 * Enable GC logging by default (CASSANDRA-10140)
 * Optimize pending range computation (CASSANDRA-9258)
 * Skip commit log and saved cache directories in SSTable version startup check (CASSANDRA-10902)
 * drop/alter user should be case sensitive (CASSANDRA-10817)
Merged from 2.1:
 * test_bulk_round_trip_blogposts is failing occasionally (CASSANDRA-10938)
 * Fix isJoined return true only after becoming cluster member (CASANDRA-11007)
 * Fix bad gossip generation seen in long-running clusters (CASSANDRA-10969)
 * Avoid NPE when incremental repair fails (CASSANDRA-10909)
 * Unmark sstables compacting once they are done in cleanup/scrub/upgradesstables (CASSANDRA-10829)
 * Allow simultaneous bootstrapping with strict consistency when no vnodes are used (CASSANDRA-11005)
 * Log a message when major compaction does not result in a single file (CASSANDRA-10847)
 * (cqlsh) fix cqlsh_copy_tests when vnodes are disabled (CASSANDRA-10997)
 * (cqlsh) Add request timeout option to cqlsh (CASSANDRA-10686)
 * Avoid AssertionError while submitting hint with LWT (CASSANDRA-10477)
 * If CompactionMetadata is not in stats file, use index summary instead (CASSANDRA-10676)
 * Retry sending gossip syn multiple times during shadow round (CASSANDRA-8072)
 * Fix pending range calculation during moves (CASSANDRA-10887)
 * Sane default (200Mbps) for inter-DC streaming througput (CASSANDRA-8708)



3.2
 * Make sure tokens don't exist in several data directories (CASSANDRA-6696)
 * Add requireAuthorization method to IAuthorizer (CASSANDRA-10852)
 * Move static JVM options to conf/jvm.options file (CASSANDRA-10494)
 * Fix CassandraVersion to accept x.y version string (CASSANDRA-10931)
 * Add forceUserDefinedCleanup to allow more flexible cleanup (CASSANDRA-10708)
 * (cqlsh) allow setting TTL with COPY (CASSANDRA-9494)
 * Fix counting of received sstables in streaming (CASSANDRA-10949)
 * Implement hints compression (CASSANDRA-9428)
 * Fix potential assertion error when reading static columns (CASSANDRA-10903)
 * Fix EstimatedHistogram creation in nodetool tablehistograms (CASSANDRA-10859)
 * Establish bootstrap stream sessions sequentially (CASSANDRA-6992)
 * Sort compactionhistory output by timestamp (CASSANDRA-10464)
 * More efficient BTree removal (CASSANDRA-9991)
 * Make tablehistograms accept the same syntax as tablestats (CASSANDRA-10149)
 * Group pending compactions based on table (CASSANDRA-10718)
 * Add compressor name in sstablemetadata output (CASSANDRA-9879)
 * Fix type casting for counter columns (CASSANDRA-10824)
 * Prevent running Cassandra as root (CASSANDRA-8142)
 * bound maximum in-flight commit log replay mutation bytes to 64 megabytes (CASSANDRA-8639)
 * Normalize all scripts (CASSANDRA-10679)
 * Make compression ratio much more accurate (CASSANDRA-10225)
 * Optimize building of Clustering object when only one is created (CASSANDRA-10409)
 * Make index building pluggable (CASSANDRA-10681)
 * Add sstable flush observer (CASSANDRA-10678)
 * Improve NTS endpoints calculation (CASSANDRA-10200)
 * Improve performance of the folderSize function (CASSANDRA-10677)
 * Add support for type casting in selection clause (CASSANDRA-10310)
 * Added graphing option to cassandra-stress (CASSANDRA-7918)
 * Abort in-progress queries that time out (CASSANDRA-7392)
 * Add transparent data encryption core classes (CASSANDRA-9945)
Merged from 3.0:
 * Better handling of SSL connection errors inter-node (CASSANDRA-10816)
 * Avoid NoSuchElementException when executing empty batch (CASSANDRA-10711)
 * Avoid building PartitionUpdate in toString (CASSANDRA-10897)
 * Reduce heap spent when receiving many SSTables (CASSANDRA-10797)
 * Add back support for 3rd party auth providers to bulk loader (CASSANDRA-10873)
 * Eliminate the dependency on jgrapht for UDT resolution (CASSANDRA-10653)
 * (Hadoop) Close Clusters and Sessions in Hadoop Input/Output classes (CASSANDRA-10837)
 * Fix sstableloader not working with upper case keyspace name (CASSANDRA-10806)
Merged from 2.2:
 * jemalloc detection fails due to quoting issues in regexv (CASSANDRA-10946)
 * (cqlsh) show correct column names for empty result sets (CASSANDRA-9813)
 * Add new types to Stress (CASSANDRA-9556)
 * Add property to allow listening on broadcast interface (CASSANDRA-9748)
Merged from 2.1:
 * Match cassandra-loader options in COPY FROM (CASSANDRA-9303)
 * Fix binding to any address in CqlBulkRecordWriter (CASSANDRA-9309)
 * cqlsh fails to decode utf-8 characters for text typed columns (CASSANDRA-10875)
 * Log error when stream session fails (CASSANDRA-9294)
 * Fix bugs in commit log archiving startup behavior (CASSANDRA-10593)
 * (cqlsh) further optimise COPY FROM (CASSANDRA-9302)
 * Allow CREATE TABLE WITH ID (CASSANDRA-9179)
 * Make Stress compiles within eclipse (CASSANDRA-10807)
 * Cassandra Daemon should print JVM arguments (CASSANDRA-10764)
 * Allow cancellation of index summary redistribution (CASSANDRA-8805)


3.1.1
Merged from 3.0:
  * Fix upgrade data loss due to range tombstone deleting more data than then should
    (CASSANDRA-10822)


3.1
Merged from 3.0:
 * Avoid MV race during node decommission (CASSANDRA-10674)
 * Disable reloading of GossipingPropertyFileSnitch (CASSANDRA-9474)
 * Handle single-column deletions correction in materialized views
   when the column is part of the view primary key (CASSANDRA-10796)
 * Fix issue with datadir migration on upgrade (CASSANDRA-10788)
 * Fix bug with range tombstones on reverse queries and test coverage for
   AbstractBTreePartition (CASSANDRA-10059)
 * Remove 64k limit on collection elements (CASSANDRA-10374)
 * Remove unclear Indexer.indexes() method (CASSANDRA-10690)
 * Fix NPE on stream read error (CASSANDRA-10771)
 * Normalize cqlsh DESC output (CASSANDRA-10431)
 * Rejects partition range deletions when columns are specified (CASSANDRA-10739)
 * Fix error when saving cached key for old format sstable (CASSANDRA-10778)
 * Invalidate prepared statements on DROP INDEX (CASSANDRA-10758)
 * Fix SELECT statement with IN restrictions on partition key,
   ORDER BY and LIMIT (CASSANDRA-10729)
 * Improve stress performance over 1k threads (CASSANDRA-7217)
 * Wait for migration responses to complete before bootstrapping (CASSANDRA-10731)
 * Unable to create a function with argument of type Inet (CASSANDRA-10741)
 * Fix backward incompatibiliy in CqlInputFormat (CASSANDRA-10717)
 * Correctly preserve deletion info on updated rows when notifying indexers
   of single-row deletions (CASSANDRA-10694)
 * Notify indexers of partition delete during cleanup (CASSANDRA-10685)
 * Keep the file open in trySkipCache (CASSANDRA-10669)
 * Updated trigger example (CASSANDRA-10257)
Merged from 2.2:
 * Verify tables in pseudo-system keyspaces at startup (CASSANDRA-10761)
 * Fix IllegalArgumentException in DataOutputBuffer.reallocate for large buffers (CASSANDRA-10592)
 * Show CQL help in cqlsh in web browser (CASSANDRA-7225)
 * Serialize on disk the proper SSTable compression ratio (CASSANDRA-10775)
 * Reject index queries while the index is building (CASSANDRA-8505)
 * CQL.textile syntax incorrectly includes optional keyspace for aggregate SFUNC and FINALFUNC (CASSANDRA-10747)
 * Fix JSON update with prepared statements (CASSANDRA-10631)
 * Don't do anticompaction after subrange repair (CASSANDRA-10422)
 * Fix SimpleDateType type compatibility (CASSANDRA-10027)
 * (Hadoop) fix splits calculation (CASSANDRA-10640)
 * (Hadoop) ensure that Cluster instances are always closed (CASSANDRA-10058)
Merged from 2.1:
 * Fix Stress profile parsing on Windows (CASSANDRA-10808)
 * Fix incremental repair hang when replica is down (CASSANDRA-10288)
 * Optimize the way we check if a token is repaired in anticompaction (CASSANDRA-10768)
 * Add proper error handling to stream receiver (CASSANDRA-10774)
 * Warn or fail when changing cluster topology live (CASSANDRA-10243)
 * Status command in debian/ubuntu init script doesn't work (CASSANDRA-10213)
 * Some DROP ... IF EXISTS incorrectly result in exceptions on non-existing KS (CASSANDRA-10658)
 * DeletionTime.compareTo wrong in rare cases (CASSANDRA-10749)
 * Force encoding when computing statement ids (CASSANDRA-10755)
 * Properly reject counters as map keys (CASSANDRA-10760)
 * Fix the sstable-needs-cleanup check (CASSANDRA-10740)
 * (cqlsh) Print column names before COPY operation (CASSANDRA-8935)
 * Fix CompressedInputStream for proper cleanup (CASSANDRA-10012)
 * (cqlsh) Support counters in COPY commands (CASSANDRA-9043)
 * Try next replica if not possible to connect to primary replica on
   ColumnFamilyRecordReader (CASSANDRA-2388)
 * Limit window size in DTCS (CASSANDRA-10280)
 * sstableloader does not use MAX_HEAP_SIZE env parameter (CASSANDRA-10188)
 * (cqlsh) Improve COPY TO performance and error handling (CASSANDRA-9304)
 * Create compression chunk for sending file only (CASSANDRA-10680)
 * Forbid compact clustering column type changes in ALTER TABLE (CASSANDRA-8879)
 * Reject incremental repair with subrange repair (CASSANDRA-10422)
 * Add a nodetool command to refresh size_estimates (CASSANDRA-9579)
 * Invalidate cache after stream receive task is completed (CASSANDRA-10341)
 * Reject counter writes in CQLSSTableWriter (CASSANDRA-10258)
 * Remove superfluous COUNTER_MUTATION stage mapping (CASSANDRA-10605)


3.0
 * Fix AssertionError while flushing memtable due to materialized views
   incorrectly inserting empty rows (CASSANDRA-10614)
 * Store UDA initcond as CQL literal in the schema table, instead of a blob (CASSANDRA-10650)
 * Don't use -1 for the position of partition key in schema (CASSANDRA-10491)
 * Fix distinct queries in mixed version cluster (CASSANDRA-10573)
 * Skip sstable on clustering in names query (CASSANDRA-10571)
 * Remove value skipping as it breaks read-repair (CASSANDRA-10655)
 * Fix bootstrapping with MVs (CASSANDRA-10621)
 * Make sure EACH_QUORUM reads are using NTS (CASSANDRA-10584)
 * Fix MV replica filtering for non-NetworkTopologyStrategy (CASSANDRA-10634)
 * (Hadoop) fix CIF describeSplits() not handling 0 size estimates (CASSANDRA-10600)
 * Fix reading of legacy sstables (CASSANDRA-10590)
 * Use CQL type names in schema metadata tables (CASSANDRA-10365)
 * Guard batchlog replay against integer division by zero (CASSANDRA-9223)
 * Fix bug when adding a column to thrift with the same name than a primary key (CASSANDRA-10608)
 * Add client address argument to IAuthenticator::newSaslNegotiator (CASSANDRA-8068)
 * Fix implementation of LegacyLayout.LegacyBoundComparator (CASSANDRA-10602)
 * Don't use 'names query' read path for counters (CASSANDRA-10572)
 * Fix backward compatibility for counters (CASSANDRA-10470)
 * Remove memory_allocator paramter from cassandra.yaml (CASSANDRA-10581,10628)
 * Execute the metadata reload task of all registered indexes on CFS::reload (CASSANDRA-10604)
 * Fix thrift cas operations with defined columns (CASSANDRA-10576)
 * Fix PartitionUpdate.operationCount()for updates with static column operations (CASSANDRA-10606)
 * Fix thrift get() queries with defined columns (CASSANDRA-10586)
 * Fix marking of indexes as built and removed (CASSANDRA-10601)
 * Skip initialization of non-registered 2i instances, remove Index::getIndexName (CASSANDRA-10595)
 * Fix batches on multiple tables (CASSANDRA-10554)
 * Ensure compaction options are validated when updating KeyspaceMetadata (CASSANDRA-10569)
 * Flatten Iterator Transformation Hierarchy (CASSANDRA-9975)
 * Remove token generator (CASSANDRA-5261)
 * RolesCache should not be created for any authenticator that does not requireAuthentication (CASSANDRA-10562)
 * Fix LogTransaction checking only a single directory for files (CASSANDRA-10421)
 * Fix handling of range tombstones when reading old format sstables (CASSANDRA-10360)
 * Aggregate with Initial Condition fails with C* 3.0 (CASSANDRA-10367)
Merged from 2.2:
 * (cqlsh) show partial trace if incomplete after max_trace_wait (CASSANDRA-7645)
 * Use most up-to-date version of schema for system tables (CASSANDRA-10652)
 * Deprecate memory_allocator in cassandra.yaml (CASSANDRA-10581,10628)
 * Expose phi values from failure detector via JMX and tweak debug
   and trace logging (CASSANDRA-9526)
 * Fix IllegalArgumentException in DataOutputBuffer.reallocate for large buffers (CASSANDRA-10592)
Merged from 2.1:
 * Shutdown compaction in drain to prevent leak (CASSANDRA-10079)
 * (cqlsh) fix COPY using wrong variable name for time_format (CASSANDRA-10633)
 * Do not run SizeEstimatesRecorder if a node is not a member of the ring (CASSANDRA-9912)
 * Improve handling of dead nodes in gossip (CASSANDRA-10298)
 * Fix logback-tools.xml incorrectly configured for outputing to System.err
   (CASSANDRA-9937)
 * Fix streaming to catch exception so retry not fail (CASSANDRA-10557)
 * Add validation method to PerRowSecondaryIndex (CASSANDRA-10092)
 * Support encrypted and plain traffic on the same port (CASSANDRA-10559)
 * Do STCS in DTCS windows (CASSANDRA-10276)
 * Avoid repetition of JVM_OPTS in debian package (CASSANDRA-10251)
 * Fix potential NPE from handling result of SIM.highestSelectivityIndex (CASSANDRA-10550)
 * Fix paging issues with partitions containing only static columns data (CASSANDRA-10381)
 * Fix conditions on static columns (CASSANDRA-10264)
 * AssertionError: attempted to delete non-existing file CommitLog (CASSANDRA-10377)
 * Fix sorting for queries with an IN condition on partition key columns (CASSANDRA-10363)


3.0-rc2
 * Fix SELECT DISTINCT queries between 2.2.2 nodes and 3.0 nodes (CASSANDRA-10473)
 * Remove circular references in SegmentedFile (CASSANDRA-10543)
 * Ensure validation of indexed values only occurs once per-partition (CASSANDRA-10536)
 * Fix handling of static columns for range tombstones in thrift (CASSANDRA-10174)
 * Support empty ColumnFilter for backward compatility on empty IN (CASSANDRA-10471)
 * Remove Pig support (CASSANDRA-10542)
 * Fix LogFile throws Exception when assertion is disabled (CASSANDRA-10522)
 * Revert CASSANDRA-7486, make CMS default GC, move GC config to
   conf/jvm.options (CASSANDRA-10403)
 * Fix TeeingAppender causing some logs to be truncated/empty (CASSANDRA-10447)
 * Allow EACH_QUORUM for reads (CASSANDRA-9602)
 * Fix potential ClassCastException while upgrading (CASSANDRA-10468)
 * Fix NPE in MVs on update (CASSANDRA-10503)
 * Only include modified cell data in indexing deltas (CASSANDRA-10438)
 * Do not load keyspace when creating sstable writer (CASSANDRA-10443)
 * If node is not yet gossiping write all MV updates to batchlog only (CASSANDRA-10413)
 * Re-populate token metadata after commit log recovery (CASSANDRA-10293)
 * Provide additional metrics for materialized views (CASSANDRA-10323)
 * Flush system schema tables after local schema changes (CASSANDRA-10429)
Merged from 2.2:
 * Reduce contention getting instances of CompositeType (CASSANDRA-10433)
 * Fix the regression when using LIMIT with aggregates (CASSANDRA-10487)
 * Avoid NoClassDefFoundError during DataDescriptor initialization on windows (CASSANDRA-10412)
 * Preserve case of quoted Role & User names (CASSANDRA-10394)
 * cqlsh pg-style-strings broken (CASSANDRA-10484)
 * cqlsh prompt includes name of keyspace after failed `use` statement (CASSANDRA-10369)
Merged from 2.1:
 * (cqlsh) Distinguish negative and positive infinity in output (CASSANDRA-10523)
 * (cqlsh) allow custom time_format for COPY TO (CASSANDRA-8970)
 * Don't allow startup if the node's rack has changed (CASSANDRA-10242)
 * (cqlsh) show partial trace if incomplete after max_trace_wait (CASSANDRA-7645)
 * Allow LOCAL_JMX to be easily overridden (CASSANDRA-10275)
 * Mark nodes as dead even if they've already left (CASSANDRA-10205)


3.0.0-rc1
 * Fix mixed version read request compatibility for compact static tables
   (CASSANDRA-10373)
 * Fix paging of DISTINCT with static and IN (CASSANDRA-10354)
 * Allow MATERIALIZED VIEW's SELECT statement to restrict primary key
   columns (CASSANDRA-9664)
 * Move crc_check_chance out of compression options (CASSANDRA-9839)
 * Fix descending iteration past end of BTreeSearchIterator (CASSANDRA-10301)
 * Transfer hints to a different node on decommission (CASSANDRA-10198)
 * Check partition keys for CAS operations during stmt validation (CASSANDRA-10338)
 * Add custom query expressions to SELECT (CASSANDRA-10217)
 * Fix minor bugs in MV handling (CASSANDRA-10362)
 * Allow custom indexes with 0,1 or multiple target columns (CASSANDRA-10124)
 * Improve MV schema representation (CASSANDRA-9921)
 * Add flag to enable/disable coordinator batchlog for MV writes (CASSANDRA-10230)
 * Update cqlsh COPY for new internal driver serialization interface (CASSANDRA-10318)
 * Give index implementations more control over rebuild operations (CASSANDRA-10312)
 * Update index file format (CASSANDRA-10314)
 * Add "shadowable" row tombstones to deal with mv timestamp issues (CASSANDRA-10261)
 * CFS.loadNewSSTables() broken for pre-3.0 sstables
 * Cache selected index in read command to reduce lookups (CASSANDRA-10215)
 * Small optimizations of sstable index serialization (CASSANDRA-10232)
 * Support for both encrypted and unencrypted native transport connections (CASSANDRA-9590)
Merged from 2.2:
 * Configurable page size in cqlsh (CASSANDRA-9855)
 * Defer default role manager setup until all nodes are on 2.2+ (CASSANDRA-9761)
 * Handle missing RoleManager in config after upgrade to 2.2 (CASSANDRA-10209)
Merged from 2.1:
 * Bulk Loader API could not tolerate even node failure (CASSANDRA-10347)
 * Avoid misleading pushed notifications when multiple nodes
   share an rpc_address (CASSANDRA-10052)
 * Fix dropping undroppable when message queue is full (CASSANDRA-10113)
 * Fix potential ClassCastException during paging (CASSANDRA-10352)
 * Prevent ALTER TYPE from creating circular references (CASSANDRA-10339)
 * Fix cache handling of 2i and base tables (CASSANDRA-10155, 10359)
 * Fix NPE in nodetool compactionhistory (CASSANDRA-9758)
 * (Pig) support BulkOutputFormat as a URL parameter (CASSANDRA-7410)
 * BATCH statement is broken in cqlsh (CASSANDRA-10272)
 * (cqlsh) Make cqlsh PEP8 Compliant (CASSANDRA-10066)
 * (cqlsh) Fix error when starting cqlsh with --debug (CASSANDRA-10282)
 * Scrub, Cleanup and Upgrade do not unmark compacting until all operations
   have completed, regardless of the occurence of exceptions (CASSANDRA-10274)


3.0.0-beta2
 * Fix columns returned by AbstractBtreePartitions (CASSANDRA-10220)
 * Fix backward compatibility issue due to AbstractBounds serialization bug (CASSANDRA-9857)
 * Fix startup error when upgrading nodes (CASSANDRA-10136)
 * Base table PRIMARY KEY can be assumed to be NOT NULL in MV creation (CASSANDRA-10147)
 * Improve batchlog write patch (CASSANDRA-9673)
 * Re-apply MaterializedView updates on commitlog replay (CASSANDRA-10164)
 * Require AbstractType.isByteOrderComparable declaration in constructor (CASSANDRA-9901)
 * Avoid digest mismatch on upgrade to 3.0 (CASSANDRA-9554)
 * Fix Materialized View builder when adding multiple MVs (CASSANDRA-10156)
 * Choose better poolingOptions for protocol v4 in cassandra-stress (CASSANDRA-10182)
 * Fix LWW bug affecting Materialized Views (CASSANDRA-10197)
 * Ensures frozen sets and maps are always sorted (CASSANDRA-10162)
 * Don't deadlock when flushing CFS backed custom indexes (CASSANDRA-10181)
 * Fix double flushing of secondary index tables (CASSANDRA-10180)
 * Fix incorrect handling of range tombstones in thrift (CASSANDRA-10046)
 * Only use batchlog when paired materialized view replica is remote (CASSANDRA-10061)
 * Reuse TemporalRow when updating multiple MaterializedViews (CASSANDRA-10060)
 * Validate gc_grace_seconds for batchlog writes and MVs (CASSANDRA-9917)
 * Fix sstablerepairedset (CASSANDRA-10132)
Merged from 2.2:
 * Cancel transaction for sstables we wont redistribute index summary
   for (CASSANDRA-10270)
 * Retry snapshot deletion after compaction and gc on Windows (CASSANDRA-10222)
 * Fix failure to start with space in directory path on Windows (CASSANDRA-10239)
 * Fix repair hang when snapshot failed (CASSANDRA-10057)
 * Fall back to 1/4 commitlog volume for commitlog_total_space on small disks
   (CASSANDRA-10199)
Merged from 2.1:
 * Added configurable warning threshold for GC duration (CASSANDRA-8907)
 * Fix handling of streaming EOF (CASSANDRA-10206)
 * Only check KeyCache when it is enabled
 * Change streaming_socket_timeout_in_ms default to 1 hour (CASSANDRA-8611)
 * (cqlsh) update list of CQL keywords (CASSANDRA-9232)
 * Add nodetool gettraceprobability command (CASSANDRA-10234)
Merged from 2.0:
 * Fix rare race where older gossip states can be shadowed (CASSANDRA-10366)
 * Fix consolidating racks violating the RF contract (CASSANDRA-10238)
 * Disallow decommission when node is in drained state (CASSANDRA-8741)


2.2.1
 * Fix race during construction of commit log (CASSANDRA-10049)
 * Fix LeveledCompactionStrategyTest (CASSANDRA-9757)
 * Fix broken UnbufferedDataOutputStreamPlus.writeUTF (CASSANDRA-10203)
 * (cqlsh) default load-from-file encoding to utf-8 (CASSANDRA-9898)
 * Avoid returning Permission.NONE when failing to query users table (CASSANDRA-10168)
 * (cqlsh) add CLEAR command (CASSANDRA-10086)
 * Support string literals as Role names for compatibility (CASSANDRA-10135)
Merged from 2.1:
 * Only check KeyCache when it is enabled
 * Change streaming_socket_timeout_in_ms default to 1 hour (CASSANDRA-8611)
 * (cqlsh) update list of CQL keywords (CASSANDRA-9232)


3.0.0-beta1
 * Redesign secondary index API (CASSANDRA-9459, 7771, 9041)
 * Fix throwing ReadFailure instead of ReadTimeout on range queries (CASSANDRA-10125)
 * Rewrite hinted handoff (CASSANDRA-6230)
 * Fix query on static compact tables (CASSANDRA-10093)
 * Fix race during construction of commit log (CASSANDRA-10049)
 * Add option to only purge repaired tombstones (CASSANDRA-6434)
 * Change authorization handling for MVs (CASSANDRA-9927)
 * Add custom JMX enabled executor for UDF sandbox (CASSANDRA-10026)
 * Fix row deletion bug for Materialized Views (CASSANDRA-10014)
 * Support mixed-version clusters with Cassandra 2.1 and 2.2 (CASSANDRA-9704)
 * Fix multiple slices on RowSearchers (CASSANDRA-10002)
 * Fix bug in merging of collections (CASSANDRA-10001)
 * Optimize batchlog replay to avoid full scans (CASSANDRA-7237)
 * Repair improvements when using vnodes (CASSANDRA-5220)
 * Disable scripted UDFs by default (CASSANDRA-9889)
 * Bytecode inspection for Java-UDFs (CASSANDRA-9890)
 * Use byte to serialize MT hash length (CASSANDRA-9792)
 * Replace usage of Adler32 with CRC32 (CASSANDRA-8684)
 * Fix migration to new format from 2.1 SSTable (CASSANDRA-10006)
 * SequentialWriter should extend BufferedDataOutputStreamPlus (CASSANDRA-9500)
 * Use the same repairedAt timestamp within incremental repair session (CASSANDRA-9111)
Merged from 2.2:
 * Allow count(*) and count(1) to be use as normal aggregation (CASSANDRA-10114)
 * An NPE is thrown if the column name is unknown for an IN relation (CASSANDRA-10043)
 * Apply commit_failure_policy to more errors on startup (CASSANDRA-9749)
 * Fix histogram overflow exception (CASSANDRA-9973)
 * Route gossip messages over dedicated socket (CASSANDRA-9237)
 * Add checksum to saved cache files (CASSANDRA-9265)
 * Log warning when using an aggregate without partition key (CASSANDRA-9737)
Merged from 2.1:
 * (cqlsh) Allow encoding to be set through command line (CASSANDRA-10004)
 * Add new JMX methods to change local compaction strategy (CASSANDRA-9965)
 * Write hints for paxos commits (CASSANDRA-7342)
 * (cqlsh) Fix timestamps before 1970 on Windows, always
   use UTC for timestamp display (CASSANDRA-10000)
 * (cqlsh) Avoid overwriting new config file with old config
   when both exist (CASSANDRA-9777)
 * Release snapshot selfRef when doing snapshot repair (CASSANDRA-9998)
 * Cannot replace token does not exist - DN node removed as Fat Client (CASSANDRA-9871)
Merged from 2.0:
 * Don't cast expected bf size to an int (CASSANDRA-9959)
 * Make getFullyExpiredSSTables less expensive (CASSANDRA-9882)


3.0.0-alpha1
 * Implement proper sandboxing for UDFs (CASSANDRA-9402)
 * Simplify (and unify) cleanup of compaction leftovers (CASSANDRA-7066)
 * Allow extra schema definitions in cassandra-stress yaml (CASSANDRA-9850)
 * Metrics should use up to date nomenclature (CASSANDRA-9448)
 * Change CREATE/ALTER TABLE syntax for compression (CASSANDRA-8384)
 * Cleanup crc and adler code for java 8 (CASSANDRA-9650)
 * Storage engine refactor (CASSANDRA-8099, 9743, 9746, 9759, 9781, 9808, 9825,
   9848, 9705, 9859, 9867, 9874, 9828, 9801)
 * Update Guava to 18.0 (CASSANDRA-9653)
 * Bloom filter false positive ratio is not honoured (CASSANDRA-8413)
 * New option for cassandra-stress to leave a ratio of columns null (CASSANDRA-9522)
 * Change hinted_handoff_enabled yaml setting, JMX (CASSANDRA-9035)
 * Add algorithmic token allocation (CASSANDRA-7032)
 * Add nodetool command to replay batchlog (CASSANDRA-9547)
 * Make file buffer cache independent of paths being read (CASSANDRA-8897)
 * Remove deprecated legacy Hadoop code (CASSANDRA-9353)
 * Decommissioned nodes will not rejoin the cluster (CASSANDRA-8801)
 * Change gossip stabilization to use endpoit size (CASSANDRA-9401)
 * Change default garbage collector to G1 (CASSANDRA-7486)
 * Populate TokenMetadata early during startup (CASSANDRA-9317)
 * Undeprecate cache recentHitRate (CASSANDRA-6591)
 * Add support for selectively varint encoding fields (CASSANDRA-9499, 9865)
 * Materialized Views (CASSANDRA-6477)
Merged from 2.2:
 * Avoid grouping sstables for anticompaction with DTCS (CASSANDRA-9900)
 * UDF / UDA execution time in trace (CASSANDRA-9723)
 * Fix broken internode SSL (CASSANDRA-9884)
Merged from 2.1:
 * Add new JMX methods to change local compaction strategy (CASSANDRA-9965)
 * Fix handling of enable/disable autocompaction (CASSANDRA-9899)
 * Add consistency level to tracing ouput (CASSANDRA-9827)
 * Remove repair snapshot leftover on startup (CASSANDRA-7357)
 * Use random nodes for batch log when only 2 racks (CASSANDRA-8735)
 * Ensure atomicity inside thrift and stream session (CASSANDRA-7757)
 * Fix nodetool info error when the node is not joined (CASSANDRA-9031)
Merged from 2.0:
 * Log when messages are dropped due to cross_node_timeout (CASSANDRA-9793)
 * Don't track hotness when opening from snapshot for validation (CASSANDRA-9382)


2.2.0
 * Allow the selection of columns together with aggregates (CASSANDRA-9767)
 * Fix cqlsh copy methods and other windows specific issues (CASSANDRA-9795)
 * Don't wrap byte arrays in SequentialWriter (CASSANDRA-9797)
 * sum() and avg() functions missing for smallint and tinyint types (CASSANDRA-9671)
 * Revert CASSANDRA-9542 (allow native functions in UDA) (CASSANDRA-9771)
Merged from 2.1:
 * Fix MarshalException when upgrading superColumn family (CASSANDRA-9582)
 * Fix broken logging for "empty" flushes in Memtable (CASSANDRA-9837)
 * Handle corrupt files on startup (CASSANDRA-9686)
 * Fix clientutil jar and tests (CASSANDRA-9760)
 * (cqlsh) Allow the SSL protocol version to be specified through the
    config file or environment variables (CASSANDRA-9544)
Merged from 2.0:
 * Add tool to find why expired sstables are not getting dropped (CASSANDRA-10015)
 * Remove erroneous pending HH tasks from tpstats/jmx (CASSANDRA-9129)
 * Don't cast expected bf size to an int (CASSANDRA-9959)
 * checkForEndpointCollision fails for legitimate collisions (CASSANDRA-9765)
 * Complete CASSANDRA-8448 fix (CASSANDRA-9519)
 * Don't include auth credentials in debug log (CASSANDRA-9682)
 * Can't transition from write survey to normal mode (CASSANDRA-9740)
 * Scrub (recover) sstables even when -Index.db is missing (CASSANDRA-9591)
 * Fix growing pending background compaction (CASSANDRA-9662)


2.2.0-rc2
 * Re-enable memory-mapped I/O on Windows (CASSANDRA-9658)
 * Warn when an extra-large partition is compacted (CASSANDRA-9643)
 * (cqlsh) Allow setting the initial connection timeout (CASSANDRA-9601)
 * BulkLoader has --transport-factory option but does not use it (CASSANDRA-9675)
 * Allow JMX over SSL directly from nodetool (CASSANDRA-9090)
 * Update cqlsh for UDFs (CASSANDRA-7556)
 * Change Windows kernel default timer resolution (CASSANDRA-9634)
 * Deprected sstable2json and json2sstable (CASSANDRA-9618)
 * Allow native functions in user-defined aggregates (CASSANDRA-9542)
 * Don't repair system_distributed by default (CASSANDRA-9621)
 * Fix mixing min, max, and count aggregates for blob type (CASSANRA-9622)
 * Rename class for DATE type in Java driver (CASSANDRA-9563)
 * Duplicate compilation of UDFs on coordinator (CASSANDRA-9475)
 * Fix connection leak in CqlRecordWriter (CASSANDRA-9576)
 * Mlockall before opening system sstables & remove boot_without_jna option (CASSANDRA-9573)
 * Add functions to convert timeuuid to date or time, deprecate dateOf and unixTimestampOf (CASSANDRA-9229)
 * Make sure we cancel non-compacting sstables from LifecycleTransaction (CASSANDRA-9566)
 * Fix deprecated repair JMX API (CASSANDRA-9570)
 * Add logback metrics (CASSANDRA-9378)
 * Update and refactor ant test/test-compression to run the tests in parallel (CASSANDRA-9583)
 * Fix upgrading to new directory for secondary index (CASSANDRA-9687)
Merged from 2.1:
 * (cqlsh) Fix bad check for CQL compatibility when DESCRIBE'ing
   COMPACT STORAGE tables with no clustering columns
 * Eliminate strong self-reference chains in sstable ref tidiers (CASSANDRA-9656)
 * Ensure StreamSession uses canonical sstable reader instances (CASSANDRA-9700)
 * Ensure memtable book keeping is not corrupted in the event we shrink usage (CASSANDRA-9681)
 * Update internal python driver for cqlsh (CASSANDRA-9064)
 * Fix IndexOutOfBoundsException when inserting tuple with too many
   elements using the string literal notation (CASSANDRA-9559)
 * Enable describe on indices (CASSANDRA-7814)
 * Fix incorrect result for IN queries where column not found (CASSANDRA-9540)
 * ColumnFamilyStore.selectAndReference may block during compaction (CASSANDRA-9637)
 * Fix bug in cardinality check when compacting (CASSANDRA-9580)
 * Fix memory leak in Ref due to ConcurrentLinkedQueue.remove() behaviour (CASSANDRA-9549)
 * Make rebuild only run one at a time (CASSANDRA-9119)
Merged from 2.0:
 * Avoid NPE in AuthSuccess#decode (CASSANDRA-9727)
 * Add listen_address to system.local (CASSANDRA-9603)
 * Bug fixes to resultset metadata construction (CASSANDRA-9636)
 * Fix setting 'durable_writes' in ALTER KEYSPACE (CASSANDRA-9560)
 * Avoids ballot clash in Paxos (CASSANDRA-9649)
 * Improve trace messages for RR (CASSANDRA-9479)
 * Fix suboptimal secondary index selection when restricted
   clustering column is also indexed (CASSANDRA-9631)
 * (cqlsh) Add min_threshold to DTCS option autocomplete (CASSANDRA-9385)
 * Fix error message when attempting to create an index on a column
   in a COMPACT STORAGE table with clustering columns (CASSANDRA-9527)
 * 'WITH WITH' in alter keyspace statements causes NPE (CASSANDRA-9565)
 * Expose some internals of SelectStatement for inspection (CASSANDRA-9532)
 * ArrivalWindow should use primitives (CASSANDRA-9496)
 * Periodically submit background compaction tasks (CASSANDRA-9592)
 * Set HAS_MORE_PAGES flag to false when PagingState is null (CASSANDRA-9571)


2.2.0-rc1
 * Compressed commit log should measure compressed space used (CASSANDRA-9095)
 * Fix comparison bug in CassandraRoleManager#collectRoles (CASSANDRA-9551)
 * Add tinyint,smallint,time,date support for UDFs (CASSANDRA-9400)
 * Deprecates SSTableSimpleWriter and SSTableSimpleUnsortedWriter (CASSANDRA-9546)
 * Empty INITCOND treated as null in aggregate (CASSANDRA-9457)
 * Remove use of Cell in Thrift MapReduce classes (CASSANDRA-8609)
 * Integrate pre-release Java Driver 2.2-rc1, custom build (CASSANDRA-9493)
 * Clean up gossiper logic for old versions (CASSANDRA-9370)
 * Fix custom payload coding/decoding to match the spec (CASSANDRA-9515)
 * ant test-all results incomplete when parsed (CASSANDRA-9463)
 * Disallow frozen<> types in function arguments and return types for
   clarity (CASSANDRA-9411)
 * Static Analysis to warn on unsafe use of Autocloseable instances (CASSANDRA-9431)
 * Update commitlog archiving examples now that commitlog segments are
   not recycled (CASSANDRA-9350)
 * Extend Transactional API to sstable lifecycle management (CASSANDRA-8568)
 * (cqlsh) Add support for native protocol 4 (CASSANDRA-9399)
 * Ensure that UDF and UDAs are keyspace-isolated (CASSANDRA-9409)
 * Revert CASSANDRA-7807 (tracing completion client notifications) (CASSANDRA-9429)
 * Add ability to stop compaction by ID (CASSANDRA-7207)
 * Let CassandraVersion handle SNAPSHOT version (CASSANDRA-9438)
Merged from 2.1:
 * (cqlsh) Fix using COPY through SOURCE or -f (CASSANDRA-9083)
 * Fix occasional lack of `system` keyspace in schema tables (CASSANDRA-8487)
 * Use ProtocolError code instead of ServerError code for native protocol
   error responses to unsupported protocol versions (CASSANDRA-9451)
 * Default commitlog_sync_batch_window_in_ms changed to 2ms (CASSANDRA-9504)
 * Fix empty partition assertion in unsorted sstable writing tools (CASSANDRA-9071)
 * Ensure truncate without snapshot cannot produce corrupt responses (CASSANDRA-9388)
 * Consistent error message when a table mixes counter and non-counter
   columns (CASSANDRA-9492)
 * Avoid getting unreadable keys during anticompaction (CASSANDRA-9508)
 * (cqlsh) Better float precision by default (CASSANDRA-9224)
 * Improve estimated row count (CASSANDRA-9107)
 * Optimize range tombstone memory footprint (CASSANDRA-8603)
 * Use configured gcgs in anticompaction (CASSANDRA-9397)
Merged from 2.0:
 * Don't accumulate more range than necessary in RangeTombstone.Tracker (CASSANDRA-9486)
 * Add broadcast and rpc addresses to system.local (CASSANDRA-9436)
 * Always mark sstable suspect when corrupted (CASSANDRA-9478)
 * Add database users and permissions to CQL3 documentation (CASSANDRA-7558)
 * Allow JVM_OPTS to be passed to standalone tools (CASSANDRA-5969)
 * Fix bad condition in RangeTombstoneList (CASSANDRA-9485)
 * Fix potential StackOverflow when setting CrcCheckChance over JMX (CASSANDRA-9488)
 * Fix null static columns in pages after the first, paged reversed
   queries (CASSANDRA-8502)
 * Fix counting cache serialization in request metrics (CASSANDRA-9466)
 * Add option not to validate atoms during scrub (CASSANDRA-9406)


2.2.0-beta1
 * Introduce Transactional API for internal state changes (CASSANDRA-8984)
 * Add a flag in cassandra.yaml to enable UDFs (CASSANDRA-9404)
 * Better support of null for UDF (CASSANDRA-8374)
 * Use ecj instead of javassist for UDFs (CASSANDRA-8241)
 * faster async logback configuration for tests (CASSANDRA-9376)
 * Add `smallint` and `tinyint` data types (CASSANDRA-8951)
 * Avoid thrift schema creation when native driver is used in stress tool (CASSANDRA-9374)
 * Make Functions.declared thread-safe
 * Add client warnings to native protocol v4 (CASSANDRA-8930)
 * Allow roles cache to be invalidated (CASSANDRA-8967)
 * Upgrade Snappy (CASSANDRA-9063)
 * Don't start Thrift rpc by default (CASSANDRA-9319)
 * Only stream from unrepaired sstables with incremental repair (CASSANDRA-8267)
 * Aggregate UDFs allow SFUNC return type to differ from STYPE if FFUNC specified (CASSANDRA-9321)
 * Remove Thrift dependencies in bundled tools (CASSANDRA-8358)
 * Disable memory mapping of hsperfdata file for JVM statistics (CASSANDRA-9242)
 * Add pre-startup checks to detect potential incompatibilities (CASSANDRA-8049)
 * Distinguish between null and unset in protocol v4 (CASSANDRA-7304)
 * Add user/role permissions for user-defined functions (CASSANDRA-7557)
 * Allow cassandra config to be updated to restart daemon without unloading classes (CASSANDRA-9046)
 * Don't initialize compaction writer before checking if iter is empty (CASSANDRA-9117)
 * Don't execute any functions at prepare-time (CASSANDRA-9037)
 * Share file handles between all instances of a SegmentedFile (CASSANDRA-8893)
 * Make it possible to major compact LCS (CASSANDRA-7272)
 * Make FunctionExecutionException extend RequestExecutionException
   (CASSANDRA-9055)
 * Add support for SELECT JSON, INSERT JSON syntax and new toJson(), fromJson()
   functions (CASSANDRA-7970)
 * Optimise max purgeable timestamp calculation in compaction (CASSANDRA-8920)
 * Constrain internode message buffer sizes, and improve IO class hierarchy (CASSANDRA-8670)
 * New tool added to validate all sstables in a node (CASSANDRA-5791)
 * Push notification when tracing completes for an operation (CASSANDRA-7807)
 * Delay "node up" and "node added" notifications until native protocol server is started (CASSANDRA-8236)
 * Compressed Commit Log (CASSANDRA-6809)
 * Optimise IntervalTree (CASSANDRA-8988)
 * Add a key-value payload for third party usage (CASSANDRA-8553, 9212)
 * Bump metrics-reporter-config dependency for metrics 3.0 (CASSANDRA-8149)
 * Partition intra-cluster message streams by size, not type (CASSANDRA-8789)
 * Add WriteFailureException to native protocol, notify coordinator of
   write failures (CASSANDRA-8592)
 * Convert SequentialWriter to nio (CASSANDRA-8709)
 * Add role based access control (CASSANDRA-7653, 8650, 7216, 8760, 8849, 8761, 8850)
 * Record client ip address in tracing sessions (CASSANDRA-8162)
 * Indicate partition key columns in response metadata for prepared
   statements (CASSANDRA-7660)
 * Merge UUIDType and TimeUUIDType parse logic (CASSANDRA-8759)
 * Avoid memory allocation when searching index summary (CASSANDRA-8793)
 * Optimise (Time)?UUIDType Comparisons (CASSANDRA-8730)
 * Make CRC32Ex into a separate maven dependency (CASSANDRA-8836)
 * Use preloaded jemalloc w/ Unsafe (CASSANDRA-8714, 9197)
 * Avoid accessing partitioner through StorageProxy (CASSANDRA-8244, 8268)
 * Upgrade Metrics library and remove depricated metrics (CASSANDRA-5657)
 * Serializing Row cache alternative, fully off heap (CASSANDRA-7438)
 * Duplicate rows returned when in clause has repeated values (CASSANDRA-6706)
 * Make CassandraException unchecked, extend RuntimeException (CASSANDRA-8560)
 * Support direct buffer decompression for reads (CASSANDRA-8464)
 * DirectByteBuffer compatible LZ4 methods (CASSANDRA-7039)
 * Group sstables for anticompaction correctly (CASSANDRA-8578)
 * Add ReadFailureException to native protocol, respond
   immediately when replicas encounter errors while handling
   a read request (CASSANDRA-7886)
 * Switch CommitLogSegment from RandomAccessFile to nio (CASSANDRA-8308)
 * Allow mixing token and partition key restrictions (CASSANDRA-7016)
 * Support index key/value entries on map collections (CASSANDRA-8473)
 * Modernize schema tables (CASSANDRA-8261)
 * Support for user-defined aggregation functions (CASSANDRA-8053)
 * Fix NPE in SelectStatement with empty IN values (CASSANDRA-8419)
 * Refactor SelectStatement, return IN results in natural order instead
   of IN value list order and ignore duplicate values in partition key IN restrictions (CASSANDRA-7981)
 * Support UDTs, tuples, and collections in user-defined
   functions (CASSANDRA-7563)
 * Fix aggregate fn results on empty selection, result column name,
   and cqlsh parsing (CASSANDRA-8229)
 * Mark sstables as repaired after full repair (CASSANDRA-7586)
 * Extend Descriptor to include a format value and refactor reader/writer
   APIs (CASSANDRA-7443)
 * Integrate JMH for microbenchmarks (CASSANDRA-8151)
 * Keep sstable levels when bootstrapping (CASSANDRA-7460)
 * Add Sigar library and perform basic OS settings check on startup (CASSANDRA-7838)
 * Support for aggregation functions (CASSANDRA-4914)
 * Remove cassandra-cli (CASSANDRA-7920)
 * Accept dollar quoted strings in CQL (CASSANDRA-7769)
 * Make assassinate a first class command (CASSANDRA-7935)
 * Support IN clause on any partition key column (CASSANDRA-7855)
 * Support IN clause on any clustering column (CASSANDRA-4762)
 * Improve compaction logging (CASSANDRA-7818)
 * Remove YamlFileNetworkTopologySnitch (CASSANDRA-7917)
 * Do anticompaction in groups (CASSANDRA-6851)
 * Support user-defined functions (CASSANDRA-7395, 7526, 7562, 7740, 7781, 7929,
   7924, 7812, 8063, 7813, 7708)
 * Permit configurable timestamps with cassandra-stress (CASSANDRA-7416)
 * Move sstable RandomAccessReader to nio2, which allows using the
   FILE_SHARE_DELETE flag on Windows (CASSANDRA-4050)
 * Remove CQL2 (CASSANDRA-5918)
 * Optimize fetching multiple cells by name (CASSANDRA-6933)
 * Allow compilation in java 8 (CASSANDRA-7028)
 * Make incremental repair default (CASSANDRA-7250)
 * Enable code coverage thru JaCoCo (CASSANDRA-7226)
 * Switch external naming of 'column families' to 'tables' (CASSANDRA-4369)
 * Shorten SSTable path (CASSANDRA-6962)
 * Use unsafe mutations for most unit tests (CASSANDRA-6969)
 * Fix race condition during calculation of pending ranges (CASSANDRA-7390)
 * Fail on very large batch sizes (CASSANDRA-8011)
 * Improve concurrency of repair (CASSANDRA-6455, 8208, 9145)
 * Select optimal CRC32 implementation at runtime (CASSANDRA-8614)
 * Evaluate MurmurHash of Token once per query (CASSANDRA-7096)
 * Generalize progress reporting (CASSANDRA-8901)
 * Resumable bootstrap streaming (CASSANDRA-8838, CASSANDRA-8942)
 * Allow scrub for secondary index (CASSANDRA-5174)
 * Save repair data to system table (CASSANDRA-5839)
 * fix nodetool names that reference column families (CASSANDRA-8872)
 Merged from 2.1:
 * Warn on misuse of unlogged batches (CASSANDRA-9282)
 * Failure detector detects and ignores local pauses (CASSANDRA-9183)
 * Add utility class to support for rate limiting a given log statement (CASSANDRA-9029)
 * Add missing consistency levels to cassandra-stess (CASSANDRA-9361)
 * Fix commitlog getCompletedTasks to not increment (CASSANDRA-9339)
 * Fix for harmless exceptions logged as ERROR (CASSANDRA-8564)
 * Delete processed sstables in sstablesplit/sstableupgrade (CASSANDRA-8606)
 * Improve sstable exclusion from partition tombstones (CASSANDRA-9298)
 * Validate the indexed column rather than the cell's contents for 2i (CASSANDRA-9057)
 * Add support for top-k custom 2i queries (CASSANDRA-8717)
 * Fix error when dropping table during compaction (CASSANDRA-9251)
 * cassandra-stress supports validation operations over user profiles (CASSANDRA-8773)
 * Add support for rate limiting log messages (CASSANDRA-9029)
 * Log the partition key with tombstone warnings (CASSANDRA-8561)
 * Reduce runWithCompactionsDisabled poll interval to 1ms (CASSANDRA-9271)
 * Fix PITR commitlog replay (CASSANDRA-9195)
 * GCInspector logs very different times (CASSANDRA-9124)
 * Fix deleting from an empty list (CASSANDRA-9198)
 * Update tuple and collection types that use a user-defined type when that UDT
   is modified (CASSANDRA-9148, CASSANDRA-9192)
 * Use higher timeout for prepair and snapshot in repair (CASSANDRA-9261)
 * Fix anticompaction blocking ANTI_ENTROPY stage (CASSANDRA-9151)
 * Repair waits for anticompaction to finish (CASSANDRA-9097)
 * Fix streaming not holding ref when stream error (CASSANDRA-9295)
 * Fix canonical view returning early opened SSTables (CASSANDRA-9396)
Merged from 2.0:
 * (cqlsh) Add LOGIN command to switch users (CASSANDRA-7212)
 * Clone SliceQueryFilter in AbstractReadCommand implementations (CASSANDRA-8940)
 * Push correct protocol notification for DROP INDEX (CASSANDRA-9310)
 * token-generator - generated tokens too long (CASSANDRA-9300)
 * Fix counting of tombstones for TombstoneOverwhelmingException (CASSANDRA-9299)
 * Fix ReconnectableSnitch reconnecting to peers during upgrade (CASSANDRA-6702)
 * Include keyspace and table name in error log for collections over the size
   limit (CASSANDRA-9286)
 * Avoid potential overlap in LCS with single-partition sstables (CASSANDRA-9322)
 * Log warning message when a table is queried before the schema has fully
   propagated (CASSANDRA-9136)
 * Overload SecondaryIndex#indexes to accept the column definition (CASSANDRA-9314)
 * (cqlsh) Add SERIAL and LOCAL_SERIAL consistency levels (CASSANDRA-8051)
 * Fix index selection during rebuild with certain table layouts (CASSANDRA-9281)
 * Fix partition-level-delete-only workload accounting (CASSANDRA-9194)
 * Allow scrub to handle corrupted compressed chunks (CASSANDRA-9140)
 * Fix assertion error when resetlocalschema is run during repair (CASSANDRA-9249)
 * Disable single sstable tombstone compactions for DTCS by default (CASSANDRA-9234)
 * IncomingTcpConnection thread is not named (CASSANDRA-9262)
 * Close incoming connections when MessagingService is stopped (CASSANDRA-9238)
 * Fix streaming hang when retrying (CASSANDRA-9132)


2.1.5
 * Re-add deprecated cold_reads_to_omit param for backwards compat (CASSANDRA-9203)
 * Make anticompaction visible in compactionstats (CASSANDRA-9098)
 * Improve nodetool getendpoints documentation about the partition
   key parameter (CASSANDRA-6458)
 * Don't check other keyspaces for schema changes when an user-defined
   type is altered (CASSANDRA-9187)
 * Add generate-idea-files target to build.xml (CASSANDRA-9123)
 * Allow takeColumnFamilySnapshot to take a list of tables (CASSANDRA-8348)
 * Limit major sstable operations to their canonical representation (CASSANDRA-8669)
 * cqlsh: Add tests for INSERT and UPDATE tab completion (CASSANDRA-9125)
 * cqlsh: quote column names when needed in COPY FROM inserts (CASSANDRA-9080)
 * Do not load read meter for offline operations (CASSANDRA-9082)
 * cqlsh: Make CompositeType data readable (CASSANDRA-8919)
 * cqlsh: Fix display of triggers (CASSANDRA-9081)
 * Fix NullPointerException when deleting or setting an element by index on
   a null list collection (CASSANDRA-9077)
 * Buffer bloom filter serialization (CASSANDRA-9066)
 * Fix anti-compaction target bloom filter size (CASSANDRA-9060)
 * Make FROZEN and TUPLE unreserved keywords in CQL (CASSANDRA-9047)
 * Prevent AssertionError from SizeEstimatesRecorder (CASSANDRA-9034)
 * Avoid overwriting index summaries for sstables with an older format that
   does not support downsampling; rebuild summaries on startup when this
   is detected (CASSANDRA-8993)
 * Fix potential data loss in CompressedSequentialWriter (CASSANDRA-8949)
 * Make PasswordAuthenticator number of hashing rounds configurable (CASSANDRA-8085)
 * Fix AssertionError when binding nested collections in DELETE (CASSANDRA-8900)
 * Check for overlap with non-early sstables in LCS (CASSANDRA-8739)
 * Only calculate max purgable timestamp if we have to (CASSANDRA-8914)
 * (cqlsh) Greatly improve performance of COPY FROM (CASSANDRA-8225)
 * IndexSummary effectiveIndexInterval is now a guideline, not a rule (CASSANDRA-8993)
 * Use correct bounds for page cache eviction of compressed files (CASSANDRA-8746)
 * SSTableScanner enforces its bounds (CASSANDRA-8946)
 * Cleanup cell equality (CASSANDRA-8947)
 * Introduce intra-cluster message coalescing (CASSANDRA-8692)
 * DatabaseDescriptor throws NPE when rpc_interface is used (CASSANDRA-8839)
 * Don't check if an sstable is live for offline compactions (CASSANDRA-8841)
 * Don't set clientMode in SSTableLoader (CASSANDRA-8238)
 * Fix SSTableRewriter with disabled early open (CASSANDRA-8535)
 * Fix cassandra-stress so it respects the CL passed in user mode (CASSANDRA-8948)
 * Fix rare NPE in ColumnDefinition#hasIndexOption() (CASSANDRA-8786)
 * cassandra-stress reports per-operation statistics, plus misc (CASSANDRA-8769)
 * Add SimpleDate (cql date) and Time (cql time) types (CASSANDRA-7523)
 * Use long for key count in cfstats (CASSANDRA-8913)
 * Make SSTableRewriter.abort() more robust to failure (CASSANDRA-8832)
 * Remove cold_reads_to_omit from STCS (CASSANDRA-8860)
 * Make EstimatedHistogram#percentile() use ceil instead of floor (CASSANDRA-8883)
 * Fix top partitions reporting wrong cardinality (CASSANDRA-8834)
 * Fix rare NPE in KeyCacheSerializer (CASSANDRA-8067)
 * Pick sstables for validation as late as possible inc repairs (CASSANDRA-8366)
 * Fix commitlog getPendingTasks to not increment (CASSANDRA-8862)
 * Fix parallelism adjustment in range and secondary index queries
   when the first fetch does not satisfy the limit (CASSANDRA-8856)
 * Check if the filtered sstables is non-empty in STCS (CASSANDRA-8843)
 * Upgrade java-driver used for cassandra-stress (CASSANDRA-8842)
 * Fix CommitLog.forceRecycleAllSegments() memory access error (CASSANDRA-8812)
 * Improve assertions in Memory (CASSANDRA-8792)
 * Fix SSTableRewriter cleanup (CASSANDRA-8802)
 * Introduce SafeMemory for CompressionMetadata.Writer (CASSANDRA-8758)
 * 'nodetool info' prints exception against older node (CASSANDRA-8796)
 * Ensure SSTableReader.last corresponds exactly with the file end (CASSANDRA-8750)
 * Make SSTableWriter.openEarly more robust and obvious (CASSANDRA-8747)
 * Enforce SSTableReader.first/last (CASSANDRA-8744)
 * Cleanup SegmentedFile API (CASSANDRA-8749)
 * Avoid overlap with early compaction replacement (CASSANDRA-8683)
 * Safer Resource Management++ (CASSANDRA-8707)
 * Write partition size estimates into a system table (CASSANDRA-7688)
 * cqlsh: Fix keys() and full() collection indexes in DESCRIBE output
   (CASSANDRA-8154)
 * Show progress of streaming in nodetool netstats (CASSANDRA-8886)
 * IndexSummaryBuilder utilises offheap memory, and shares data between
   each IndexSummary opened from it (CASSANDRA-8757)
 * markCompacting only succeeds if the exact SSTableReader instances being
   marked are in the live set (CASSANDRA-8689)
 * cassandra-stress support for varint (CASSANDRA-8882)
 * Fix Adler32 digest for compressed sstables (CASSANDRA-8778)
 * Add nodetool statushandoff/statusbackup (CASSANDRA-8912)
 * Use stdout for progress and stats in sstableloader (CASSANDRA-8982)
 * Correctly identify 2i datadir from older versions (CASSANDRA-9116)
Merged from 2.0:
 * Ignore gossip SYNs after shutdown (CASSANDRA-9238)
 * Avoid overflow when calculating max sstable size in LCS (CASSANDRA-9235)
 * Make sstable blacklisting work with compression (CASSANDRA-9138)
 * Do not attempt to rebuild indexes if no index accepts any column (CASSANDRA-9196)
 * Don't initiate snitch reconnection for dead states (CASSANDRA-7292)
 * Fix ArrayIndexOutOfBoundsException in CQLSSTableWriter (CASSANDRA-8978)
 * Add shutdown gossip state to prevent timeouts during rolling restarts (CASSANDRA-8336)
 * Fix running with java.net.preferIPv6Addresses=true (CASSANDRA-9137)
 * Fix failed bootstrap/replace attempts being persisted in system.peers (CASSANDRA-9180)
 * Flush system.IndexInfo after marking index built (CASSANDRA-9128)
 * Fix updates to min/max_compaction_threshold through cassandra-cli
   (CASSANDRA-8102)
 * Don't include tmp files when doing offline relevel (CASSANDRA-9088)
 * Use the proper CAS WriteType when finishing a previous round during Paxos
   preparation (CASSANDRA-8672)
 * Avoid race in cancelling compactions (CASSANDRA-9070)
 * More aggressive check for expired sstables in DTCS (CASSANDRA-8359)
 * Fix ignored index_interval change in ALTER TABLE statements (CASSANDRA-7976)
 * Do more aggressive compaction in old time windows in DTCS (CASSANDRA-8360)
 * java.lang.AssertionError when reading saved cache (CASSANDRA-8740)
 * "disk full" when running cleanup (CASSANDRA-9036)
 * Lower logging level from ERROR to DEBUG when a scheduled schema pull
   cannot be completed due to a node being down (CASSANDRA-9032)
 * Fix MOVED_NODE client event (CASSANDRA-8516)
 * Allow overriding MAX_OUTSTANDING_REPLAY_COUNT (CASSANDRA-7533)
 * Fix malformed JMX ObjectName containing IPv6 addresses (CASSANDRA-9027)
 * (cqlsh) Allow increasing CSV field size limit through
   cqlshrc config option (CASSANDRA-8934)
 * Stop logging range tombstones when exceeding the threshold
   (CASSANDRA-8559)
 * Fix NullPointerException when nodetool getendpoints is run
   against invalid keyspaces or tables (CASSANDRA-8950)
 * Allow specifying the tmp dir (CASSANDRA-7712)
 * Improve compaction estimated tasks estimation (CASSANDRA-8904)
 * Fix duplicate up/down messages sent to native clients (CASSANDRA-7816)
 * Expose commit log archive status via JMX (CASSANDRA-8734)
 * Provide better exceptions for invalid replication strategy parameters
   (CASSANDRA-8909)
 * Fix regression in mixed single and multi-column relation support for
   SELECT statements (CASSANDRA-8613)
 * Add ability to limit number of native connections (CASSANDRA-8086)
 * Fix CQLSSTableWriter throwing exception and spawning threads
   (CASSANDRA-8808)
 * Fix MT mismatch between empty and GC-able data (CASSANDRA-8979)
 * Fix incorrect validation when snapshotting single table (CASSANDRA-8056)
 * Add offline tool to relevel sstables (CASSANDRA-8301)
 * Preserve stream ID for more protocol errors (CASSANDRA-8848)
 * Fix combining token() function with multi-column relations on
   clustering columns (CASSANDRA-8797)
 * Make CFS.markReferenced() resistant to bad refcounting (CASSANDRA-8829)
 * Fix StreamTransferTask abort/complete bad refcounting (CASSANDRA-8815)
 * Fix AssertionError when querying a DESC clustering ordered
   table with ASC ordering and paging (CASSANDRA-8767)
 * AssertionError: "Memory was freed" when running cleanup (CASSANDRA-8716)
 * Make it possible to set max_sstable_age to fractional days (CASSANDRA-8406)
 * Fix some multi-column relations with indexes on some clustering
   columns (CASSANDRA-8275)
 * Fix memory leak in SSTableSimple*Writer and SSTableReader.validate()
   (CASSANDRA-8748)
 * Throw OOM if allocating memory fails to return a valid pointer (CASSANDRA-8726)
 * Fix SSTableSimpleUnsortedWriter ConcurrentModificationException (CASSANDRA-8619)
 * 'nodetool info' prints exception against older node (CASSANDRA-8796)
 * Ensure SSTableSimpleUnsortedWriter.close() terminates if
   disk writer has crashed (CASSANDRA-8807)


2.1.4
 * Bind JMX to localhost unless explicitly configured otherwise (CASSANDRA-9085)


2.1.3
 * Fix HSHA/offheap_objects corruption (CASSANDRA-8719)
 * Upgrade libthrift to 0.9.2 (CASSANDRA-8685)
 * Don't use the shared ref in sstableloader (CASSANDRA-8704)
 * Purge internal prepared statements if related tables or
   keyspaces are dropped (CASSANDRA-8693)
 * (cqlsh) Handle unicode BOM at start of files (CASSANDRA-8638)
 * Stop compactions before exiting offline tools (CASSANDRA-8623)
 * Update tools/stress/README.txt to match current behaviour (CASSANDRA-7933)
 * Fix schema from Thrift conversion with empty metadata (CASSANDRA-8695)
 * Safer Resource Management (CASSANDRA-7705)
 * Make sure we compact highly overlapping cold sstables with
   STCS (CASSANDRA-8635)
 * rpc_interface and listen_interface generate NPE on startup when specified
   interface doesn't exist (CASSANDRA-8677)
 * Fix ArrayIndexOutOfBoundsException in nodetool cfhistograms (CASSANDRA-8514)
 * Switch from yammer metrics for nodetool cf/proxy histograms (CASSANDRA-8662)
 * Make sure we don't add tmplink files to the compaction
   strategy (CASSANDRA-8580)
 * (cqlsh) Handle maps with blob keys (CASSANDRA-8372)
 * (cqlsh) Handle DynamicCompositeType schemas correctly (CASSANDRA-8563)
 * Duplicate rows returned when in clause has repeated values (CASSANDRA-6706)
 * Add tooling to detect hot partitions (CASSANDRA-7974)
 * Fix cassandra-stress user-mode truncation of partition generation (CASSANDRA-8608)
 * Only stream from unrepaired sstables during inc repair (CASSANDRA-8267)
 * Don't allow starting multiple inc repairs on the same sstables (CASSANDRA-8316)
 * Invalidate prepared BATCH statements when related tables
   or keyspaces are dropped (CASSANDRA-8652)
 * Fix missing results in secondary index queries on collections
   with ALLOW FILTERING (CASSANDRA-8421)
 * Expose EstimatedHistogram metrics for range slices (CASSANDRA-8627)
 * (cqlsh) Escape clqshrc passwords properly (CASSANDRA-8618)
 * Fix NPE when passing wrong argument in ALTER TABLE statement (CASSANDRA-8355)
 * Pig: Refactor and deprecate CqlStorage (CASSANDRA-8599)
 * Don't reuse the same cleanup strategy for all sstables (CASSANDRA-8537)
 * Fix case-sensitivity of index name on CREATE and DROP INDEX
   statements (CASSANDRA-8365)
 * Better detection/logging for corruption in compressed sstables (CASSANDRA-8192)
 * Use the correct repairedAt value when closing writer (CASSANDRA-8570)
 * (cqlsh) Handle a schema mismatch being detected on startup (CASSANDRA-8512)
 * Properly calculate expected write size during compaction (CASSANDRA-8532)
 * Invalidate affected prepared statements when a table's columns
   are altered (CASSANDRA-7910)
 * Stress - user defined writes should populate sequentally (CASSANDRA-8524)
 * Fix regression in SSTableRewriter causing some rows to become unreadable
   during compaction (CASSANDRA-8429)
 * Run major compactions for repaired/unrepaired in parallel (CASSANDRA-8510)
 * (cqlsh) Fix compression options in DESCRIBE TABLE output when compression
   is disabled (CASSANDRA-8288)
 * (cqlsh) Fix DESCRIBE output after keyspaces are altered (CASSANDRA-7623)
 * Make sure we set lastCompactedKey correctly (CASSANDRA-8463)
 * (cqlsh) Fix output of CONSISTENCY command (CASSANDRA-8507)
 * (cqlsh) Fixed the handling of LIST statements (CASSANDRA-8370)
 * Make sstablescrub check leveled manifest again (CASSANDRA-8432)
 * Check first/last keys in sstable when giving out positions (CASSANDRA-8458)
 * Disable mmap on Windows (CASSANDRA-6993)
 * Add missing ConsistencyLevels to cassandra-stress (CASSANDRA-8253)
 * Add auth support to cassandra-stress (CASSANDRA-7985)
 * Fix ArrayIndexOutOfBoundsException when generating error message
   for some CQL syntax errors (CASSANDRA-8455)
 * Scale memtable slab allocation logarithmically (CASSANDRA-7882)
 * cassandra-stress simultaneous inserts over same seed (CASSANDRA-7964)
 * Reduce cassandra-stress sampling memory requirements (CASSANDRA-7926)
 * Ensure memtable flush cannot expire commit log entries from its future (CASSANDRA-8383)
 * Make read "defrag" async to reclaim memtables (CASSANDRA-8459)
 * Remove tmplink files for offline compactions (CASSANDRA-8321)
 * Reduce maxHintsInProgress (CASSANDRA-8415)
 * BTree updates may call provided update function twice (CASSANDRA-8018)
 * Release sstable references after anticompaction (CASSANDRA-8386)
 * Handle abort() in SSTableRewriter properly (CASSANDRA-8320)
 * Centralize shared executors (CASSANDRA-8055)
 * Fix filtering for CONTAINS (KEY) relations on frozen collection
   clustering columns when the query is restricted to a single
   partition (CASSANDRA-8203)
 * Do more aggressive entire-sstable TTL expiry checks (CASSANDRA-8243)
 * Add more log info if readMeter is null (CASSANDRA-8238)
 * add check of the system wall clock time at startup (CASSANDRA-8305)
 * Support for frozen collections (CASSANDRA-7859)
 * Fix overflow on histogram computation (CASSANDRA-8028)
 * Have paxos reuse the timestamp generation of normal queries (CASSANDRA-7801)
 * Fix incremental repair not remove parent session on remote (CASSANDRA-8291)
 * Improve JBOD disk utilization (CASSANDRA-7386)
 * Log failed host when preparing incremental repair (CASSANDRA-8228)
 * Force config client mode in CQLSSTableWriter (CASSANDRA-8281)
 * Fix sstableupgrade throws exception (CASSANDRA-8688)
 * Fix hang when repairing empty keyspace (CASSANDRA-8694)
Merged from 2.0:
 * Fix IllegalArgumentException in dynamic snitch (CASSANDRA-8448)
 * Add support for UPDATE ... IF EXISTS (CASSANDRA-8610)
 * Fix reversal of list prepends (CASSANDRA-8733)
 * Prevent non-zero default_time_to_live on tables with counters
   (CASSANDRA-8678)
 * Fix SSTableSimpleUnsortedWriter ConcurrentModificationException
   (CASSANDRA-8619)
 * Round up time deltas lower than 1ms in BulkLoader (CASSANDRA-8645)
 * Add batch remove iterator to ABSC (CASSANDRA-8414, 8666)
 * Round up time deltas lower than 1ms in BulkLoader (CASSANDRA-8645)
 * Fix isClientMode check in Keyspace (CASSANDRA-8687)
 * Use more efficient slice size for querying internal secondary
   index tables (CASSANDRA-8550)
 * Fix potentially returning deleted rows with range tombstone (CASSANDRA-8558)
 * Check for available disk space before starting a compaction (CASSANDRA-8562)
 * Fix DISTINCT queries with LIMITs or paging when some partitions
   contain only tombstones (CASSANDRA-8490)
 * Introduce background cache refreshing to permissions cache
   (CASSANDRA-8194)
 * Fix race condition in StreamTransferTask that could lead to
   infinite loops and premature sstable deletion (CASSANDRA-7704)
 * Add an extra version check to MigrationTask (CASSANDRA-8462)
 * Ensure SSTableWriter cleans up properly after failure (CASSANDRA-8499)
 * Increase bf true positive count on key cache hit (CASSANDRA-8525)
 * Move MeteredFlusher to its own thread (CASSANDRA-8485)
 * Fix non-distinct results in DISTNCT queries on static columns when
   paging is enabled (CASSANDRA-8087)
 * Move all hints related tasks to hints internal executor (CASSANDRA-8285)
 * Fix paging for multi-partition IN queries (CASSANDRA-8408)
 * Fix MOVED_NODE topology event never being emitted when a node
   moves its token (CASSANDRA-8373)
 * Fix validation of indexes in COMPACT tables (CASSANDRA-8156)
 * Avoid StackOverflowError when a large list of IN values
   is used for a clustering column (CASSANDRA-8410)
 * Fix NPE when writetime() or ttl() calls are wrapped by
   another function call (CASSANDRA-8451)
 * Fix NPE after dropping a keyspace (CASSANDRA-8332)
 * Fix error message on read repair timeouts (CASSANDRA-7947)
 * Default DTCS base_time_seconds changed to 60 (CASSANDRA-8417)
 * Refuse Paxos operation with more than one pending endpoint (CASSANDRA-8346, 8640)
 * Throw correct exception when trying to bind a keyspace or table
   name (CASSANDRA-6952)
 * Make HHOM.compact synchronized (CASSANDRA-8416)
 * cancel latency-sampling task when CF is dropped (CASSANDRA-8401)
 * don't block SocketThread for MessagingService (CASSANDRA-8188)
 * Increase quarantine delay on replacement (CASSANDRA-8260)
 * Expose off-heap memory usage stats (CASSANDRA-7897)
 * Ignore Paxos commits for truncated tables (CASSANDRA-7538)
 * Validate size of indexed column values (CASSANDRA-8280)
 * Make LCS split compaction results over all data directories (CASSANDRA-8329)
 * Fix some failing queries that use multi-column relations
   on COMPACT STORAGE tables (CASSANDRA-8264)
 * Fix InvalidRequestException with ORDER BY (CASSANDRA-8286)
 * Disable SSLv3 for POODLE (CASSANDRA-8265)
 * Fix millisecond timestamps in Tracing (CASSANDRA-8297)
 * Include keyspace name in error message when there are insufficient
   live nodes to stream from (CASSANDRA-8221)
 * Avoid overlap in L1 when L0 contains many nonoverlapping
   sstables (CASSANDRA-8211)
 * Improve PropertyFileSnitch logging (CASSANDRA-8183)
 * Add DC-aware sequential repair (CASSANDRA-8193)
 * Use live sstables in snapshot repair if possible (CASSANDRA-8312)
 * Fix hints serialized size calculation (CASSANDRA-8587)


2.1.2
 * (cqlsh) parse_for_table_meta errors out on queries with undefined
   grammars (CASSANDRA-8262)
 * (cqlsh) Fix SELECT ... TOKEN() function broken in C* 2.1.1 (CASSANDRA-8258)
 * Fix Cassandra crash when running on JDK8 update 40 (CASSANDRA-8209)
 * Optimize partitioner tokens (CASSANDRA-8230)
 * Improve compaction of repaired/unrepaired sstables (CASSANDRA-8004)
 * Make cache serializers pluggable (CASSANDRA-8096)
 * Fix issues with CONTAINS (KEY) queries on secondary indexes
   (CASSANDRA-8147)
 * Fix read-rate tracking of sstables for some queries (CASSANDRA-8239)
 * Fix default timestamp in QueryOptions (CASSANDRA-8246)
 * Set socket timeout when reading remote version (CASSANDRA-8188)
 * Refactor how we track live size (CASSANDRA-7852)
 * Make sure unfinished compaction files are removed (CASSANDRA-8124)
 * Fix shutdown when run as Windows service (CASSANDRA-8136)
 * Fix DESCRIBE TABLE with custom indexes (CASSANDRA-8031)
 * Fix race in RecoveryManagerTest (CASSANDRA-8176)
 * Avoid IllegalArgumentException while sorting sstables in
   IndexSummaryManager (CASSANDRA-8182)
 * Shutdown JVM on file descriptor exhaustion (CASSANDRA-7579)
 * Add 'die' policy for commit log and disk failure (CASSANDRA-7927)
 * Fix installing as service on Windows (CASSANDRA-8115)
 * Fix CREATE TABLE for CQL2 (CASSANDRA-8144)
 * Avoid boxing in ColumnStats min/max trackers (CASSANDRA-8109)
Merged from 2.0:
 * Correctly handle non-text column names in cql3 (CASSANDRA-8178)
 * Fix deletion for indexes on primary key columns (CASSANDRA-8206)
 * Add 'nodetool statusgossip' (CASSANDRA-8125)
 * Improve client notification that nodes are ready for requests (CASSANDRA-7510)
 * Handle negative timestamp in writetime method (CASSANDRA-8139)
 * Pig: Remove errant LIMIT clause in CqlNativeStorage (CASSANDRA-8166)
 * Throw ConfigurationException when hsha is used with the default
   rpc_max_threads setting of 'unlimited' (CASSANDRA-8116)
 * Allow concurrent writing of the same table in the same JVM using
   CQLSSTableWriter (CASSANDRA-7463)
 * Fix totalDiskSpaceUsed calculation (CASSANDRA-8205)


2.1.1
 * Fix spin loop in AtomicSortedColumns (CASSANDRA-7546)
 * Dont notify when replacing tmplink files (CASSANDRA-8157)
 * Fix validation with multiple CONTAINS clause (CASSANDRA-8131)
 * Fix validation of collections in TriggerExecutor (CASSANDRA-8146)
 * Fix IllegalArgumentException when a list of IN values containing tuples
   is passed as a single arg to a prepared statement with the v1 or v2
   protocol (CASSANDRA-8062)
 * Fix ClassCastException in DISTINCT query on static columns with
   query paging (CASSANDRA-8108)
 * Fix NPE on null nested UDT inside a set (CASSANDRA-8105)
 * Fix exception when querying secondary index on set items or map keys
   when some clustering columns are specified (CASSANDRA-8073)
 * Send proper error response when there is an error during native
   protocol message decode (CASSANDRA-8118)
 * Gossip should ignore generation numbers too far in the future (CASSANDRA-8113)
 * Fix NPE when creating a table with frozen sets, lists (CASSANDRA-8104)
 * Fix high memory use due to tracking reads on incrementally opened sstable
   readers (CASSANDRA-8066)
 * Fix EXECUTE request with skipMetadata=false returning no metadata
   (CASSANDRA-8054)
 * Allow concurrent use of CQLBulkOutputFormat (CASSANDRA-7776)
 * Shutdown JVM on OOM (CASSANDRA-7507)
 * Upgrade netty version and enable epoll event loop (CASSANDRA-7761)
 * Don't duplicate sstables smaller than split size when using
   the sstablesplitter tool (CASSANDRA-7616)
 * Avoid re-parsing already prepared statements (CASSANDRA-7923)
 * Fix some Thrift slice deletions and updates of COMPACT STORAGE
   tables with some clustering columns omitted (CASSANDRA-7990)
 * Fix filtering for CONTAINS on sets (CASSANDRA-8033)
 * Properly track added size (CASSANDRA-7239)
 * Allow compilation in java 8 (CASSANDRA-7208)
 * Fix Assertion error on RangeTombstoneList diff (CASSANDRA-8013)
 * Release references to overlapping sstables during compaction (CASSANDRA-7819)
 * Send notification when opening compaction results early (CASSANDRA-8034)
 * Make native server start block until properly bound (CASSANDRA-7885)
 * (cqlsh) Fix IPv6 support (CASSANDRA-7988)
 * Ignore fat clients when checking for endpoint collision (CASSANDRA-7939)
 * Make sstablerepairedset take a list of files (CASSANDRA-7995)
 * (cqlsh) Tab completeion for indexes on map keys (CASSANDRA-7972)
 * (cqlsh) Fix UDT field selection in select clause (CASSANDRA-7891)
 * Fix resource leak in event of corrupt sstable
 * (cqlsh) Add command line option for cqlshrc file path (CASSANDRA-7131)
 * Provide visibility into prepared statements churn (CASSANDRA-7921, CASSANDRA-7930)
 * Invalidate prepared statements when their keyspace or table is
   dropped (CASSANDRA-7566)
 * cassandra-stress: fix support for NetworkTopologyStrategy (CASSANDRA-7945)
 * Fix saving caches when a table is dropped (CASSANDRA-7784)
 * Add better error checking of new stress profile (CASSANDRA-7716)
 * Use ThreadLocalRandom and remove FBUtilities.threadLocalRandom (CASSANDRA-7934)
 * Prevent operator mistakes due to simultaneous bootstrap (CASSANDRA-7069)
 * cassandra-stress supports whitelist mode for node config (CASSANDRA-7658)
 * GCInspector more closely tracks GC; cassandra-stress and nodetool report it (CASSANDRA-7916)
 * nodetool won't output bogus ownership info without a keyspace (CASSANDRA-7173)
 * Add human readable option to nodetool commands (CASSANDRA-5433)
 * Don't try to set repairedAt on old sstables (CASSANDRA-7913)
 * Add metrics for tracking PreparedStatement use (CASSANDRA-7719)
 * (cqlsh) tab-completion for triggers (CASSANDRA-7824)
 * (cqlsh) Support for query paging (CASSANDRA-7514)
 * (cqlsh) Show progress of COPY operations (CASSANDRA-7789)
 * Add syntax to remove multiple elements from a map (CASSANDRA-6599)
 * Support non-equals conditions in lightweight transactions (CASSANDRA-6839)
 * Add IF [NOT] EXISTS to create/drop triggers (CASSANDRA-7606)
 * (cqlsh) Display the current logged-in user (CASSANDRA-7785)
 * (cqlsh) Don't ignore CTRL-C during COPY FROM execution (CASSANDRA-7815)
 * (cqlsh) Order UDTs according to cross-type dependencies in DESCRIBE
   output (CASSANDRA-7659)
 * (cqlsh) Fix handling of CAS statement results (CASSANDRA-7671)
 * (cqlsh) COPY TO/FROM improvements (CASSANDRA-7405)
 * Support list index operations with conditions (CASSANDRA-7499)
 * Add max live/tombstoned cells to nodetool cfstats output (CASSANDRA-7731)
 * Validate IPv6 wildcard addresses properly (CASSANDRA-7680)
 * (cqlsh) Error when tracing query (CASSANDRA-7613)
 * Avoid IOOBE when building SyntaxError message snippet (CASSANDRA-7569)
 * SSTableExport uses correct validator to create string representation of partition
   keys (CASSANDRA-7498)
 * Avoid NPEs when receiving type changes for an unknown keyspace (CASSANDRA-7689)
 * Add support for custom 2i validation (CASSANDRA-7575)
 * Pig support for hadoop CqlInputFormat (CASSANDRA-6454)
 * Add duration mode to cassandra-stress (CASSANDRA-7468)
 * Add listen_interface and rpc_interface options (CASSANDRA-7417)
 * Improve schema merge performance (CASSANDRA-7444)
 * Adjust MT depth based on # of partition validating (CASSANDRA-5263)
 * Optimise NativeCell comparisons (CASSANDRA-6755)
 * Configurable client timeout for cqlsh (CASSANDRA-7516)
 * Include snippet of CQL query near syntax error in messages (CASSANDRA-7111)
 * Make repair -pr work with -local (CASSANDRA-7450)
 * Fix error in sstableloader with -cph > 1 (CASSANDRA-8007)
 * Fix snapshot repair error on indexed tables (CASSANDRA-8020)
 * Do not exit nodetool repair when receiving JMX NOTIF_LOST (CASSANDRA-7909)
 * Stream to private IP when available (CASSANDRA-8084)
Merged from 2.0:
 * Reject conditions on DELETE unless full PK is given (CASSANDRA-6430)
 * Properly reject the token function DELETE (CASSANDRA-7747)
 * Force batchlog replay before decommissioning a node (CASSANDRA-7446)
 * Fix hint replay with many accumulated expired hints (CASSANDRA-6998)
 * Fix duplicate results in DISTINCT queries on static columns with query
   paging (CASSANDRA-8108)
 * Add DateTieredCompactionStrategy (CASSANDRA-6602)
 * Properly validate ascii and utf8 string literals in CQL queries (CASSANDRA-8101)
 * (cqlsh) Fix autocompletion for alter keyspace (CASSANDRA-8021)
 * Create backup directories for commitlog archiving during startup (CASSANDRA-8111)
 * Reduce totalBlockFor() for LOCAL_* consistency levels (CASSANDRA-8058)
 * Fix merging schemas with re-dropped keyspaces (CASSANDRA-7256)
 * Fix counters in supercolumns during live upgrades from 1.2 (CASSANDRA-7188)
 * Notify DT subscribers when a column family is truncated (CASSANDRA-8088)
 * Add sanity check of $JAVA on startup (CASSANDRA-7676)
 * Schedule fat client schema pull on join (CASSANDRA-7993)
 * Don't reset nodes' versions when closing IncomingTcpConnections
   (CASSANDRA-7734)
 * Record the real messaging version in all cases in OutboundTcpConnection
   (CASSANDRA-8057)
 * SSL does not work in cassandra-cli (CASSANDRA-7899)
 * Fix potential exception when using ReversedType in DynamicCompositeType
   (CASSANDRA-7898)
 * Better validation of collection values (CASSANDRA-7833)
 * Track min/max timestamps correctly (CASSANDRA-7969)
 * Fix possible overflow while sorting CL segments for replay (CASSANDRA-7992)
 * Increase nodetool Xmx (CASSANDRA-7956)
 * Archive any commitlog segments present at startup (CASSANDRA-6904)
 * CrcCheckChance should adjust based on live CFMetadata not
   sstable metadata (CASSANDRA-7978)
 * token() should only accept columns in the partitioning
   key order (CASSANDRA-6075)
 * Add method to invalidate permission cache via JMX (CASSANDRA-7977)
 * Allow propagating multiple gossip states atomically (CASSANDRA-6125)
 * Log exceptions related to unclean native protocol client disconnects
   at DEBUG or INFO (CASSANDRA-7849)
 * Allow permissions cache to be set via JMX (CASSANDRA-7698)
 * Include schema_triggers CF in readable system resources (CASSANDRA-7967)
 * Fix RowIndexEntry to report correct serializedSize (CASSANDRA-7948)
 * Make CQLSSTableWriter sync within partitions (CASSANDRA-7360)
 * Potentially use non-local replicas in CqlConfigHelper (CASSANDRA-7906)
 * Explicitly disallow mixing multi-column and single-column
   relations on clustering columns (CASSANDRA-7711)
 * Better error message when condition is set on PK column (CASSANDRA-7804)
 * Don't send schema change responses and events for no-op DDL
   statements (CASSANDRA-7600)
 * (Hadoop) fix cluster initialisation for a split fetching (CASSANDRA-7774)
 * Throw InvalidRequestException when queries contain relations on entire
   collection columns (CASSANDRA-7506)
 * (cqlsh) enable CTRL-R history search with libedit (CASSANDRA-7577)
 * (Hadoop) allow ACFRW to limit nodes to local DC (CASSANDRA-7252)
 * (cqlsh) cqlsh should automatically disable tracing when selecting
   from system_traces (CASSANDRA-7641)
 * (Hadoop) Add CqlOutputFormat (CASSANDRA-6927)
 * Don't depend on cassandra config for nodetool ring (CASSANDRA-7508)
 * (cqlsh) Fix failing cqlsh formatting tests (CASSANDRA-7703)
 * Fix IncompatibleClassChangeError from hadoop2 (CASSANDRA-7229)
 * Add 'nodetool sethintedhandoffthrottlekb' (CASSANDRA-7635)
 * (cqlsh) Add tab-completion for CREATE/DROP USER IF [NOT] EXISTS (CASSANDRA-7611)
 * Catch errors when the JVM pulls the rug out from GCInspector (CASSANDRA-5345)
 * cqlsh fails when version number parts are not int (CASSANDRA-7524)
 * Fix NPE when table dropped during streaming (CASSANDRA-7946)
 * Fix wrong progress when streaming uncompressed (CASSANDRA-7878)
 * Fix possible infinite loop in creating repair range (CASSANDRA-7983)
 * Fix unit in nodetool for streaming throughput (CASSANDRA-7375)
Merged from 1.2:
 * Don't index tombstones (CASSANDRA-7828)
 * Improve PasswordAuthenticator default super user setup (CASSANDRA-7788)


2.1.0
 * (cqlsh) Removed "ALTER TYPE <name> RENAME TO <name>" from tab-completion
   (CASSANDRA-7895)
 * Fixed IllegalStateException in anticompaction (CASSANDRA-7892)
 * cqlsh: DESCRIBE support for frozen UDTs, tuples (CASSANDRA-7863)
 * Avoid exposing internal classes over JMX (CASSANDRA-7879)
 * Add null check for keys when freezing collection (CASSANDRA-7869)
 * Improve stress workload realism (CASSANDRA-7519)
Merged from 2.0:
 * Configure system.paxos with LeveledCompactionStrategy (CASSANDRA-7753)
 * Fix ALTER clustering column type from DateType to TimestampType when
   using DESC clustering order (CASSANRDA-7797)
 * Throw EOFException if we run out of chunks in compressed datafile
   (CASSANDRA-7664)
 * Fix PRSI handling of CQL3 row markers for row cleanup (CASSANDRA-7787)
 * Fix dropping collection when it's the last regular column (CASSANDRA-7744)
 * Make StreamReceiveTask thread safe and gc friendly (CASSANDRA-7795)
 * Validate empty cell names from counter updates (CASSANDRA-7798)
Merged from 1.2:
 * Don't allow compacted sstables to be marked as compacting (CASSANDRA-7145)
 * Track expired tombstones (CASSANDRA-7810)


2.1.0-rc7
 * Add frozen keyword and require UDT to be frozen (CASSANDRA-7857)
 * Track added sstable size correctly (CASSANDRA-7239)
 * (cqlsh) Fix case insensitivity (CASSANDRA-7834)
 * Fix failure to stream ranges when moving (CASSANDRA-7836)
 * Correctly remove tmplink files (CASSANDRA-7803)
 * (cqlsh) Fix column name formatting for functions, CAS operations,
   and UDT field selections (CASSANDRA-7806)
 * (cqlsh) Fix COPY FROM handling of null/empty primary key
   values (CASSANDRA-7792)
 * Fix ordering of static cells (CASSANDRA-7763)
Merged from 2.0:
 * Forbid re-adding dropped counter columns (CASSANDRA-7831)
 * Fix CFMetaData#isThriftCompatible() for PK-only tables (CASSANDRA-7832)
 * Always reject inequality on the partition key without token()
   (CASSANDRA-7722)
 * Always send Paxos commit to all replicas (CASSANDRA-7479)
 * Make disruptor_thrift_server invocation pool configurable (CASSANDRA-7594)
 * Make repair no-op when RF=1 (CASSANDRA-7864)


2.1.0-rc6
 * Fix OOM issue from netty caching over time (CASSANDRA-7743)
 * json2sstable couldn't import JSON for CQL table (CASSANDRA-7477)
 * Invalidate all caches on table drop (CASSANDRA-7561)
 * Skip strict endpoint selection for ranges if RF == nodes (CASSANRA-7765)
 * Fix Thrift range filtering without 2ary index lookups (CASSANDRA-7741)
 * Add tracing entries about concurrent range requests (CASSANDRA-7599)
 * (cqlsh) Fix DESCRIBE for NTS keyspaces (CASSANDRA-7729)
 * Remove netty buffer ref-counting (CASSANDRA-7735)
 * Pass mutated cf to index updater for use by PRSI (CASSANDRA-7742)
 * Include stress yaml example in release and deb (CASSANDRA-7717)
 * workaround for netty issue causing corrupted data off the wire (CASSANDRA-7695)
 * cqlsh DESC CLUSTER fails retrieving ring information (CASSANDRA-7687)
 * Fix binding null values inside UDT (CASSANDRA-7685)
 * Fix UDT field selection with empty fields (CASSANDRA-7670)
 * Bogus deserialization of static cells from sstable (CASSANDRA-7684)
 * Fix NPE on compaction leftover cleanup for dropped table (CASSANDRA-7770)
Merged from 2.0:
 * Fix race condition in StreamTransferTask that could lead to
   infinite loops and premature sstable deletion (CASSANDRA-7704)
 * (cqlsh) Wait up to 10 sec for a tracing session (CASSANDRA-7222)
 * Fix NPE in FileCacheService.sizeInBytes (CASSANDRA-7756)
 * Remove duplicates from StorageService.getJoiningNodes (CASSANDRA-7478)
 * Clone token map outside of hot gossip loops (CASSANDRA-7758)
 * Fix MS expiring map timeout for Paxos messages (CASSANDRA-7752)
 * Do not flush on truncate if durable_writes is false (CASSANDRA-7750)
 * Give CRR a default input_cql Statement (CASSANDRA-7226)
 * Better error message when adding a collection with the same name
   than a previously dropped one (CASSANDRA-6276)
 * Fix validation when adding static columns (CASSANDRA-7730)
 * (Thrift) fix range deletion of supercolumns (CASSANDRA-7733)
 * Fix potential AssertionError in RangeTombstoneList (CASSANDRA-7700)
 * Validate arguments of blobAs* functions (CASSANDRA-7707)
 * Fix potential AssertionError with 2ndary indexes (CASSANDRA-6612)
 * Avoid logging CompactionInterrupted at ERROR (CASSANDRA-7694)
 * Minor leak in sstable2jon (CASSANDRA-7709)
 * Add cassandra.auto_bootstrap system property (CASSANDRA-7650)
 * Update java driver (for hadoop) (CASSANDRA-7618)
 * Remove CqlPagingRecordReader/CqlPagingInputFormat (CASSANDRA-7570)
 * Support connecting to ipv6 jmx with nodetool (CASSANDRA-7669)


2.1.0-rc5
 * Reject counters inside user types (CASSANDRA-7672)
 * Switch to notification-based GCInspector (CASSANDRA-7638)
 * (cqlsh) Handle nulls in UDTs and tuples correctly (CASSANDRA-7656)
 * Don't use strict consistency when replacing (CASSANDRA-7568)
 * Fix min/max cell name collection on 2.0 SSTables with range
   tombstones (CASSANDRA-7593)
 * Tolerate min/max cell names of different lengths (CASSANDRA-7651)
 * Filter cached results correctly (CASSANDRA-7636)
 * Fix tracing on the new SEPExecutor (CASSANDRA-7644)
 * Remove shuffle and taketoken (CASSANDRA-7601)
 * Clean up Windows batch scripts (CASSANDRA-7619)
 * Fix native protocol drop user type notification (CASSANDRA-7571)
 * Give read access to system.schema_usertypes to all authenticated users
   (CASSANDRA-7578)
 * (cqlsh) Fix cqlsh display when zero rows are returned (CASSANDRA-7580)
 * Get java version correctly when JAVA_TOOL_OPTIONS is set (CASSANDRA-7572)
 * Fix NPE when dropping index from non-existent keyspace, AssertionError when
   dropping non-existent index with IF EXISTS (CASSANDRA-7590)
 * Fix sstablelevelresetter hang (CASSANDRA-7614)
 * (cqlsh) Fix deserialization of blobs (CASSANDRA-7603)
 * Use "keyspace updated" schema change message for UDT changes in v1 and
   v2 protocols (CASSANDRA-7617)
 * Fix tracing of range slices and secondary index lookups that are local
   to the coordinator (CASSANDRA-7599)
 * Set -Dcassandra.storagedir for all tool shell scripts (CASSANDRA-7587)
 * Don't swap max/min col names when mutating sstable metadata (CASSANDRA-7596)
 * (cqlsh) Correctly handle paged result sets (CASSANDRA-7625)
 * (cqlsh) Improve waiting for a trace to complete (CASSANDRA-7626)
 * Fix tracing of concurrent range slices and 2ary index queries (CASSANDRA-7626)
 * Fix scrub against collection type (CASSANDRA-7665)
Merged from 2.0:
 * Set gc_grace_seconds to seven days for system schema tables (CASSANDRA-7668)
 * SimpleSeedProvider no longer caches seeds forever (CASSANDRA-7663)
 * Always flush on truncate (CASSANDRA-7511)
 * Fix ReversedType(DateType) mapping to native protocol (CASSANDRA-7576)
 * Always merge ranges owned by a single node (CASSANDRA-6930)
 * Track max/min timestamps for range tombstones (CASSANDRA-7647)
 * Fix NPE when listing saved caches dir (CASSANDRA-7632)


2.1.0-rc4
 * Fix word count hadoop example (CASSANDRA-7200)
 * Updated memtable_cleanup_threshold and memtable_flush_writers defaults
   (CASSANDRA-7551)
 * (Windows) fix startup when WMI memory query fails (CASSANDRA-7505)
 * Anti-compaction proceeds if any part of the repair failed (CASSANDRA-7521)
 * Add missing table name to DROP INDEX responses and notifications (CASSANDRA-7539)
 * Bump CQL version to 3.2.0 and update CQL documentation (CASSANDRA-7527)
 * Fix configuration error message when running nodetool ring (CASSANDRA-7508)
 * Support conditional updates, tuple type, and the v3 protocol in cqlsh (CASSANDRA-7509)
 * Handle queries on multiple secondary index types (CASSANDRA-7525)
 * Fix cqlsh authentication with v3 native protocol (CASSANDRA-7564)
 * Fix NPE when unknown prepared statement ID is used (CASSANDRA-7454)
Merged from 2.0:
 * (Windows) force range-based repair to non-sequential mode (CASSANDRA-7541)
 * Fix range merging when DES scores are zero (CASSANDRA-7535)
 * Warn when SSL certificates have expired (CASSANDRA-7528)
 * Fix error when doing reversed queries with static columns (CASSANDRA-7490)
Merged from 1.2:
 * Set correct stream ID on responses when non-Exception Throwables
   are thrown while handling native protocol messages (CASSANDRA-7470)


2.1.0-rc3
 * Consider expiry when reconciling otherwise equal cells (CASSANDRA-7403)
 * Introduce CQL support for stress tool (CASSANDRA-6146)
 * Fix ClassCastException processing expired messages (CASSANDRA-7496)
 * Fix prepared marker for collections inside UDT (CASSANDRA-7472)
 * Remove left-over populate_io_cache_on_flush and replicate_on_write
   uses (CASSANDRA-7493)
 * (Windows) handle spaces in path names (CASSANDRA-7451)
 * Ensure writes have completed after dropping a table, before recycling
   commit log segments (CASSANDRA-7437)
 * Remove left-over rows_per_partition_to_cache (CASSANDRA-7493)
 * Fix error when CONTAINS is used with a bind marker (CASSANDRA-7502)
 * Properly reject unknown UDT field (CASSANDRA-7484)
Merged from 2.0:
 * Fix CC#collectTimeOrderedData() tombstone optimisations (CASSANDRA-7394)
 * Support DISTINCT for static columns and fix behaviour when DISTINC is
   not use (CASSANDRA-7305).
 * Workaround JVM NPE on JMX bind failure (CASSANDRA-7254)
 * Fix race in FileCacheService RemovalListener (CASSANDRA-7278)
 * Fix inconsistent use of consistencyForCommit that allowed LOCAL_QUORUM
   operations to incorrect become full QUORUM (CASSANDRA-7345)
 * Properly handle unrecognized opcodes and flags (CASSANDRA-7440)
 * (Hadoop) close CqlRecordWriter clients when finished (CASSANDRA-7459)
 * Commit disk failure policy (CASSANDRA-7429)
 * Make sure high level sstables get compacted (CASSANDRA-7414)
 * Fix AssertionError when using empty clustering columns and static columns
   (CASSANDRA-7455)
 * Add option to disable STCS in L0 (CASSANDRA-6621)
 * Upgrade to snappy-java 1.0.5.2 (CASSANDRA-7476)


2.1.0-rc2
 * Fix heap size calculation for CompoundSparseCellName and
   CompoundSparseCellName.WithCollection (CASSANDRA-7421)
 * Allow counter mutations in UNLOGGED batches (CASSANDRA-7351)
 * Modify reconcile logic to always pick a tombstone over a counter cell
   (CASSANDRA-7346)
 * Avoid incremental compaction on Windows (CASSANDRA-7365)
 * Fix exception when querying a composite-keyed table with a collection index
   (CASSANDRA-7372)
 * Use node's host id in place of counter ids (CASSANDRA-7366)
 * Fix error when doing reversed queries with static columns (CASSANDRA-7490)
 * Backport CASSANDRA-6747 (CASSANDRA-7560)
 * Track max/min timestamps for range tombstones (CASSANDRA-7647)
 * Fix NPE when listing saved caches dir (CASSANDRA-7632)
 * Fix sstableloader unable to connect encrypted node (CASSANDRA-7585)
Merged from 1.2:
 * Clone token map outside of hot gossip loops (CASSANDRA-7758)
 * Add stop method to EmbeddedCassandraService (CASSANDRA-7595)
 * Support connecting to ipv6 jmx with nodetool (CASSANDRA-7669)
 * Set gc_grace_seconds to seven days for system schema tables (CASSANDRA-7668)
 * SimpleSeedProvider no longer caches seeds forever (CASSANDRA-7663)
 * Set correct stream ID on responses when non-Exception Throwables
   are thrown while handling native protocol messages (CASSANDRA-7470)
 * Fix row size miscalculation in LazilyCompactedRow (CASSANDRA-7543)
 * Fix race in background compaction check (CASSANDRA-7745)
 * Don't clear out range tombstones during compaction (CASSANDRA-7808)


2.1.0-rc1
 * Revert flush directory (CASSANDRA-6357)
 * More efficient executor service for fast operations (CASSANDRA-4718)
 * Move less common tools into a new cassandra-tools package (CASSANDRA-7160)
 * Support more concurrent requests in native protocol (CASSANDRA-7231)
 * Add tab-completion to debian nodetool packaging (CASSANDRA-6421)
 * Change concurrent_compactors defaults (CASSANDRA-7139)
 * Add PowerShell Windows launch scripts (CASSANDRA-7001)
 * Make commitlog archive+restore more robust (CASSANDRA-6974)
 * Fix marking commitlogsegments clean (CASSANDRA-6959)
 * Add snapshot "manifest" describing files included (CASSANDRA-6326)
 * Parallel streaming for sstableloader (CASSANDRA-3668)
 * Fix bugs in supercolumns handling (CASSANDRA-7138)
 * Fix ClassClassException on composite dense tables (CASSANDRA-7112)
 * Cleanup and optimize collation and slice iterators (CASSANDRA-7107)
 * Upgrade NBHM lib (CASSANDRA-7128)
 * Optimize netty server (CASSANDRA-6861)
 * Fix repair hang when given CF does not exist (CASSANDRA-7189)
 * Allow c* to be shutdown in an embedded mode (CASSANDRA-5635)
 * Add server side batching to native transport (CASSANDRA-5663)
 * Make batchlog replay asynchronous (CASSANDRA-6134)
 * remove unused classes (CASSANDRA-7197)
 * Limit user types to the keyspace they are defined in (CASSANDRA-6643)
 * Add validate method to CollectionType (CASSANDRA-7208)
 * New serialization format for UDT values (CASSANDRA-7209, CASSANDRA-7261)
 * Fix nodetool netstats (CASSANDRA-7270)
 * Fix potential ClassCastException in HintedHandoffManager (CASSANDRA-7284)
 * Use prepared statements internally (CASSANDRA-6975)
 * Fix broken paging state with prepared statement (CASSANDRA-7120)
 * Fix IllegalArgumentException in CqlStorage (CASSANDRA-7287)
 * Allow nulls/non-existant fields in UDT (CASSANDRA-7206)
 * Add Thrift MultiSliceRequest (CASSANDRA-6757, CASSANDRA-7027)
 * Handle overlapping MultiSlices (CASSANDRA-7279)
 * Fix DataOutputTest on Windows (CASSANDRA-7265)
 * Embedded sets in user defined data-types are not updating (CASSANDRA-7267)
 * Add tuple type to CQL/native protocol (CASSANDRA-7248)
 * Fix CqlPagingRecordReader on tables with few rows (CASSANDRA-7322)
Merged from 2.0:
 * Copy compaction options to make sure they are reloaded (CASSANDRA-7290)
 * Add option to do more aggressive tombstone compactions (CASSANDRA-6563)
 * Don't try to compact already-compacting files in HHOM (CASSANDRA-7288)
 * Always reallocate buffers in HSHA (CASSANDRA-6285)
 * (Hadoop) support authentication in CqlRecordReader (CASSANDRA-7221)
 * (Hadoop) Close java driver Cluster in CQLRR.close (CASSANDRA-7228)
 * Warn when 'USING TIMESTAMP' is used on a CAS BATCH (CASSANDRA-7067)
 * return all cpu values from BackgroundActivityMonitor.readAndCompute (CASSANDRA-7183)
 * Correctly delete scheduled range xfers (CASSANDRA-7143)
 * return all cpu values from BackgroundActivityMonitor.readAndCompute (CASSANDRA-7183)
 * reduce garbage creation in calculatePendingRanges (CASSANDRA-7191)
 * fix c* launch issues on Russian os's due to output of linux 'free' cmd (CASSANDRA-6162)
 * Fix disabling autocompaction (CASSANDRA-7187)
 * Fix potential NumberFormatException when deserializing IntegerType (CASSANDRA-7088)
 * cqlsh can't tab-complete disabling compaction (CASSANDRA-7185)
 * cqlsh: Accept and execute CQL statement(s) from command-line parameter (CASSANDRA-7172)
 * Fix IllegalStateException in CqlPagingRecordReader (CASSANDRA-7198)
 * Fix the InvertedIndex trigger example (CASSANDRA-7211)
 * Add --resolve-ip option to 'nodetool ring' (CASSANDRA-7210)
 * reduce garbage on codec flag deserialization (CASSANDRA-7244)
 * Fix duplicated error messages on directory creation error at startup (CASSANDRA-5818)
 * Proper null handle for IF with map element access (CASSANDRA-7155)
 * Improve compaction visibility (CASSANDRA-7242)
 * Correctly delete scheduled range xfers (CASSANDRA-7143)
 * Make batchlog replica selection rack-aware (CASSANDRA-6551)
 * Fix CFMetaData#getColumnDefinitionFromColumnName() (CASSANDRA-7074)
 * Fix writetime/ttl functions for static columns (CASSANDRA-7081)
 * Suggest CTRL-C or semicolon after three blank lines in cqlsh (CASSANDRA-7142)
 * Fix 2ndary index queries with DESC clustering order (CASSANDRA-6950)
 * Invalid key cache entries on DROP (CASSANDRA-6525)
 * Fix flapping RecoveryManagerTest (CASSANDRA-7084)
 * Add missing iso8601 patterns for date strings (CASSANDRA-6973)
 * Support selecting multiple rows in a partition using IN (CASSANDRA-6875)
 * Add authentication support to shuffle (CASSANDRA-6484)
 * Swap local and global default read repair chances (CASSANDRA-7320)
 * Add conditional CREATE/DROP USER support (CASSANDRA-7264)
 * Cqlsh counts non-empty lines for "Blank lines" warning (CASSANDRA-7325)
Merged from 1.2:
 * Add Cloudstack snitch (CASSANDRA-7147)
 * Update system.peers correctly when relocating tokens (CASSANDRA-7126)
 * Add Google Compute Engine snitch (CASSANDRA-7132)
 * remove duplicate query for local tokens (CASSANDRA-7182)
 * exit CQLSH with error status code if script fails (CASSANDRA-6344)
 * Fix bug with some IN queries missig results (CASSANDRA-7105)
 * Fix availability validation for LOCAL_ONE CL (CASSANDRA-7319)
 * Hint streaming can cause decommission to fail (CASSANDRA-7219)


2.1.0-beta2
 * Increase default CL space to 8GB (CASSANDRA-7031)
 * Add range tombstones to read repair digests (CASSANDRA-6863)
 * Fix BTree.clear for large updates (CASSANDRA-6943)
 * Fail write instead of logging a warning when unable to append to CL
   (CASSANDRA-6764)
 * Eliminate possibility of CL segment appearing twice in active list
   (CASSANDRA-6557)
 * Apply DONTNEED fadvise to commitlog segments (CASSANDRA-6759)
 * Switch CRC component to Adler and include it for compressed sstables
   (CASSANDRA-4165)
 * Allow cassandra-stress to set compaction strategy options (CASSANDRA-6451)
 * Add broadcast_rpc_address option to cassandra.yaml (CASSANDRA-5899)
 * Auto reload GossipingPropertyFileSnitch config (CASSANDRA-5897)
 * Fix overflow of memtable_total_space_in_mb (CASSANDRA-6573)
 * Fix ABTC NPE and apply update function correctly (CASSANDRA-6692)
 * Allow nodetool to use a file or prompt for password (CASSANDRA-6660)
 * Fix AIOOBE when concurrently accessing ABSC (CASSANDRA-6742)
 * Fix assertion error in ALTER TYPE RENAME (CASSANDRA-6705)
 * Scrub should not always clear out repaired status (CASSANDRA-5351)
 * Improve handling of range tombstone for wide partitions (CASSANDRA-6446)
 * Fix ClassCastException for compact table with composites (CASSANDRA-6738)
 * Fix potentially repairing with wrong nodes (CASSANDRA-6808)
 * Change caching option syntax (CASSANDRA-6745)
 * Fix stress to do proper counter reads (CASSANDRA-6835)
 * Fix help message for stress counter_write (CASSANDRA-6824)
 * Fix stress smart Thrift client to pick servers correctly (CASSANDRA-6848)
 * Add logging levels (minimal, normal or verbose) to stress tool (CASSANDRA-6849)
 * Fix race condition in Batch CLE (CASSANDRA-6860)
 * Improve cleanup/scrub/upgradesstables failure handling (CASSANDRA-6774)
 * ByteBuffer write() methods for serializing sstables (CASSANDRA-6781)
 * Proper compare function for CollectionType (CASSANDRA-6783)
 * Update native server to Netty 4 (CASSANDRA-6236)
 * Fix off-by-one error in stress (CASSANDRA-6883)
 * Make OpOrder AutoCloseable (CASSANDRA-6901)
 * Remove sync repair JMX interface (CASSANDRA-6900)
 * Add multiple memory allocation options for memtables (CASSANDRA-6689, 6694)
 * Remove adjusted op rate from stress output (CASSANDRA-6921)
 * Add optimized CF.hasColumns() implementations (CASSANDRA-6941)
 * Serialize batchlog mutations with the version of the target node
   (CASSANDRA-6931)
 * Optimize CounterColumn#reconcile() (CASSANDRA-6953)
 * Properly remove 1.2 sstable support in 2.1 (CASSANDRA-6869)
 * Lock counter cells, not partitions (CASSANDRA-6880)
 * Track presence of legacy counter shards in sstables (CASSANDRA-6888)
 * Ensure safe resource cleanup when replacing sstables (CASSANDRA-6912)
 * Add failure handler to async callback (CASSANDRA-6747)
 * Fix AE when closing SSTable without releasing reference (CASSANDRA-7000)
 * Clean up IndexInfo on keyspace/table drops (CASSANDRA-6924)
 * Only snapshot relative SSTables when sequential repair (CASSANDRA-7024)
 * Require nodetool rebuild_index to specify index names (CASSANDRA-7038)
 * fix cassandra stress errors on reads with native protocol (CASSANDRA-7033)
 * Use OpOrder to guard sstable references for reads (CASSANDRA-6919)
 * Preemptive opening of compaction result (CASSANDRA-6916)
 * Multi-threaded scrub/cleanup/upgradesstables (CASSANDRA-5547)
 * Optimize cellname comparison (CASSANDRA-6934)
 * Native protocol v3 (CASSANDRA-6855)
 * Optimize Cell liveness checks and clean up Cell (CASSANDRA-7119)
 * Support consistent range movements (CASSANDRA-2434)
 * Display min timestamp in sstablemetadata viewer (CASSANDRA-6767)
Merged from 2.0:
 * Avoid race-prone second "scrub" of system keyspace (CASSANDRA-6797)
 * Pool CqlRecordWriter clients by inetaddress rather than Range
   (CASSANDRA-6665)
 * Fix compaction_history timestamps (CASSANDRA-6784)
 * Compare scores of full replica ordering in DES (CASSANDRA-6683)
 * fix CME in SessionInfo updateProgress affecting netstats (CASSANDRA-6577)
 * Allow repairing between specific replicas (CASSANDRA-6440)
 * Allow per-dc enabling of hints (CASSANDRA-6157)
 * Add compatibility for Hadoop 0.2.x (CASSANDRA-5201)
 * Fix EstimatedHistogram races (CASSANDRA-6682)
 * Failure detector correctly converts initial value to nanos (CASSANDRA-6658)
 * Add nodetool taketoken to relocate vnodes (CASSANDRA-4445)
 * Expose bulk loading progress over JMX (CASSANDRA-4757)
 * Correctly handle null with IF conditions and TTL (CASSANDRA-6623)
 * Account for range/row tombstones in tombstone drop
   time histogram (CASSANDRA-6522)
 * Stop CommitLogSegment.close() from calling sync() (CASSANDRA-6652)
 * Make commitlog failure handling configurable (CASSANDRA-6364)
 * Avoid overlaps in LCS (CASSANDRA-6688)
 * Improve support for paginating over composites (CASSANDRA-4851)
 * Fix count(*) queries in a mixed cluster (CASSANDRA-6707)
 * Improve repair tasks(snapshot, differencing) concurrency (CASSANDRA-6566)
 * Fix replaying pre-2.0 commit logs (CASSANDRA-6714)
 * Add static columns to CQL3 (CASSANDRA-6561)
 * Optimize single partition batch statements (CASSANDRA-6737)
 * Disallow post-query re-ordering when paging (CASSANDRA-6722)
 * Fix potential paging bug with deleted columns (CASSANDRA-6748)
 * Fix NPE on BulkLoader caused by losing StreamEvent (CASSANDRA-6636)
 * Fix truncating compression metadata (CASSANDRA-6791)
 * Add CMSClassUnloadingEnabled JVM option (CASSANDRA-6541)
 * Catch memtable flush exceptions during shutdown (CASSANDRA-6735)
 * Fix upgradesstables NPE for non-CF-based indexes (CASSANDRA-6645)
 * Fix UPDATE updating PRIMARY KEY columns implicitly (CASSANDRA-6782)
 * Fix IllegalArgumentException when updating from 1.2 with SuperColumns
   (CASSANDRA-6733)
 * FBUtilities.singleton() should use the CF comparator (CASSANDRA-6778)
 * Fix CQLSStableWriter.addRow(Map<String, Object>) (CASSANDRA-6526)
 * Fix HSHA server introducing corrupt data (CASSANDRA-6285)
 * Fix CAS conditions for COMPACT STORAGE tables (CASSANDRA-6813)
 * Starting threads in OutboundTcpConnectionPool constructor causes race conditions (CASSANDRA-7177)
 * Allow overriding cassandra-rackdc.properties file (CASSANDRA-7072)
 * Set JMX RMI port to 7199 (CASSANDRA-7087)
 * Use LOCAL_QUORUM for data reads at LOCAL_SERIAL (CASSANDRA-6939)
 * Log a warning for large batches (CASSANDRA-6487)
 * Put nodes in hibernate when join_ring is false (CASSANDRA-6961)
 * Avoid early loading of non-system keyspaces before compaction-leftovers
   cleanup at startup (CASSANDRA-6913)
 * Restrict Windows to parallel repairs (CASSANDRA-6907)
 * (Hadoop) Allow manually specifying start/end tokens in CFIF (CASSANDRA-6436)
 * Fix NPE in MeteredFlusher (CASSANDRA-6820)
 * Fix race processing range scan responses (CASSANDRA-6820)
 * Allow deleting snapshots from dropped keyspaces (CASSANDRA-6821)
 * Add uuid() function (CASSANDRA-6473)
 * Omit tombstones from schema digests (CASSANDRA-6862)
 * Include correct consistencyLevel in LWT timeout (CASSANDRA-6884)
 * Lower chances for losing new SSTables during nodetool refresh and
   ColumnFamilyStore.loadNewSSTables (CASSANDRA-6514)
 * Add support for DELETE ... IF EXISTS to CQL3 (CASSANDRA-5708)
 * Update hadoop_cql3_word_count example (CASSANDRA-6793)
 * Fix handling of RejectedExecution in sync Thrift server (CASSANDRA-6788)
 * Log more information when exceeding tombstone_warn_threshold (CASSANDRA-6865)
 * Fix truncate to not abort due to unreachable fat clients (CASSANDRA-6864)
 * Fix schema concurrency exceptions (CASSANDRA-6841)
 * Fix leaking validator FH in StreamWriter (CASSANDRA-6832)
 * Fix saving triggers to schema (CASSANDRA-6789)
 * Fix trigger mutations when base mutation list is immutable (CASSANDRA-6790)
 * Fix accounting in FileCacheService to allow re-using RAR (CASSANDRA-6838)
 * Fix static counter columns (CASSANDRA-6827)
 * Restore expiring->deleted (cell) compaction optimization (CASSANDRA-6844)
 * Fix CompactionManager.needsCleanup (CASSANDRA-6845)
 * Correctly compare BooleanType values other than 0 and 1 (CASSANDRA-6779)
 * Read message id as string from earlier versions (CASSANDRA-6840)
 * Properly use the Paxos consistency for (non-protocol) batch (CASSANDRA-6837)
 * Add paranoid disk failure option (CASSANDRA-6646)
 * Improve PerRowSecondaryIndex performance (CASSANDRA-6876)
 * Extend triggers to support CAS updates (CASSANDRA-6882)
 * Static columns with IF NOT EXISTS don't always work as expected (CASSANDRA-6873)
 * Fix paging with SELECT DISTINCT (CASSANDRA-6857)
 * Fix UnsupportedOperationException on CAS timeout (CASSANDRA-6923)
 * Improve MeteredFlusher handling of MF-unaffected column families
   (CASSANDRA-6867)
 * Add CqlRecordReader using native pagination (CASSANDRA-6311)
 * Add QueryHandler interface (CASSANDRA-6659)
 * Track liveRatio per-memtable, not per-CF (CASSANDRA-6945)
 * Make sure upgradesstables keeps sstable level (CASSANDRA-6958)
 * Fix LIMIT with static columns (CASSANDRA-6956)
 * Fix clash with CQL column name in thrift validation (CASSANDRA-6892)
 * Fix error with super columns in mixed 1.2-2.0 clusters (CASSANDRA-6966)
 * Fix bad skip of sstables on slice query with composite start/finish (CASSANDRA-6825)
 * Fix unintended update with conditional statement (CASSANDRA-6893)
 * Fix map element access in IF (CASSANDRA-6914)
 * Avoid costly range calculations for range queries on system keyspaces
   (CASSANDRA-6906)
 * Fix SSTable not released if stream session fails (CASSANDRA-6818)
 * Avoid build failure due to ANTLR timeout (CASSANDRA-6991)
 * Queries on compact tables can return more rows that requested (CASSANDRA-7052)
 * USING TIMESTAMP for batches does not work (CASSANDRA-7053)
 * Fix performance regression from CASSANDRA-5614 (CASSANDRA-6949)
 * Ensure that batchlog and hint timeouts do not produce hints (CASSANDRA-7058)
 * Merge groupable mutations in TriggerExecutor#execute() (CASSANDRA-7047)
 * Plug holes in resource release when wiring up StreamSession (CASSANDRA-7073)
 * Re-add parameter columns to tracing session (CASSANDRA-6942)
 * Preserves CQL metadata when updating table from thrift (CASSANDRA-6831)
Merged from 1.2:
 * Fix nodetool display with vnodes (CASSANDRA-7082)
 * Add UNLOGGED, COUNTER options to BATCH documentation (CASSANDRA-6816)
 * add extra SSL cipher suites (CASSANDRA-6613)
 * fix nodetool getsstables for blob PK (CASSANDRA-6803)
 * Fix BatchlogManager#deleteBatch() use of millisecond timestamps
   (CASSANDRA-6822)
 * Continue assassinating even if the endpoint vanishes (CASSANDRA-6787)
 * Schedule schema pulls on change (CASSANDRA-6971)
 * Non-droppable verbs shouldn't be dropped from OTC (CASSANDRA-6980)
 * Shutdown batchlog executor in SS#drain() (CASSANDRA-7025)
 * Fix batchlog to account for CF truncation records (CASSANDRA-6999)
 * Fix CQLSH parsing of functions and BLOB literals (CASSANDRA-7018)
 * Properly load trustore in the native protocol (CASSANDRA-6847)
 * Always clean up references in SerializingCache (CASSANDRA-6994)
 * Don't shut MessagingService down when replacing a node (CASSANDRA-6476)
 * fix npe when doing -Dcassandra.fd_initial_value_ms (CASSANDRA-6751)


2.1.0-beta1
 * Add flush directory distinct from compaction directories (CASSANDRA-6357)
 * Require JNA by default (CASSANDRA-6575)
 * add listsnapshots command to nodetool (CASSANDRA-5742)
 * Introduce AtomicBTreeColumns (CASSANDRA-6271, 6692)
 * Multithreaded commitlog (CASSANDRA-3578)
 * allocate fixed index summary memory pool and resample cold index summaries
   to use less memory (CASSANDRA-5519)
 * Removed multithreaded compaction (CASSANDRA-6142)
 * Parallelize fetching rows for low-cardinality indexes (CASSANDRA-1337)
 * change logging from log4j to logback (CASSANDRA-5883)
 * switch to LZ4 compression for internode communication (CASSANDRA-5887)
 * Stop using Thrift-generated Index* classes internally (CASSANDRA-5971)
 * Remove 1.2 network compatibility code (CASSANDRA-5960)
 * Remove leveled json manifest migration code (CASSANDRA-5996)
 * Remove CFDefinition (CASSANDRA-6253)
 * Use AtomicIntegerFieldUpdater in RefCountedMemory (CASSANDRA-6278)
 * User-defined types for CQL3 (CASSANDRA-5590)
 * Use of o.a.c.metrics in nodetool (CASSANDRA-5871, 6406)
 * Batch read from OTC's queue and cleanup (CASSANDRA-1632)
 * Secondary index support for collections (CASSANDRA-4511, 6383)
 * SSTable metadata(Stats.db) format change (CASSANDRA-6356)
 * Push composites support in the storage engine
   (CASSANDRA-5417, CASSANDRA-6520)
 * Add snapshot space used to cfstats (CASSANDRA-6231)
 * Add cardinality estimator for key count estimation (CASSANDRA-5906)
 * CF id is changed to be non-deterministic. Data dir/key cache are created
   uniquely for CF id (CASSANDRA-5202)
 * New counters implementation (CASSANDRA-6504)
 * Replace UnsortedColumns, EmptyColumns, TreeMapBackedSortedColumns with new
   ArrayBackedSortedColumns (CASSANDRA-6630, CASSANDRA-6662, CASSANDRA-6690)
 * Add option to use row cache with a given amount of rows (CASSANDRA-5357)
 * Avoid repairing already repaired data (CASSANDRA-5351)
 * Reject counter updates with USING TTL/TIMESTAMP (CASSANDRA-6649)
 * Replace index_interval with min/max_index_interval (CASSANDRA-6379)
 * Lift limitation that order by columns must be selected for IN queries (CASSANDRA-4911)


2.0.5
 * Reduce garbage generated by bloom filter lookups (CASSANDRA-6609)
 * Add ks.cf names to tombstone logging (CASSANDRA-6597)
 * Use LOCAL_QUORUM for LWT operations at LOCAL_SERIAL (CASSANDRA-6495)
 * Wait for gossip to settle before accepting client connections (CASSANDRA-4288)
 * Delete unfinished compaction incrementally (CASSANDRA-6086)
 * Allow specifying custom secondary index options in CQL3 (CASSANDRA-6480)
 * Improve replica pinning for cache efficiency in DES (CASSANDRA-6485)
 * Fix LOCAL_SERIAL from thrift (CASSANDRA-6584)
 * Don't special case received counts in CAS timeout exceptions (CASSANDRA-6595)
 * Add support for 2.1 global counter shards (CASSANDRA-6505)
 * Fix NPE when streaming connection is not yet established (CASSANDRA-6210)
 * Avoid rare duplicate read repair triggering (CASSANDRA-6606)
 * Fix paging discardFirst (CASSANDRA-6555)
 * Fix ArrayIndexOutOfBoundsException in 2ndary index query (CASSANDRA-6470)
 * Release sstables upon rebuilding 2i (CASSANDRA-6635)
 * Add AbstractCompactionStrategy.startup() method (CASSANDRA-6637)
 * SSTableScanner may skip rows during cleanup (CASSANDRA-6638)
 * sstables from stalled repair sessions can resurrect deleted data (CASSANDRA-6503)
 * Switch stress to use ITransportFactory (CASSANDRA-6641)
 * Fix IllegalArgumentException during prepare (CASSANDRA-6592)
 * Fix possible loss of 2ndary index entries during compaction (CASSANDRA-6517)
 * Fix direct Memory on architectures that do not support unaligned long access
   (CASSANDRA-6628)
 * Let scrub optionally skip broken counter partitions (CASSANDRA-5930)
Merged from 1.2:
 * fsync compression metadata (CASSANDRA-6531)
 * Validate CF existence on execution for prepared statement (CASSANDRA-6535)
 * Add ability to throttle batchlog replay (CASSANDRA-6550)
 * Fix executing LOCAL_QUORUM with SimpleStrategy (CASSANDRA-6545)
 * Avoid StackOverflow when using large IN queries (CASSANDRA-6567)
 * Nodetool upgradesstables includes secondary indexes (CASSANDRA-6598)
 * Paginate batchlog replay (CASSANDRA-6569)
 * skip blocking on streaming during drain (CASSANDRA-6603)
 * Improve error message when schema doesn't match loaded sstable (CASSANDRA-6262)
 * Add properties to adjust FD initial value and max interval (CASSANDRA-4375)
 * Fix preparing with batch and delete from collection (CASSANDRA-6607)
 * Fix ABSC reverse iterator's remove() method (CASSANDRA-6629)
 * Handle host ID conflicts properly (CASSANDRA-6615)
 * Move handling of migration event source to solve bootstrap race. (CASSANDRA-6648)
 * Make sure compaction throughput value doesn't overflow with int math (CASSANDRA-6647)


2.0.4
 * Allow removing snapshots of no-longer-existing CFs (CASSANDRA-6418)
 * add StorageService.stopDaemon() (CASSANDRA-4268)
 * add IRE for invalid CF supplied to get_count (CASSANDRA-5701)
 * add client encryption support to sstableloader (CASSANDRA-6378)
 * Fix accept() loop for SSL sockets post-shutdown (CASSANDRA-6468)
 * Fix size-tiered compaction in LCS L0 (CASSANDRA-6496)
 * Fix assertion failure in filterColdSSTables (CASSANDRA-6483)
 * Fix row tombstones in larger-than-memory compactions (CASSANDRA-6008)
 * Fix cleanup ClassCastException (CASSANDRA-6462)
 * Reduce gossip memory use by interning VersionedValue strings (CASSANDRA-6410)
 * Allow specifying datacenters to participate in a repair (CASSANDRA-6218)
 * Fix divide-by-zero in PCI (CASSANDRA-6403)
 * Fix setting last compacted key in the wrong level for LCS (CASSANDRA-6284)
 * Add millisecond precision formats to the timestamp parser (CASSANDRA-6395)
 * Expose a total memtable size metric for a CF (CASSANDRA-6391)
 * cqlsh: handle symlinks properly (CASSANDRA-6425)
 * Fix potential infinite loop when paging query with IN (CASSANDRA-6464)
 * Fix assertion error in AbstractQueryPager.discardFirst (CASSANDRA-6447)
 * Fix streaming older SSTable yields unnecessary tombstones (CASSANDRA-6527)
Merged from 1.2:
 * Improved error message on bad properties in DDL queries (CASSANDRA-6453)
 * Randomize batchlog candidates selection (CASSANDRA-6481)
 * Fix thundering herd on endpoint cache invalidation (CASSANDRA-6345, 6485)
 * Improve batchlog write performance with vnodes (CASSANDRA-6488)
 * cqlsh: quote single quotes in strings inside collections (CASSANDRA-6172)
 * Improve gossip performance for typical messages (CASSANDRA-6409)
 * Throw IRE if a prepared statement has more markers than supported
   (CASSANDRA-5598)
 * Expose Thread metrics for the native protocol server (CASSANDRA-6234)
 * Change snapshot response message verb to INTERNAL to avoid dropping it
   (CASSANDRA-6415)
 * Warn when collection read has > 65K elements (CASSANDRA-5428)
 * Fix cache persistence when both row and key cache are enabled
   (CASSANDRA-6413)
 * (Hadoop) add describe_local_ring (CASSANDRA-6268)
 * Fix handling of concurrent directory creation failure (CASSANDRA-6459)
 * Allow executing CREATE statements multiple times (CASSANDRA-6471)
 * Don't send confusing info with timeouts (CASSANDRA-6491)
 * Don't resubmit counter mutation runnables internally (CASSANDRA-6427)
 * Don't drop local mutations without a hint (CASSANDRA-6510)
 * Don't allow null max_hint_window_in_ms (CASSANDRA-6419)
 * Validate SliceRange start and finish lengths (CASSANDRA-6521)


2.0.3
 * Fix FD leak on slice read path (CASSANDRA-6275)
 * Cancel read meter task when closing SSTR (CASSANDRA-6358)
 * free off-heap IndexSummary during bulk (CASSANDRA-6359)
 * Recover from IOException in accept() thread (CASSANDRA-6349)
 * Improve Gossip tolerance of abnormally slow tasks (CASSANDRA-6338)
 * Fix trying to hint timed out counter writes (CASSANDRA-6322)
 * Allow restoring specific columnfamilies from archived CL (CASSANDRA-4809)
 * Avoid flushing compaction_history after each operation (CASSANDRA-6287)
 * Fix repair assertion error when tombstones expire (CASSANDRA-6277)
 * Skip loading corrupt key cache (CASSANDRA-6260)
 * Fixes for compacting larger-than-memory rows (CASSANDRA-6274)
 * Compact hottest sstables first and optionally omit coldest from
   compaction entirely (CASSANDRA-6109)
 * Fix modifying column_metadata from thrift (CASSANDRA-6182)
 * cqlsh: fix LIST USERS output (CASSANDRA-6242)
 * Add IRequestSink interface (CASSANDRA-6248)
 * Update memtable size while flushing (CASSANDRA-6249)
 * Provide hooks around CQL2/CQL3 statement execution (CASSANDRA-6252)
 * Require Permission.SELECT for CAS updates (CASSANDRA-6247)
 * New CQL-aware SSTableWriter (CASSANDRA-5894)
 * Reject CAS operation when the protocol v1 is used (CASSANDRA-6270)
 * Correctly throw error when frame too large (CASSANDRA-5981)
 * Fix serialization bug in PagedRange with 2ndary indexes (CASSANDRA-6299)
 * Fix CQL3 table validation in Thrift (CASSANDRA-6140)
 * Fix bug missing results with IN clauses (CASSANDRA-6327)
 * Fix paging with reversed slices (CASSANDRA-6343)
 * Set minTimestamp correctly to be able to drop expired sstables (CASSANDRA-6337)
 * Support NaN and Infinity as float literals (CASSANDRA-6003)
 * Remove RF from nodetool ring output (CASSANDRA-6289)
 * Fix attempting to flush empty rows (CASSANDRA-6374)
 * Fix potential out of bounds exception when paging (CASSANDRA-6333)
Merged from 1.2:
 * Optimize FD phi calculation (CASSANDRA-6386)
 * Improve initial FD phi estimate when starting up (CASSANDRA-6385)
 * Don't list CQL3 table in CLI describe even if named explicitely
   (CASSANDRA-5750)
 * Invalidate row cache when dropping CF (CASSANDRA-6351)
 * add non-jamm path for cached statements (CASSANDRA-6293)
 * add windows bat files for shell commands (CASSANDRA-6145)
 * Require logging in for Thrift CQL2/3 statement preparation (CASSANDRA-6254)
 * restrict max_num_tokens to 1536 (CASSANDRA-6267)
 * Nodetool gets default JMX port from cassandra-env.sh (CASSANDRA-6273)
 * make calculatePendingRanges asynchronous (CASSANDRA-6244)
 * Remove blocking flushes in gossip thread (CASSANDRA-6297)
 * Fix potential socket leak in connectionpool creation (CASSANDRA-6308)
 * Allow LOCAL_ONE/LOCAL_QUORUM to work with SimpleStrategy (CASSANDRA-6238)
 * cqlsh: handle 'null' as session duration (CASSANDRA-6317)
 * Fix json2sstable handling of range tombstones (CASSANDRA-6316)
 * Fix missing one row in reverse query (CASSANDRA-6330)
 * Fix reading expired row value from row cache (CASSANDRA-6325)
 * Fix AssertionError when doing set element deletion (CASSANDRA-6341)
 * Make CL code for the native protocol match the one in C* 2.0
   (CASSANDRA-6347)
 * Disallow altering CQL3 table from thrift (CASSANDRA-6370)
 * Fix size computation of prepared statement (CASSANDRA-6369)


2.0.2
 * Update FailureDetector to use nanontime (CASSANDRA-4925)
 * Fix FileCacheService regressions (CASSANDRA-6149)
 * Never return WriteTimeout for CL.ANY (CASSANDRA-6132)
 * Fix race conditions in bulk loader (CASSANDRA-6129)
 * Add configurable metrics reporting (CASSANDRA-4430)
 * drop queries exceeding a configurable number of tombstones (CASSANDRA-6117)
 * Track and persist sstable read activity (CASSANDRA-5515)
 * Fixes for speculative retry (CASSANDRA-5932, CASSANDRA-6194)
 * Improve memory usage of metadata min/max column names (CASSANDRA-6077)
 * Fix thrift validation refusing row markers on CQL3 tables (CASSANDRA-6081)
 * Fix insertion of collections with CAS (CASSANDRA-6069)
 * Correctly send metadata on SELECT COUNT (CASSANDRA-6080)
 * Track clients' remote addresses in ClientState (CASSANDRA-6070)
 * Create snapshot dir if it does not exist when migrating
   leveled manifest (CASSANDRA-6093)
 * make sequential nodetool repair the default (CASSANDRA-5950)
 * Add more hooks for compaction strategy implementations (CASSANDRA-6111)
 * Fix potential NPE on composite 2ndary indexes (CASSANDRA-6098)
 * Delete can potentially be skipped in batch (CASSANDRA-6115)
 * Allow alter keyspace on system_traces (CASSANDRA-6016)
 * Disallow empty column names in cql (CASSANDRA-6136)
 * Use Java7 file-handling APIs and fix file moving on Windows (CASSANDRA-5383)
 * Save compaction history to system keyspace (CASSANDRA-5078)
 * Fix NPE if StorageService.getOperationMode() is executed before full startup (CASSANDRA-6166)
 * CQL3: support pre-epoch longs for TimestampType (CASSANDRA-6212)
 * Add reloadtriggers command to nodetool (CASSANDRA-4949)
 * cqlsh: ignore empty 'value alias' in DESCRIBE (CASSANDRA-6139)
 * Fix sstable loader (CASSANDRA-6205)
 * Reject bootstrapping if the node already exists in gossip (CASSANDRA-5571)
 * Fix NPE while loading paxos state (CASSANDRA-6211)
 * cqlsh: add SHOW SESSION <tracing-session> command (CASSANDRA-6228)
Merged from 1.2:
 * (Hadoop) Require CFRR batchSize to be at least 2 (CASSANDRA-6114)
 * Add a warning for small LCS sstable size (CASSANDRA-6191)
 * Add ability to list specific KS/CF combinations in nodetool cfstats (CASSANDRA-4191)
 * Mark CF clean if a mutation raced the drop and got it marked dirty (CASSANDRA-5946)
 * Add a LOCAL_ONE consistency level (CASSANDRA-6202)
 * Limit CQL prepared statement cache by size instead of count (CASSANDRA-6107)
 * Tracing should log write failure rather than raw exceptions (CASSANDRA-6133)
 * lock access to TM.endpointToHostIdMap (CASSANDRA-6103)
 * Allow estimated memtable size to exceed slab allocator size (CASSANDRA-6078)
 * Start MeteredFlusher earlier to prevent OOM during CL replay (CASSANDRA-6087)
 * Avoid sending Truncate command to fat clients (CASSANDRA-6088)
 * Allow where clause conditions to be in parenthesis (CASSANDRA-6037)
 * Do not open non-ssl storage port if encryption option is all (CASSANDRA-3916)
 * Move batchlog replay to its own executor (CASSANDRA-6079)
 * Add tombstone debug threshold and histogram (CASSANDRA-6042, 6057)
 * Enable tcp keepalive on incoming connections (CASSANDRA-4053)
 * Fix fat client schema pull NPE (CASSANDRA-6089)
 * Fix memtable flushing for indexed tables (CASSANDRA-6112)
 * Fix skipping columns with multiple slices (CASSANDRA-6119)
 * Expose connected thrift + native client counts (CASSANDRA-5084)
 * Optimize auth setup (CASSANDRA-6122)
 * Trace index selection (CASSANDRA-6001)
 * Update sstablesPerReadHistogram to use biased sampling (CASSANDRA-6164)
 * Log UnknownColumnfamilyException when closing socket (CASSANDRA-5725)
 * Properly error out on CREATE INDEX for counters table (CASSANDRA-6160)
 * Handle JMX notification failure for repair (CASSANDRA-6097)
 * (Hadoop) Fetch no more than 128 splits in parallel (CASSANDRA-6169)
 * stress: add username/password authentication support (CASSANDRA-6068)
 * Fix indexed queries with row cache enabled on parent table (CASSANDRA-5732)
 * Fix compaction race during columnfamily drop (CASSANDRA-5957)
 * Fix validation of empty column names for compact tables (CASSANDRA-6152)
 * Skip replaying mutations that pass CRC but fail to deserialize (CASSANDRA-6183)
 * Rework token replacement to use replace_address (CASSANDRA-5916)
 * Fix altering column types (CASSANDRA-6185)
 * cqlsh: fix CREATE/ALTER WITH completion (CASSANDRA-6196)
 * add windows bat files for shell commands (CASSANDRA-6145)
 * Fix potential stack overflow during range tombstones insertion (CASSANDRA-6181)
 * (Hadoop) Make LOCAL_ONE the default consistency level (CASSANDRA-6214)


2.0.1
 * Fix bug that could allow reading deleted data temporarily (CASSANDRA-6025)
 * Improve memory use defaults (CASSANDRA-6059)
 * Make ThriftServer more easlly extensible (CASSANDRA-6058)
 * Remove Hadoop dependency from ITransportFactory (CASSANDRA-6062)
 * add file_cache_size_in_mb setting (CASSANDRA-5661)
 * Improve error message when yaml contains invalid properties (CASSANDRA-5958)
 * Improve leveled compaction's ability to find non-overlapping L0 compactions
   to work on concurrently (CASSANDRA-5921)
 * Notify indexer of columns shadowed by range tombstones (CASSANDRA-5614)
 * Log Merkle tree stats (CASSANDRA-2698)
 * Switch from crc32 to adler32 for compressed sstable checksums (CASSANDRA-5862)
 * Improve offheap memcpy performance (CASSANDRA-5884)
 * Use a range aware scanner for cleanup (CASSANDRA-2524)
 * Cleanup doesn't need to inspect sstables that contain only local data
   (CASSANDRA-5722)
 * Add ability for CQL3 to list partition keys (CASSANDRA-4536)
 * Improve native protocol serialization (CASSANDRA-5664)
 * Upgrade Thrift to 0.9.1 (CASSANDRA-5923)
 * Require superuser status for adding triggers (CASSANDRA-5963)
 * Make standalone scrubber handle old and new style leveled manifest
   (CASSANDRA-6005)
 * Fix paxos bugs (CASSANDRA-6012, 6013, 6023)
 * Fix paged ranges with multiple replicas (CASSANDRA-6004)
 * Fix potential AssertionError during tracing (CASSANDRA-6041)
 * Fix NPE in sstablesplit (CASSANDRA-6027)
 * Migrate pre-2.0 key/value/column aliases to system.schema_columns
   (CASSANDRA-6009)
 * Paging filter empty rows too agressively (CASSANDRA-6040)
 * Support variadic parameters for IN clauses (CASSANDRA-4210)
 * cqlsh: return the result of CAS writes (CASSANDRA-5796)
 * Fix validation of IN clauses with 2ndary indexes (CASSANDRA-6050)
 * Support named bind variables in CQL (CASSANDRA-6033)
Merged from 1.2:
 * Allow cache-keys-to-save to be set at runtime (CASSANDRA-5980)
 * Avoid second-guessing out-of-space state (CASSANDRA-5605)
 * Tuning knobs for dealing with large blobs and many CFs (CASSANDRA-5982)
 * (Hadoop) Fix CQLRW for thrift tables (CASSANDRA-6002)
 * Fix possible divide-by-zero in HHOM (CASSANDRA-5990)
 * Allow local batchlog writes for CL.ANY (CASSANDRA-5967)
 * Upgrade metrics-core to version 2.2.0 (CASSANDRA-5947)
 * Fix CqlRecordWriter with composite keys (CASSANDRA-5949)
 * Add snitch, schema version, cluster, partitioner to JMX (CASSANDRA-5881)
 * Allow disabling SlabAllocator (CASSANDRA-5935)
 * Make user-defined compaction JMX blocking (CASSANDRA-4952)
 * Fix streaming does not transfer wrapped range (CASSANDRA-5948)
 * Fix loading index summary containing empty key (CASSANDRA-5965)
 * Correctly handle limits in CompositesSearcher (CASSANDRA-5975)
 * Pig: handle CQL collections (CASSANDRA-5867)
 * Pass the updated cf to the PRSI index() method (CASSANDRA-5999)
 * Allow empty CQL3 batches (as no-op) (CASSANDRA-5994)
 * Support null in CQL3 functions (CASSANDRA-5910)
 * Replace the deprecated MapMaker with CacheLoader (CASSANDRA-6007)
 * Add SSTableDeletingNotification to DataTracker (CASSANDRA-6010)
 * Fix snapshots in use get deleted during snapshot repair (CASSANDRA-6011)
 * Move hints and exception count to o.a.c.metrics (CASSANDRA-6017)
 * Fix memory leak in snapshot repair (CASSANDRA-6047)
 * Fix sstable2sjon for CQL3 tables (CASSANDRA-5852)


2.0.0
 * Fix thrift validation when inserting into CQL3 tables (CASSANDRA-5138)
 * Fix periodic memtable flushing behavior with clean memtables (CASSANDRA-5931)
 * Fix dateOf() function for pre-2.0 timestamp columns (CASSANDRA-5928)
 * Fix SSTable unintentionally loads BF when opened for batch (CASSANDRA-5938)
 * Add stream session progress to JMX (CASSANDRA-4757)
 * Fix NPE during CAS operation (CASSANDRA-5925)
Merged from 1.2:
 * Fix getBloomFilterDiskSpaceUsed for AlwaysPresentFilter (CASSANDRA-5900)
 * Don't announce schema version until we've loaded the changes locally
   (CASSANDRA-5904)
 * Fix to support off heap bloom filters size greater than 2 GB (CASSANDRA-5903)
 * Properly handle parsing huge map and set literals (CASSANDRA-5893)


2.0.0-rc2
 * enable vnodes by default (CASSANDRA-5869)
 * fix CAS contention timeout (CASSANDRA-5830)
 * fix HsHa to respect max frame size (CASSANDRA-4573)
 * Fix (some) 2i on composite components omissions (CASSANDRA-5851)
 * cqlsh: add DESCRIBE FULL SCHEMA variant (CASSANDRA-5880)
Merged from 1.2:
 * Correctly validate sparse composite cells in scrub (CASSANDRA-5855)
 * Add KeyCacheHitRate metric to CF metrics (CASSANDRA-5868)
 * cqlsh: add support for multiline comments (CASSANDRA-5798)
 * Handle CQL3 SELECT duplicate IN restrictions on clustering columns
   (CASSANDRA-5856)


2.0.0-rc1
 * improve DecimalSerializer performance (CASSANDRA-5837)
 * fix potential spurious wakeup in AsyncOneResponse (CASSANDRA-5690)
 * fix schema-related trigger issues (CASSANDRA-5774)
 * Better validation when accessing CQL3 table from thrift (CASSANDRA-5138)
 * Fix assertion error during repair (CASSANDRA-5801)
 * Fix range tombstone bug (CASSANDRA-5805)
 * DC-local CAS (CASSANDRA-5797)
 * Add a native_protocol_version column to the system.local table (CASSANRDA-5819)
 * Use index_interval from cassandra.yaml when upgraded (CASSANDRA-5822)
 * Fix buffer underflow on socket close (CASSANDRA-5792)
Merged from 1.2:
 * Fix reading DeletionTime from 1.1-format sstables (CASSANDRA-5814)
 * cqlsh: add collections support to COPY (CASSANDRA-5698)
 * retry important messages for any IOException (CASSANDRA-5804)
 * Allow empty IN relations in SELECT/UPDATE/DELETE statements (CASSANDRA-5626)
 * cqlsh: fix crashing on Windows due to libedit detection (CASSANDRA-5812)
 * fix bulk-loading compressed sstables (CASSANDRA-5820)
 * (Hadoop) fix quoting in CqlPagingRecordReader and CqlRecordWriter
   (CASSANDRA-5824)
 * update default LCS sstable size to 160MB (CASSANDRA-5727)
 * Allow compacting 2Is via nodetool (CASSANDRA-5670)
 * Hex-encode non-String keys in OPP (CASSANDRA-5793)
 * nodetool history logging (CASSANDRA-5823)
 * (Hadoop) fix support for Thrift tables in CqlPagingRecordReader
   (CASSANDRA-5752)
 * add "all time blocked" to StatusLogger output (CASSANDRA-5825)
 * Future-proof inter-major-version schema migrations (CASSANDRA-5845)
 * (Hadoop) add CqlPagingRecordReader support for ReversedType in Thrift table
   (CASSANDRA-5718)
 * Add -no-snapshot option to scrub (CASSANDRA-5891)
 * Fix to support off heap bloom filters size greater than 2 GB (CASSANDRA-5903)
 * Properly handle parsing huge map and set literals (CASSANDRA-5893)
 * Fix LCS L0 compaction may overlap in L1 (CASSANDRA-5907)
 * New sstablesplit tool to split large sstables offline (CASSANDRA-4766)
 * Fix potential deadlock in native protocol server (CASSANDRA-5926)
 * Disallow incompatible type change in CQL3 (CASSANDRA-5882)
Merged from 1.1:
 * Correctly validate sparse composite cells in scrub (CASSANDRA-5855)


2.0.0-beta2
 * Replace countPendingHints with Hints Created metric (CASSANDRA-5746)
 * Allow nodetool with no args, and with help to run without a server (CASSANDRA-5734)
 * Cleanup AbstractType/TypeSerializer classes (CASSANDRA-5744)
 * Remove unimplemented cli option schema-mwt (CASSANDRA-5754)
 * Support range tombstones in thrift (CASSANDRA-5435)
 * Normalize table-manipulating CQL3 statements' class names (CASSANDRA-5759)
 * cqlsh: add missing table options to DESCRIBE output (CASSANDRA-5749)
 * Fix assertion error during repair (CASSANDRA-5757)
 * Fix bulkloader (CASSANDRA-5542)
 * Add LZ4 compression to the native protocol (CASSANDRA-5765)
 * Fix bugs in the native protocol v2 (CASSANDRA-5770)
 * CAS on 'primary key only' table (CASSANDRA-5715)
 * Support streaming SSTables of old versions (CASSANDRA-5772)
 * Always respect protocol version in native protocol (CASSANDRA-5778)
 * Fix ConcurrentModificationException during streaming (CASSANDRA-5782)
 * Update deletion timestamp in Commit#updatesWithPaxosTime (CASSANDRA-5787)
 * Thrift cas() method crashes if input columns are not sorted (CASSANDRA-5786)
 * Order columns names correctly when querying for CAS (CASSANDRA-5788)
 * Fix streaming retry (CASSANDRA-5775)
Merged from 1.2:
 * if no seeds can be a reached a node won't start in a ring by itself (CASSANDRA-5768)
 * add cassandra.unsafesystem property (CASSANDRA-5704)
 * (Hadoop) quote identifiers in CqlPagingRecordReader (CASSANDRA-5763)
 * Add replace_node functionality for vnodes (CASSANDRA-5337)
 * Add timeout events to query traces (CASSANDRA-5520)
 * Fix serialization of the LEFT gossip value (CASSANDRA-5696)
 * Pig: support for cql3 tables (CASSANDRA-5234)
 * Fix skipping range tombstones with reverse queries (CASSANDRA-5712)
 * Expire entries out of ThriftSessionManager (CASSANDRA-5719)
 * Don't keep ancestor information in memory (CASSANDRA-5342)
 * Expose native protocol server status in nodetool info (CASSANDRA-5735)
 * Fix pathetic performance of range tombstones (CASSANDRA-5677)
 * Fix querying with an empty (impossible) range (CASSANDRA-5573)
 * cqlsh: handle CUSTOM 2i in DESCRIBE output (CASSANDRA-5760)
 * Fix minor bug in Range.intersects(Bound) (CASSANDRA-5771)
 * cqlsh: handle disabled compression in DESCRIBE output (CASSANDRA-5766)
 * Ensure all UP events are notified on the native protocol (CASSANDRA-5769)
 * Fix formatting of sstable2json with multiple -k arguments (CASSANDRA-5781)
 * Don't rely on row marker for queries in general to hide lost markers
   after TTL expires (CASSANDRA-5762)
 * Sort nodetool help output (CASSANDRA-5776)
 * Fix column expiring during 2 phases compaction (CASSANDRA-5799)
 * now() is being rejected in INSERTs when inside collections (CASSANDRA-5795)


2.0.0-beta1
 * Add support for indexing clustered columns (CASSANDRA-5125)
 * Removed on-heap row cache (CASSANDRA-5348)
 * use nanotime consistently for node-local timeouts (CASSANDRA-5581)
 * Avoid unnecessary second pass on name-based queries (CASSANDRA-5577)
 * Experimental triggers (CASSANDRA-1311)
 * JEMalloc support for off-heap allocation (CASSANDRA-3997)
 * Single-pass compaction (CASSANDRA-4180)
 * Removed token range bisection (CASSANDRA-5518)
 * Removed compatibility with pre-1.2.5 sstables and network messages
   (CASSANDRA-5511)
 * removed PBSPredictor (CASSANDRA-5455)
 * CAS support (CASSANDRA-5062, 5441, 5442, 5443, 5619, 5667)
 * Leveled compaction performs size-tiered compactions in L0
   (CASSANDRA-5371, 5439)
 * Add yaml network topology snitch for mixed ec2/other envs (CASSANDRA-5339)
 * Log when a node is down longer than the hint window (CASSANDRA-4554)
 * Optimize tombstone creation for ExpiringColumns (CASSANDRA-4917)
 * Improve LeveledScanner work estimation (CASSANDRA-5250, 5407)
 * Replace compaction lock with runWithCompactionsDisabled (CASSANDRA-3430)
 * Change Message IDs to ints (CASSANDRA-5307)
 * Move sstable level information into the Stats component, removing the
   need for a separate Manifest file (CASSANDRA-4872)
 * avoid serializing to byte[] on commitlog append (CASSANDRA-5199)
 * make index_interval configurable per columnfamily (CASSANDRA-3961, CASSANDRA-5650)
 * add default_time_to_live (CASSANDRA-3974)
 * add memtable_flush_period_in_ms (CASSANDRA-4237)
 * replace supercolumns internally by composites (CASSANDRA-3237, 5123)
 * upgrade thrift to 0.9.0 (CASSANDRA-3719)
 * drop unnecessary keyspace parameter from user-defined compaction API
   (CASSANDRA-5139)
 * more robust solution to incomplete compactions + counters (CASSANDRA-5151)
 * Change order of directory searching for c*.in.sh (CASSANDRA-3983)
 * Add tool to reset SSTable compaction level for LCS (CASSANDRA-5271)
 * Allow custom configuration loader (CASSANDRA-5045)
 * Remove memory emergency pressure valve logic (CASSANDRA-3534)
 * Reduce request latency with eager retry (CASSANDRA-4705)
 * cqlsh: Remove ASSUME command (CASSANDRA-5331)
 * Rebuild BF when loading sstables if bloom_filter_fp_chance
   has changed since compaction (CASSANDRA-5015)
 * remove row-level bloom filters (CASSANDRA-4885)
 * Change Kernel Page Cache skipping into row preheating (disabled by default)
   (CASSANDRA-4937)
 * Improve repair by deciding on a gcBefore before sending
   out TreeRequests (CASSANDRA-4932)
 * Add an official way to disable compactions (CASSANDRA-5074)
 * Reenable ALTER TABLE DROP with new semantics (CASSANDRA-3919)
 * Add binary protocol versioning (CASSANDRA-5436)
 * Swap THshaServer for TThreadedSelectorServer (CASSANDRA-5530)
 * Add alias support to SELECT statement (CASSANDRA-5075)
 * Don't create empty RowMutations in CommitLogReplayer (CASSANDRA-5541)
 * Use range tombstones when dropping cfs/columns from schema (CASSANDRA-5579)
 * cqlsh: drop CQL2/CQL3-beta support (CASSANDRA-5585)
 * Track max/min column names in sstables to be able to optimize slice
   queries (CASSANDRA-5514, CASSANDRA-5595, CASSANDRA-5600)
 * Binary protocol: allow batching already prepared statements (CASSANDRA-4693)
 * Allow preparing timestamp, ttl and limit in CQL3 queries (CASSANDRA-4450)
 * Support native link w/o JNA in Java7 (CASSANDRA-3734)
 * Use SASL authentication in binary protocol v2 (CASSANDRA-5545)
 * Replace Thrift HsHa with LMAX Disruptor based implementation (CASSANDRA-5582)
 * cqlsh: Add row count to SELECT output (CASSANDRA-5636)
 * Include a timestamp with all read commands to determine column expiration
   (CASSANDRA-5149)
 * Streaming 2.0 (CASSANDRA-5286, 5699)
 * Conditional create/drop ks/table/index statements in CQL3 (CASSANDRA-2737)
 * more pre-table creation property validation (CASSANDRA-5693)
 * Redesign repair messages (CASSANDRA-5426)
 * Fix ALTER RENAME post-5125 (CASSANDRA-5702)
 * Disallow renaming a 2ndary indexed column (CASSANDRA-5705)
 * Rename Table to Keyspace (CASSANDRA-5613)
 * Ensure changing column_index_size_in_kb on different nodes don't corrupt the
   sstable (CASSANDRA-5454)
 * Move resultset type information into prepare, not execute (CASSANDRA-5649)
 * Auto paging in binary protocol (CASSANDRA-4415, 5714)
 * Don't tie client side use of AbstractType to JDBC (CASSANDRA-4495)
 * Adds new TimestampType to replace DateType (CASSANDRA-5723, CASSANDRA-5729)
Merged from 1.2:
 * make starting native protocol server idempotent (CASSANDRA-5728)
 * Fix loading key cache when a saved entry is no longer valid (CASSANDRA-5706)
 * Fix serialization of the LEFT gossip value (CASSANDRA-5696)
 * cqlsh: Don't show 'null' in place of empty values (CASSANDRA-5675)
 * Race condition in detecting version on a mixed 1.1/1.2 cluster
   (CASSANDRA-5692)
 * Fix skipping range tombstones with reverse queries (CASSANDRA-5712)
 * Expire entries out of ThriftSessionManager (CASSANRDA-5719)
 * Don't keep ancestor information in memory (CASSANDRA-5342)
 * cqlsh: fix handling of semicolons inside BATCH queries (CASSANDRA-5697)


1.2.6
 * Fix tracing when operation completes before all responses arrive
   (CASSANDRA-5668)
 * Fix cross-DC mutation forwarding (CASSANDRA-5632)
 * Reduce SSTableLoader memory usage (CASSANDRA-5555)
 * Scale hinted_handoff_throttle_in_kb to cluster size (CASSANDRA-5272)
 * (Hadoop) Add CQL3 input/output formats (CASSANDRA-4421, 5622)
 * (Hadoop) Fix InputKeyRange in CFIF (CASSANDRA-5536)
 * Fix dealing with ridiculously large max sstable sizes in LCS (CASSANDRA-5589)
 * Ignore pre-truncate hints (CASSANDRA-4655)
 * Move System.exit on OOM into a separate thread (CASSANDRA-5273)
 * Write row markers when serializing schema (CASSANDRA-5572)
 * Check only SSTables for the requested range when streaming (CASSANDRA-5569)
 * Improve batchlog replay behavior and hint ttl handling (CASSANDRA-5314)
 * Exclude localTimestamp from validation for tombstones (CASSANDRA-5398)
 * cqlsh: add custom prompt support (CASSANDRA-5539)
 * Reuse prepared statements in hot auth queries (CASSANDRA-5594)
 * cqlsh: add vertical output option (see EXPAND) (CASSANDRA-5597)
 * Add a rate limit option to stress (CASSANDRA-5004)
 * have BulkLoader ignore snapshots directories (CASSANDRA-5587)
 * fix SnitchProperties logging context (CASSANDRA-5602)
 * Expose whether jna is enabled and memory is locked via JMX (CASSANDRA-5508)
 * cqlsh: fix COPY FROM with ReversedType (CASSANDRA-5610)
 * Allow creating CUSTOM indexes on collections (CASSANDRA-5615)
 * Evaluate now() function at execution time (CASSANDRA-5616)
 * Expose detailed read repair metrics (CASSANDRA-5618)
 * Correct blob literal + ReversedType parsing (CASSANDRA-5629)
 * Allow GPFS to prefer the internal IP like EC2MRS (CASSANDRA-5630)
 * fix help text for -tspw cassandra-cli (CASSANDRA-5643)
 * don't throw away initial causes exceptions for internode encryption issues
   (CASSANDRA-5644)
 * Fix message spelling errors for cql select statements (CASSANDRA-5647)
 * Suppress custom exceptions thru jmx (CASSANDRA-5652)
 * Update CREATE CUSTOM INDEX syntax (CASSANDRA-5639)
 * Fix PermissionDetails.equals() method (CASSANDRA-5655)
 * Never allow partition key ranges in CQL3 without token() (CASSANDRA-5666)
 * Gossiper incorrectly drops AppState for an upgrading node (CASSANDRA-5660)
 * Connection thrashing during multi-region ec2 during upgrade, due to
   messaging version (CASSANDRA-5669)
 * Avoid over reconnecting in EC2MRS (CASSANDRA-5678)
 * Fix ReadResponseSerializer.serializedSize() for digest reads (CASSANDRA-5476)
 * allow sstable2json on 2i CFs (CASSANDRA-5694)
Merged from 1.1:
 * Remove buggy thrift max message length option (CASSANDRA-5529)
 * Fix NPE in Pig's widerow mode (CASSANDRA-5488)
 * Add split size parameter to Pig and disable split combination (CASSANDRA-5544)


1.2.5
 * make BytesToken.toString only return hex bytes (CASSANDRA-5566)
 * Ensure that submitBackground enqueues at least one task (CASSANDRA-5554)
 * fix 2i updates with identical values and timestamps (CASSANDRA-5540)
 * fix compaction throttling bursty-ness (CASSANDRA-4316)
 * reduce memory consumption of IndexSummary (CASSANDRA-5506)
 * remove per-row column name bloom filters (CASSANDRA-5492)
 * Include fatal errors in trace events (CASSANDRA-5447)
 * Ensure that PerRowSecondaryIndex is notified of row-level deletes
   (CASSANDRA-5445)
 * Allow empty blob literals in CQL3 (CASSANDRA-5452)
 * Fix streaming RangeTombstones at column index boundary (CASSANDRA-5418)
 * Fix preparing statements when current keyspace is not set (CASSANDRA-5468)
 * Fix SemanticVersion.isSupportedBy minor/patch handling (CASSANDRA-5496)
 * Don't provide oldCfId for post-1.1 system cfs (CASSANDRA-5490)
 * Fix primary range ignores replication strategy (CASSANDRA-5424)
 * Fix shutdown of binary protocol server (CASSANDRA-5507)
 * Fix repair -snapshot not working (CASSANDRA-5512)
 * Set isRunning flag later in binary protocol server (CASSANDRA-5467)
 * Fix use of CQL3 functions with descending clustering order (CASSANDRA-5472)
 * Disallow renaming columns one at a time for thrift table in CQL3
   (CASSANDRA-5531)
 * cqlsh: add CLUSTERING ORDER BY support to DESCRIBE (CASSANDRA-5528)
 * Add custom secondary index support to CQL3 (CASSANDRA-5484)
 * Fix repair hanging silently on unexpected error (CASSANDRA-5229)
 * Fix Ec2Snitch regression introduced by CASSANDRA-5171 (CASSANDRA-5432)
 * Add nodetool enablebackup/disablebackup (CASSANDRA-5556)
 * cqlsh: fix DESCRIBE after case insensitive USE (CASSANDRA-5567)
Merged from 1.1
 * Add retry mechanism to OTC for non-droppable_verbs (CASSANDRA-5393)
 * Use allocator information to improve memtable memory usage estimate
   (CASSANDRA-5497)
 * Fix trying to load deleted row into row cache on startup (CASSANDRA-4463)
 * fsync leveled manifest to avoid corruption (CASSANDRA-5535)
 * Fix Bound intersection computation (CASSANDRA-5551)
 * sstablescrub now respects max memory size in cassandra.in.sh (CASSANDRA-5562)


1.2.4
 * Ensure that PerRowSecondaryIndex updates see the most recent values
   (CASSANDRA-5397)
 * avoid duplicate index entries ind PrecompactedRow and
   ParallelCompactionIterable (CASSANDRA-5395)
 * remove the index entry on oldColumn when new column is a tombstone
   (CASSANDRA-5395)
 * Change default stream throughput from 400 to 200 mbps (CASSANDRA-5036)
 * Gossiper logs DOWN for symmetry with UP (CASSANDRA-5187)
 * Fix mixing prepared statements between keyspaces (CASSANDRA-5352)
 * Fix consistency level during bootstrap - strike 3 (CASSANDRA-5354)
 * Fix transposed arguments in AlreadyExistsException (CASSANDRA-5362)
 * Improve asynchronous hint delivery (CASSANDRA-5179)
 * Fix Guava dependency version (12.0 -> 13.0.1) for Maven (CASSANDRA-5364)
 * Validate that provided CQL3 collection value are < 64K (CASSANDRA-5355)
 * Make upgradeSSTable skip current version sstables by default (CASSANDRA-5366)
 * Optimize min/max timestamp collection (CASSANDRA-5373)
 * Invalid streamId in cql binary protocol when using invalid CL
   (CASSANDRA-5164)
 * Fix validation for IN where clauses with collections (CASSANDRA-5376)
 * Copy resultSet on count query to avoid ConcurrentModificationException
   (CASSANDRA-5382)
 * Correctly typecheck in CQL3 even with ReversedType (CASSANDRA-5386)
 * Fix streaming compressed files when using encryption (CASSANDRA-5391)
 * cassandra-all 1.2.0 pom missing netty dependency (CASSANDRA-5392)
 * Fix writetime/ttl functions on null values (CASSANDRA-5341)
 * Fix NPE during cql3 select with token() (CASSANDRA-5404)
 * IndexHelper.skipBloomFilters won't skip non-SHA filters (CASSANDRA-5385)
 * cqlsh: Print maps ordered by key, sort sets (CASSANDRA-5413)
 * Add null syntax support in CQL3 for inserts (CASSANDRA-3783)
 * Allow unauthenticated set_keyspace() calls (CASSANDRA-5423)
 * Fix potential incremental backups race (CASSANDRA-5410)
 * Fix prepared BATCH statements with batch-level timestamps (CASSANDRA-5415)
 * Allow overriding superuser setup delay (CASSANDRA-5430)
 * cassandra-shuffle with JMX usernames and passwords (CASSANDRA-5431)
Merged from 1.1:
 * cli: Quote ks and cf names in schema output when needed (CASSANDRA-5052)
 * Fix bad default for min/max timestamp in SSTableMetadata (CASSANDRA-5372)
 * Fix cf name extraction from manifest in Directories.migrateFile()
   (CASSANDRA-5242)
 * Support pluggable internode authentication (CASSANDRA-5401)


1.2.3
 * add check for sstable overlap within a level on startup (CASSANDRA-5327)
 * replace ipv6 colons in jmx object names (CASSANDRA-5298, 5328)
 * Avoid allocating SSTableBoundedScanner during repair when the range does
   not intersect the sstable (CASSANDRA-5249)
 * Don't lowercase property map keys (this breaks NTS) (CASSANDRA-5292)
 * Fix composite comparator with super columns (CASSANDRA-5287)
 * Fix insufficient validation of UPDATE queries against counter cfs
   (CASSANDRA-5300)
 * Fix PropertyFileSnitch default DC/Rack behavior (CASSANDRA-5285)
 * Handle null values when executing prepared statement (CASSANDRA-5081)
 * Add netty to pom dependencies (CASSANDRA-5181)
 * Include type arguments in Thrift CQLPreparedResult (CASSANDRA-5311)
 * Fix compaction not removing columns when bf_fp_ratio is 1 (CASSANDRA-5182)
 * cli: Warn about missing CQL3 tables in schema descriptions (CASSANDRA-5309)
 * Re-enable unknown option in replication/compaction strategies option for
   backward compatibility (CASSANDRA-4795)
 * Add binary protocol support to stress (CASSANDRA-4993)
 * cqlsh: Fix COPY FROM value quoting and null handling (CASSANDRA-5305)
 * Fix repair -pr for vnodes (CASSANDRA-5329)
 * Relax CL for auth queries for non-default users (CASSANDRA-5310)
 * Fix AssertionError during repair (CASSANDRA-5245)
 * Don't announce migrations to pre-1.2 nodes (CASSANDRA-5334)
Merged from 1.1:
 * Update offline scrub for 1.0 -> 1.1 directory structure (CASSANDRA-5195)
 * add tmp flag to Descriptor hashcode (CASSANDRA-4021)
 * fix logging of "Found table data in data directories" when only system tables
   are present (CASSANDRA-5289)
 * cli: Add JMX authentication support (CASSANDRA-5080)
 * nodetool: ability to repair specific range (CASSANDRA-5280)
 * Fix possible assertion triggered in SliceFromReadCommand (CASSANDRA-5284)
 * cqlsh: Add inet type support on Windows (ipv4-only) (CASSANDRA-4801)
 * Fix race when initializing ColumnFamilyStore (CASSANDRA-5350)
 * Add UseTLAB JVM flag (CASSANDRA-5361)


1.2.2
 * fix potential for multiple concurrent compactions of the same sstables
   (CASSANDRA-5256)
 * avoid no-op caching of byte[] on commitlog append (CASSANDRA-5199)
 * fix symlinks under data dir not working (CASSANDRA-5185)
 * fix bug in compact storage metadata handling (CASSANDRA-5189)
 * Validate login for USE queries (CASSANDRA-5207)
 * cli: remove default username and password (CASSANDRA-5208)
 * configure populate_io_cache_on_flush per-CF (CASSANDRA-4694)
 * allow configuration of internode socket buffer (CASSANDRA-3378)
 * Make sstable directory picking blacklist-aware again (CASSANDRA-5193)
 * Correctly expire gossip states for edge cases (CASSANDRA-5216)
 * Improve handling of directory creation failures (CASSANDRA-5196)
 * Expose secondary indicies to the rest of nodetool (CASSANDRA-4464)
 * Binary protocol: avoid sending notification for 0.0.0.0 (CASSANDRA-5227)
 * add UseCondCardMark XX jvm settings on jdk 1.7 (CASSANDRA-4366)
 * CQL3 refactor to allow conversion function (CASSANDRA-5226)
 * Fix drop of sstables in some circumstance (CASSANDRA-5232)
 * Implement caching of authorization results (CASSANDRA-4295)
 * Add support for LZ4 compression (CASSANDRA-5038)
 * Fix missing columns in wide rows queries (CASSANDRA-5225)
 * Simplify auth setup and make system_auth ks alterable (CASSANDRA-5112)
 * Stop compactions from hanging during bootstrap (CASSANDRA-5244)
 * fix compressed streaming sending extra chunk (CASSANDRA-5105)
 * Add CQL3-based implementations of IAuthenticator and IAuthorizer
   (CASSANDRA-4898)
 * Fix timestamp-based tomstone removal logic (CASSANDRA-5248)
 * cli: Add JMX authentication support (CASSANDRA-5080)
 * Fix forceFlush behavior (CASSANDRA-5241)
 * cqlsh: Add username autocompletion (CASSANDRA-5231)
 * Fix CQL3 composite partition key error (CASSANDRA-5240)
 * Allow IN clause on last clustering key (CASSANDRA-5230)
Merged from 1.1:
 * fix start key/end token validation for wide row iteration (CASSANDRA-5168)
 * add ConfigHelper support for Thrift frame and max message sizes (CASSANDRA-5188)
 * fix nodetool repair not fail on node down (CASSANDRA-5203)
 * always collect tombstone hints (CASSANDRA-5068)
 * Fix error when sourcing file in cqlsh (CASSANDRA-5235)


1.2.1
 * stream undelivered hints on decommission (CASSANDRA-5128)
 * GossipingPropertyFileSnitch loads saved dc/rack info if needed (CASSANDRA-5133)
 * drain should flush system CFs too (CASSANDRA-4446)
 * add inter_dc_tcp_nodelay setting (CASSANDRA-5148)
 * re-allow wrapping ranges for start_token/end_token range pairitspwng (CASSANDRA-5106)
 * fix validation compaction of empty rows (CASSANDRA-5136)
 * nodetool methods to enable/disable hint storage/delivery (CASSANDRA-4750)
 * disallow bloom filter false positive chance of 0 (CASSANDRA-5013)
 * add threadpool size adjustment methods to JMXEnabledThreadPoolExecutor and
   CompactionManagerMBean (CASSANDRA-5044)
 * fix hinting for dropped local writes (CASSANDRA-4753)
 * off-heap cache doesn't need mutable column container (CASSANDRA-5057)
 * apply disk_failure_policy to bad disks on initial directory creation
   (CASSANDRA-4847)
 * Optimize name-based queries to use ArrayBackedSortedColumns (CASSANDRA-5043)
 * Fall back to old manifest if most recent is unparseable (CASSANDRA-5041)
 * pool [Compressed]RandomAccessReader objects on the partitioned read path
   (CASSANDRA-4942)
 * Add debug logging to list filenames processed by Directories.migrateFile
   method (CASSANDRA-4939)
 * Expose black-listed directories via JMX (CASSANDRA-4848)
 * Log compaction merge counts (CASSANDRA-4894)
 * Minimize byte array allocation by AbstractData{Input,Output} (CASSANDRA-5090)
 * Add SSL support for the binary protocol (CASSANDRA-5031)
 * Allow non-schema system ks modification for shuffle to work (CASSANDRA-5097)
 * cqlsh: Add default limit to SELECT statements (CASSANDRA-4972)
 * cqlsh: fix DESCRIBE for 1.1 cfs in CQL3 (CASSANDRA-5101)
 * Correctly gossip with nodes >= 1.1.7 (CASSANDRA-5102)
 * Ensure CL guarantees on digest mismatch (CASSANDRA-5113)
 * Validate correctly selects on composite partition key (CASSANDRA-5122)
 * Fix exception when adding collection (CASSANDRA-5117)
 * Handle states for non-vnode clusters correctly (CASSANDRA-5127)
 * Refuse unrecognized replication and compaction strategy options (CASSANDRA-4795)
 * Pick the correct value validator in sstable2json for cql3 tables (CASSANDRA-5134)
 * Validate login for describe_keyspace, describe_keyspaces and set_keyspace
   (CASSANDRA-5144)
 * Fix inserting empty maps (CASSANDRA-5141)
 * Don't remove tokens from System table for node we know (CASSANDRA-5121)
 * fix streaming progress report for compresed files (CASSANDRA-5130)
 * Coverage analysis for low-CL queries (CASSANDRA-4858)
 * Stop interpreting dates as valid timeUUID value (CASSANDRA-4936)
 * Adds E notation for floating point numbers (CASSANDRA-4927)
 * Detect (and warn) unintentional use of the cql2 thrift methods when cql3 was
   intended (CASSANDRA-5172)
 * cli: Quote ks and cf names in schema output when needed (CASSANDRA-5052)
 * Fix cf name extraction from manifest in Directories.migrateFile() (CASSANDRA-5242)
 * Replace mistaken usage of commons-logging with slf4j (CASSANDRA-5464)
 * Ensure Jackson dependency matches lib (CASSANDRA-5126)
 * Expose droppable tombstone ratio stats over JMX (CASSANDRA-5159)
Merged from 1.1:
 * Simplify CompressedRandomAccessReader to work around JDK FD bug (CASSANDRA-5088)
 * Improve handling a changing target throttle rate mid-compaction (CASSANDRA-5087)
 * Pig: correctly decode row keys in widerow mode (CASSANDRA-5098)
 * nodetool repair command now prints progress (CASSANDRA-4767)
 * fix user defined compaction to run against 1.1 data directory (CASSANDRA-5118)
 * Fix CQL3 BATCH authorization caching (CASSANDRA-5145)
 * fix get_count returns incorrect value with TTL (CASSANDRA-5099)
 * better handling for mid-compaction failure (CASSANDRA-5137)
 * convert default marshallers list to map for better readability (CASSANDRA-5109)
 * fix ConcurrentModificationException in getBootstrapSource (CASSANDRA-5170)
 * fix sstable maxtimestamp for row deletes and pre-1.1.1 sstables (CASSANDRA-5153)
 * Fix thread growth on node removal (CASSANDRA-5175)
 * Make Ec2Region's datacenter name configurable (CASSANDRA-5155)


1.2.0
 * Disallow counters in collections (CASSANDRA-5082)
 * cqlsh: add unit tests (CASSANDRA-3920)
 * fix default bloom_filter_fp_chance for LeveledCompactionStrategy (CASSANDRA-5093)
Merged from 1.1:
 * add validation for get_range_slices with start_key and end_token (CASSANDRA-5089)


1.2.0-rc2
 * fix nodetool ownership display with vnodes (CASSANDRA-5065)
 * cqlsh: add DESCRIBE KEYSPACES command (CASSANDRA-5060)
 * Fix potential infinite loop when reloading CFS (CASSANDRA-5064)
 * Fix SimpleAuthorizer example (CASSANDRA-5072)
 * cqlsh: force CL.ONE for tracing and system.schema* queries (CASSANDRA-5070)
 * Includes cassandra-shuffle in the debian package (CASSANDRA-5058)
Merged from 1.1:
 * fix multithreaded compaction deadlock (CASSANDRA-4492)
 * fix temporarily missing schema after upgrade from pre-1.1.5 (CASSANDRA-5061)
 * Fix ALTER TABLE overriding compression options with defaults
   (CASSANDRA-4996, 5066)
 * fix specifying and altering crc_check_chance (CASSANDRA-5053)
 * fix Murmur3Partitioner ownership% calculation (CASSANDRA-5076)
 * Don't expire columns sooner than they should in 2ndary indexes (CASSANDRA-5079)


1.2-rc1
 * rename rpc_timeout settings to request_timeout (CASSANDRA-5027)
 * add BF with 0.1 FP to LCS by default (CASSANDRA-5029)
 * Fix preparing insert queries (CASSANDRA-5016)
 * Fix preparing queries with counter increment (CASSANDRA-5022)
 * Fix preparing updates with collections (CASSANDRA-5017)
 * Don't generate UUID based on other node address (CASSANDRA-5002)
 * Fix message when trying to alter a clustering key type (CASSANDRA-5012)
 * Update IAuthenticator to match the new IAuthorizer (CASSANDRA-5003)
 * Fix inserting only a key in CQL3 (CASSANDRA-5040)
 * Fix CQL3 token() function when used with strings (CASSANDRA-5050)
Merged from 1.1:
 * reduce log spam from invalid counter shards (CASSANDRA-5026)
 * Improve schema propagation performance (CASSANDRA-5025)
 * Fix for IndexHelper.IndexFor throws OOB Exception (CASSANDRA-5030)
 * cqlsh: make it possible to describe thrift CFs (CASSANDRA-4827)
 * cqlsh: fix timestamp formatting on some platforms (CASSANDRA-5046)


1.2-beta3
 * make consistency level configurable in cqlsh (CASSANDRA-4829)
 * fix cqlsh rendering of blob fields (CASSANDRA-4970)
 * fix cqlsh DESCRIBE command (CASSANDRA-4913)
 * save truncation position in system table (CASSANDRA-4906)
 * Move CompressionMetadata off-heap (CASSANDRA-4937)
 * allow CLI to GET cql3 columnfamily data (CASSANDRA-4924)
 * Fix rare race condition in getExpireTimeForEndpoint (CASSANDRA-4402)
 * acquire references to overlapping sstables during compaction so bloom filter
   doesn't get free'd prematurely (CASSANDRA-4934)
 * Don't share slice query filter in CQL3 SelectStatement (CASSANDRA-4928)
 * Separate tracing from Log4J (CASSANDRA-4861)
 * Exclude gcable tombstones from merkle-tree computation (CASSANDRA-4905)
 * Better printing of AbstractBounds for tracing (CASSANDRA-4931)
 * Optimize mostRecentTombstone check in CC.collectAllData (CASSANDRA-4883)
 * Change stream session ID to UUID to avoid collision from same node (CASSANDRA-4813)
 * Use Stats.db when bulk loading if present (CASSANDRA-4957)
 * Skip repair on system_trace and keyspaces with RF=1 (CASSANDRA-4956)
 * (cql3) Remove arbitrary SELECT limit (CASSANDRA-4918)
 * Correctly handle prepared operation on collections (CASSANDRA-4945)
 * Fix CQL3 LIMIT (CASSANDRA-4877)
 * Fix Stress for CQL3 (CASSANDRA-4979)
 * Remove cassandra specific exceptions from JMX interface (CASSANDRA-4893)
 * (CQL3) Force using ALLOW FILTERING on potentially inefficient queries (CASSANDRA-4915)
 * (cql3) Fix adding column when the table has collections (CASSANDRA-4982)
 * (cql3) Fix allowing collections with compact storage (CASSANDRA-4990)
 * (cql3) Refuse ttl/writetime function on collections (CASSANDRA-4992)
 * Replace IAuthority with new IAuthorizer (CASSANDRA-4874)
 * clqsh: fix KEY pseudocolumn escaping when describing Thrift tables
   in CQL3 mode (CASSANDRA-4955)
 * add basic authentication support for Pig CassandraStorage (CASSANDRA-3042)
 * fix CQL2 ALTER TABLE compaction_strategy_class altering (CASSANDRA-4965)
Merged from 1.1:
 * Fall back to old describe_splits if d_s_ex is not available (CASSANDRA-4803)
 * Improve error reporting when streaming ranges fail (CASSANDRA-5009)
 * Fix cqlsh timestamp formatting of timezone info (CASSANDRA-4746)
 * Fix assertion failure with leveled compaction (CASSANDRA-4799)
 * Check for null end_token in get_range_slice (CASSANDRA-4804)
 * Remove all remnants of removed nodes (CASSANDRA-4840)
 * Add aut-reloading of the log4j file in debian package (CASSANDRA-4855)
 * Fix estimated row cache entry size (CASSANDRA-4860)
 * reset getRangeSlice filter after finishing a row for get_paged_slice
   (CASSANDRA-4919)
 * expunge row cache post-truncate (CASSANDRA-4940)
 * Allow static CF definition with compact storage (CASSANDRA-4910)
 * Fix endless loop/compaction of schema_* CFs due to broken timestamps (CASSANDRA-4880)
 * Fix 'wrong class type' assertion in CounterColumn (CASSANDRA-4976)


1.2-beta2
 * fp rate of 1.0 disables BF entirely; LCS defaults to 1.0 (CASSANDRA-4876)
 * off-heap bloom filters for row keys (CASSANDRA_4865)
 * add extension point for sstable components (CASSANDRA-4049)
 * improve tracing output (CASSANDRA-4852, 4862)
 * make TRACE verb droppable (CASSANDRA-4672)
 * fix BulkLoader recognition of CQL3 columnfamilies (CASSANDRA-4755)
 * Sort commitlog segments for replay by id instead of mtime (CASSANDRA-4793)
 * Make hint delivery asynchronous (CASSANDRA-4761)
 * Pluggable Thrift transport factories for CLI and cqlsh (CASSANDRA-4609, 4610)
 * cassandra-cli: allow Double value type to be inserted to a column (CASSANDRA-4661)
 * Add ability to use custom TServerFactory implementations (CASSANDRA-4608)
 * optimize batchlog flushing to skip successful batches (CASSANDRA-4667)
 * include metadata for system keyspace itself in schema tables (CASSANDRA-4416)
 * add check to PropertyFileSnitch to verify presence of location for
   local node (CASSANDRA-4728)
 * add PBSPredictor consistency modeler (CASSANDRA-4261)
 * remove vestiges of Thrift unframed mode (CASSANDRA-4729)
 * optimize single-row PK lookups (CASSANDRA-4710)
 * adjust blockFor calculation to account for pending ranges due to node
   movement (CASSANDRA-833)
 * Change CQL version to 3.0.0 and stop accepting 3.0.0-beta1 (CASSANDRA-4649)
 * (CQL3) Make prepared statement global instead of per connection
   (CASSANDRA-4449)
 * Fix scrubbing of CQL3 created tables (CASSANDRA-4685)
 * (CQL3) Fix validation when using counter and regular columns in the same
   table (CASSANDRA-4706)
 * Fix bug starting Cassandra with simple authentication (CASSANDRA-4648)
 * Add support for batchlog in CQL3 (CASSANDRA-4545, 4738)
 * Add support for multiple column family outputs in CFOF (CASSANDRA-4208)
 * Support repairing only the local DC nodes (CASSANDRA-4747)
 * Use rpc_address for binary protocol and change default port (CASSANDRA-4751)
 * Fix use of collections in prepared statements (CASSANDRA-4739)
 * Store more information into peers table (CASSANDRA-4351, 4814)
 * Configurable bucket size for size tiered compaction (CASSANDRA-4704)
 * Run leveled compaction in parallel (CASSANDRA-4310)
 * Fix potential NPE during CFS reload (CASSANDRA-4786)
 * Composite indexes may miss results (CASSANDRA-4796)
 * Move consistency level to the protocol level (CASSANDRA-4734, 4824)
 * Fix Subcolumn slice ends not respected (CASSANDRA-4826)
 * Fix Assertion error in cql3 select (CASSANDRA-4783)
 * Fix list prepend logic (CQL3) (CASSANDRA-4835)
 * Add booleans as literals in CQL3 (CASSANDRA-4776)
 * Allow renaming PK columns in CQL3 (CASSANDRA-4822)
 * Fix binary protocol NEW_NODE event (CASSANDRA-4679)
 * Fix potential infinite loop in tombstone compaction (CASSANDRA-4781)
 * Remove system tables accounting from schema (CASSANDRA-4850)
 * (cql3) Force provided columns in clustering key order in
   'CLUSTERING ORDER BY' (CASSANDRA-4881)
 * Fix composite index bug (CASSANDRA-4884)
 * Fix short read protection for CQL3 (CASSANDRA-4882)
 * Add tracing support to the binary protocol (CASSANDRA-4699)
 * (cql3) Don't allow prepared marker inside collections (CASSANDRA-4890)
 * Re-allow order by on non-selected columns (CASSANDRA-4645)
 * Bug when composite index is created in a table having collections (CASSANDRA-4909)
 * log index scan subject in CompositesSearcher (CASSANDRA-4904)
Merged from 1.1:
 * add get[Row|Key]CacheEntries to CacheServiceMBean (CASSANDRA-4859)
 * fix get_paged_slice to wrap to next row correctly (CASSANDRA-4816)
 * fix indexing empty column values (CASSANDRA-4832)
 * allow JdbcDate to compose null Date objects (CASSANDRA-4830)
 * fix possible stackoverflow when compacting 1000s of sstables
   (CASSANDRA-4765)
 * fix wrong leveled compaction progress calculation (CASSANDRA-4807)
 * add a close() method to CRAR to prevent leaking file descriptors (CASSANDRA-4820)
 * fix potential infinite loop in get_count (CASSANDRA-4833)
 * fix compositeType.{get/from}String methods (CASSANDRA-4842)
 * (CQL) fix CREATE COLUMNFAMILY permissions check (CASSANDRA-4864)
 * Fix DynamicCompositeType same type comparison (CASSANDRA-4711)
 * Fix duplicate SSTable reference when stream session failed (CASSANDRA-3306)
 * Allow static CF definition with compact storage (CASSANDRA-4910)
 * Fix endless loop/compaction of schema_* CFs due to broken timestamps (CASSANDRA-4880)
 * Fix 'wrong class type' assertion in CounterColumn (CASSANDRA-4976)


1.2-beta1
 * add atomic_batch_mutate (CASSANDRA-4542, -4635)
 * increase default max_hint_window_in_ms to 3h (CASSANDRA-4632)
 * include message initiation time to replicas so they can more
   accurately drop timed-out requests (CASSANDRA-2858)
 * fix clientutil.jar dependencies (CASSANDRA-4566)
 * optimize WriteResponse (CASSANDRA-4548)
 * new metrics (CASSANDRA-4009)
 * redesign KEYS indexes to avoid read-before-write (CASSANDRA-2897)
 * debug tracing (CASSANDRA-1123)
 * parallelize row cache loading (CASSANDRA-4282)
 * Make compaction, flush JBOD-aware (CASSANDRA-4292)
 * run local range scans on the read stage (CASSANDRA-3687)
 * clean up ioexceptions (CASSANDRA-2116)
 * add disk_failure_policy (CASSANDRA-2118)
 * Introduce new json format with row level deletion (CASSANDRA-4054)
 * remove redundant "name" column from schema_keyspaces (CASSANDRA-4433)
 * improve "nodetool ring" handling of multi-dc clusters (CASSANDRA-3047)
 * update NTS calculateNaturalEndpoints to be O(N log N) (CASSANDRA-3881)
 * split up rpc timeout by operation type (CASSANDRA-2819)
 * rewrite key cache save/load to use only sequential i/o (CASSANDRA-3762)
 * update MS protocol with a version handshake + broadcast address id
   (CASSANDRA-4311)
 * multithreaded hint replay (CASSANDRA-4189)
 * add inter-node message compression (CASSANDRA-3127)
 * remove COPP (CASSANDRA-2479)
 * Track tombstone expiration and compact when tombstone content is
   higher than a configurable threshold, default 20% (CASSANDRA-3442, 4234)
 * update MurmurHash to version 3 (CASSANDRA-2975)
 * (CLI) track elapsed time for `delete' operation (CASSANDRA-4060)
 * (CLI) jline version is bumped to 1.0 to properly  support
   'delete' key function (CASSANDRA-4132)
 * Save IndexSummary into new SSTable 'Summary' component (CASSANDRA-2392, 4289)
 * Add support for range tombstones (CASSANDRA-3708)
 * Improve MessagingService efficiency (CASSANDRA-3617)
 * Avoid ID conflicts from concurrent schema changes (CASSANDRA-3794)
 * Set thrift HSHA server thread limit to unlimited by default (CASSANDRA-4277)
 * Avoids double serialization of CF id in RowMutation messages
   (CASSANDRA-4293)
 * stream compressed sstables directly with java nio (CASSANDRA-4297)
 * Support multiple ranges in SliceQueryFilter (CASSANDRA-3885)
 * Add column metadata to system column families (CASSANDRA-4018)
 * (cql3) Always use composite types by default (CASSANDRA-4329)
 * (cql3) Add support for set, map and list (CASSANDRA-3647)
 * Validate date type correctly (CASSANDRA-4441)
 * (cql3) Allow definitions with only a PK (CASSANDRA-4361)
 * (cql3) Add support for row key composites (CASSANDRA-4179)
 * improve DynamicEndpointSnitch by using reservoir sampling (CASSANDRA-4038)
 * (cql3) Add support for 2ndary indexes (CASSANDRA-3680)
 * (cql3) fix defining more than one PK to be invalid (CASSANDRA-4477)
 * remove schema agreement checking from all external APIs (Thrift, CQL and CQL3) (CASSANDRA-4487)
 * add Murmur3Partitioner and make it default for new installations (CASSANDRA-3772, 4621)
 * (cql3) update pseudo-map syntax to use map syntax (CASSANDRA-4497)
 * Finer grained exceptions hierarchy and provides error code with exceptions (CASSANDRA-3979)
 * Adds events push to binary protocol (CASSANDRA-4480)
 * Rewrite nodetool help (CASSANDRA-2293)
 * Make CQL3 the default for CQL (CASSANDRA-4640)
 * update stress tool to be able to use CQL3 (CASSANDRA-4406)
 * Accept all thrift update on CQL3 cf but don't expose their metadata (CASSANDRA-4377)
 * Replace Throttle with Guava's RateLimiter for HintedHandOff (CASSANDRA-4541)
 * fix counter add/get using CQL2 and CQL3 in stress tool (CASSANDRA-4633)
 * Add sstable count per level to cfstats (CASSANDRA-4537)
 * (cql3) Add ALTER KEYSPACE statement (CASSANDRA-4611)
 * (cql3) Allow defining default consistency levels (CASSANDRA-4448)
 * (cql3) Fix queries using LIMIT missing results (CASSANDRA-4579)
 * fix cross-version gossip messaging (CASSANDRA-4576)
 * added inet data type (CASSANDRA-4627)


1.1.6
 * Wait for writes on synchronous read digest mismatch (CASSANDRA-4792)
 * fix commitlog replay for nanotime-infected sstables (CASSANDRA-4782)
 * preflight check ttl for maximum of 20 years (CASSANDRA-4771)
 * (Pig) fix widerow input with single column rows (CASSANDRA-4789)
 * Fix HH to compact with correct gcBefore, which avoids wiping out
   undelivered hints (CASSANDRA-4772)
 * LCS will merge up to 32 L0 sstables as intended (CASSANDRA-4778)
 * NTS will default unconfigured DC replicas to zero (CASSANDRA-4675)
 * use default consistency level in counter validation if none is
   explicitly provide (CASSANDRA-4700)
 * Improve IAuthority interface by introducing fine-grained
   access permissions and grant/revoke commands (CASSANDRA-4490, 4644)
 * fix assumption error in CLI when updating/describing keyspace
   (CASSANDRA-4322)
 * Adds offline sstablescrub to debian packaging (CASSANDRA-4642)
 * Automatic fixing of overlapping leveled sstables (CASSANDRA-4644)
 * fix error when using ORDER BY with extended selections (CASSANDRA-4689)
 * (CQL3) Fix validation for IN queries for non-PK cols (CASSANDRA-4709)
 * fix re-created keyspace disappering after 1.1.5 upgrade
   (CASSANDRA-4698, 4752)
 * (CLI) display elapsed time in 2 fraction digits (CASSANDRA-3460)
 * add authentication support to sstableloader (CASSANDRA-4712)
 * Fix CQL3 'is reversed' logic (CASSANDRA-4716, 4759)
 * (CQL3) Don't return ReversedType in result set metadata (CASSANDRA-4717)
 * Backport adding AlterKeyspace statement (CASSANDRA-4611)
 * (CQL3) Correcty accept upper-case data types (CASSANDRA-4770)
 * Add binary protocol events for schema changes (CASSANDRA-4684)
Merged from 1.0:
 * Switch from NBHM to CHM in MessagingService's callback map, which
   prevents OOM in long-running instances (CASSANDRA-4708)


1.1.5
 * add SecondaryIndex.reload API (CASSANDRA-4581)
 * use millis + atomicint for commitlog segment creation instead of
   nanotime, which has issues under some hypervisors (CASSANDRA-4601)
 * fix FD leak in slice queries (CASSANDRA-4571)
 * avoid recursion in leveled compaction (CASSANDRA-4587)
 * increase stack size under Java7 to 180K
 * Log(info) schema changes (CASSANDRA-4547)
 * Change nodetool setcachecapcity to manipulate global caches (CASSANDRA-4563)
 * (cql3) fix setting compaction strategy (CASSANDRA-4597)
 * fix broken system.schema_* timestamps on system startup (CASSANDRA-4561)
 * fix wrong skip of cache saving (CASSANDRA-4533)
 * Avoid NPE when lost+found is in data dir (CASSANDRA-4572)
 * Respect five-minute flush moratorium after initial CL replay (CASSANDRA-4474)
 * Adds ntp as recommended in debian packaging (CASSANDRA-4606)
 * Configurable transport in CF Record{Reader|Writer} (CASSANDRA-4558)
 * (cql3) fix potential NPE with both equal and unequal restriction (CASSANDRA-4532)
 * (cql3) improves ORDER BY validation (CASSANDRA-4624)
 * Fix potential deadlock during counter writes (CASSANDRA-4578)
 * Fix cql error with ORDER BY when using IN (CASSANDRA-4612)
Merged from 1.0:
 * increase Xss to 160k to accomodate latest 1.6 JVMs (CASSANDRA-4602)
 * fix toString of hint destination tokens (CASSANDRA-4568)
 * Fix multiple values for CurrentLocal NodeID (CASSANDRA-4626)


1.1.4
 * fix offline scrub to catch >= out of order rows (CASSANDRA-4411)
 * fix cassandra-env.sh on RHEL and other non-dash-based systems
   (CASSANDRA-4494)
Merged from 1.0:
 * (Hadoop) fix setting key length for old-style mapred api (CASSANDRA-4534)
 * (Hadoop) fix iterating through a resultset consisting entirely
   of tombstoned rows (CASSANDRA-4466)


1.1.3
 * (cqlsh) add COPY TO (CASSANDRA-4434)
 * munmap commitlog segments before rename (CASSANDRA-4337)
 * (JMX) rename getRangeKeySample to sampleKeyRange to avoid returning
   multi-MB results as an attribute (CASSANDRA-4452)
 * flush based on data size, not throughput; overwritten columns no
   longer artificially inflate liveRatio (CASSANDRA-4399)
 * update default commitlog segment size to 32MB and total commitlog
   size to 32/1024 MB for 32/64 bit JVMs, respectively (CASSANDRA-4422)
 * avoid using global partitioner to estimate ranges in index sstables
   (CASSANDRA-4403)
 * restore pre-CASSANDRA-3862 approach to removing expired tombstones
   from row cache during compaction (CASSANDRA-4364)
 * (stress) support for CQL prepared statements (CASSANDRA-3633)
 * Correctly catch exception when Snappy cannot be loaded (CASSANDRA-4400)
 * (cql3) Support ORDER BY when IN condition is given in WHERE clause (CASSANDRA-4327)
 * (cql3) delete "component_index" column on DROP TABLE call (CASSANDRA-4420)
 * change nanoTime() to currentTimeInMillis() in schema related code (CASSANDRA-4432)
 * add a token generation tool (CASSANDRA-3709)
 * Fix LCS bug with sstable containing only 1 row (CASSANDRA-4411)
 * fix "Can't Modify Index Name" problem on CF update (CASSANDRA-4439)
 * Fix assertion error in getOverlappingSSTables during repair (CASSANDRA-4456)
 * fix nodetool's setcompactionthreshold command (CASSANDRA-4455)
 * Ensure compacted files are never used, to avoid counter overcount (CASSANDRA-4436)
Merged from 1.0:
 * Push the validation of secondary index values to the SecondaryIndexManager (CASSANDRA-4240)
 * allow dropping columns shadowed by not-yet-expired supercolumn or row
   tombstones in PrecompactedRow (CASSANDRA-4396)


1.1.2
 * Fix cleanup not deleting index entries (CASSANDRA-4379)
 * Use correct partitioner when saving + loading caches (CASSANDRA-4331)
 * Check schema before trying to export sstable (CASSANDRA-2760)
 * Raise a meaningful exception instead of NPE when PFS encounters
   an unconfigured node + no default (CASSANDRA-4349)
 * fix bug in sstable blacklisting with LCS (CASSANDRA-4343)
 * LCS no longer promotes tiny sstables out of L0 (CASSANDRA-4341)
 * skip tombstones during hint replay (CASSANDRA-4320)
 * fix NPE in compactionstats (CASSANDRA-4318)
 * enforce 1m min keycache for auto (CASSANDRA-4306)
 * Have DeletedColumn.isMFD always return true (CASSANDRA-4307)
 * (cql3) exeption message for ORDER BY constraints said primary filter can be
    an IN clause, which is misleading (CASSANDRA-4319)
 * (cql3) Reject (not yet supported) creation of 2ndardy indexes on tables with
   composite primary keys (CASSANDRA-4328)
 * Set JVM stack size to 160k for java 7 (CASSANDRA-4275)
 * cqlsh: add COPY command to load data from CSV flat files (CASSANDRA-4012)
 * CFMetaData.fromThrift to throw ConfigurationException upon error (CASSANDRA-4353)
 * Use CF comparator to sort indexed columns in SecondaryIndexManager
   (CASSANDRA-4365)
 * add strategy_options to the KSMetaData.toString() output (CASSANDRA-4248)
 * (cql3) fix range queries containing unqueried results (CASSANDRA-4372)
 * (cql3) allow updating column_alias types (CASSANDRA-4041)
 * (cql3) Fix deletion bug (CASSANDRA-4193)
 * Fix computation of overlapping sstable for leveled compaction (CASSANDRA-4321)
 * Improve scrub and allow to run it offline (CASSANDRA-4321)
 * Fix assertionError in StorageService.bulkLoad (CASSANDRA-4368)
 * (cqlsh) add option to authenticate to a keyspace at startup (CASSANDRA-4108)
 * (cqlsh) fix ASSUME functionality (CASSANDRA-4352)
 * Fix ColumnFamilyRecordReader to not return progress > 100% (CASSANDRA-3942)
Merged from 1.0:
 * Set gc_grace on index CF to 0 (CASSANDRA-4314)


1.1.1
 * add populate_io_cache_on_flush option (CASSANDRA-2635)
 * allow larger cache capacities than 2GB (CASSANDRA-4150)
 * add getsstables command to nodetool (CASSANDRA-4199)
 * apply parent CF compaction settings to secondary index CFs (CASSANDRA-4280)
 * preserve commitlog size cap when recycling segments at startup
   (CASSANDRA-4201)
 * (Hadoop) fix split generation regression (CASSANDRA-4259)
 * ignore min/max compactions settings in LCS, while preserving
   behavior that min=max=0 disables autocompaction (CASSANDRA-4233)
 * log number of rows read from saved cache (CASSANDRA-4249)
 * calculate exact size required for cleanup operations (CASSANDRA-1404)
 * avoid blocking additional writes during flush when the commitlog
   gets behind temporarily (CASSANDRA-1991)
 * enable caching on index CFs based on data CF cache setting (CASSANDRA-4197)
 * warn on invalid replication strategy creation options (CASSANDRA-4046)
 * remove [Freeable]Memory finalizers (CASSANDRA-4222)
 * include tombstone size in ColumnFamily.size, which can prevent OOM
   during sudden mass delete operations by yielding a nonzero liveRatio
   (CASSANDRA-3741)
 * Open 1 sstableScanner per level for leveled compaction (CASSANDRA-4142)
 * Optimize reads when row deletion timestamps allow us to restrict
   the set of sstables we check (CASSANDRA-4116)
 * add support for commitlog archiving and point-in-time recovery
   (CASSANDRA-3690)
 * avoid generating redundant compaction tasks during streaming
   (CASSANDRA-4174)
 * add -cf option to nodetool snapshot, and takeColumnFamilySnapshot to
   StorageService mbean (CASSANDRA-556)
 * optimize cleanup to drop entire sstables where possible (CASSANDRA-4079)
 * optimize truncate when autosnapshot is disabled (CASSANDRA-4153)
 * update caches to use byte[] keys to reduce memory overhead (CASSANDRA-3966)
 * add column limit to cli (CASSANDRA-3012, 4098)
 * clean up and optimize DataOutputBuffer, used by CQL compression and
   CompositeType (CASSANDRA-4072)
 * optimize commitlog checksumming (CASSANDRA-3610)
 * identify and blacklist corrupted SSTables from future compactions
   (CASSANDRA-2261)
 * Move CfDef and KsDef validation out of thrift (CASSANDRA-4037)
 * Expose API to repair a user provided range (CASSANDRA-3912)
 * Add way to force the cassandra-cli to refresh its schema (CASSANDRA-4052)
 * Avoid having replicate on write tasks stacking up at CL.ONE (CASSANDRA-2889)
 * (cql3) Backwards compatibility for composite comparators in non-cql3-aware
   clients (CASSANDRA-4093)
 * (cql3) Fix order by for reversed queries (CASSANDRA-4160)
 * (cql3) Add ReversedType support (CASSANDRA-4004)
 * (cql3) Add timeuuid type (CASSANDRA-4194)
 * (cql3) Minor fixes (CASSANDRA-4185)
 * (cql3) Fix prepared statement in BATCH (CASSANDRA-4202)
 * (cql3) Reduce the list of reserved keywords (CASSANDRA-4186)
 * (cql3) Move max/min compaction thresholds to compaction strategy options
   (CASSANDRA-4187)
 * Fix exception during move when localhost is the only source (CASSANDRA-4200)
 * (cql3) Allow paging through non-ordered partitioner results (CASSANDRA-3771)
 * (cql3) Fix drop index (CASSANDRA-4192)
 * (cql3) Don't return range ghosts anymore (CASSANDRA-3982)
 * fix re-creating Keyspaces/ColumnFamilies with the same name as dropped
   ones (CASSANDRA-4219)
 * fix SecondaryIndex LeveledManifest save upon snapshot (CASSANDRA-4230)
 * fix missing arrayOffset in FBUtilities.hash (CASSANDRA-4250)
 * (cql3) Add name of parameters in CqlResultSet (CASSANDRA-4242)
 * (cql3) Correctly validate order by queries (CASSANDRA-4246)
 * rename stress to cassandra-stress for saner packaging (CASSANDRA-4256)
 * Fix exception on colum metadata with non-string comparator (CASSANDRA-4269)
 * Check for unknown/invalid compression options (CASSANDRA-4266)
 * (cql3) Adds simple access to column timestamp and ttl (CASSANDRA-4217)
 * (cql3) Fix range queries with secondary indexes (CASSANDRA-4257)
 * Better error messages from improper input in cli (CASSANDRA-3865)
 * Try to stop all compaction upon Keyspace or ColumnFamily drop (CASSANDRA-4221)
 * (cql3) Allow keyspace properties to contain hyphens (CASSANDRA-4278)
 * (cql3) Correctly validate keyspace access in create table (CASSANDRA-4296)
 * Avoid deadlock in migration stage (CASSANDRA-3882)
 * Take supercolumn names and deletion info into account in memtable throughput
   (CASSANDRA-4264)
 * Add back backward compatibility for old style replication factor (CASSANDRA-4294)
 * Preserve compatibility with pre-1.1 index queries (CASSANDRA-4262)
Merged from 1.0:
 * Fix super columns bug where cache is not updated (CASSANDRA-4190)
 * fix maxTimestamp to include row tombstones (CASSANDRA-4116)
 * (CLI) properly handle quotes in create/update keyspace commands (CASSANDRA-4129)
 * Avoids possible deadlock during bootstrap (CASSANDRA-4159)
 * fix stress tool that hangs forever on timeout or error (CASSANDRA-4128)
 * stress tool to return appropriate exit code on failure (CASSANDRA-4188)
 * fix compaction NPE when out of disk space and assertions disabled
   (CASSANDRA-3985)
 * synchronize LCS getEstimatedTasks to avoid CME (CASSANDRA-4255)
 * ensure unique streaming session id's (CASSANDRA-4223)
 * kick off background compaction when min/max thresholds change
   (CASSANDRA-4279)
 * improve ability of STCS.getBuckets to deal with 100s of 1000s of
   sstables, such as when convertinb back from LCS (CASSANDRA-4287)
 * Oversize integer in CQL throws NumberFormatException (CASSANDRA-4291)
 * fix 1.0.x node join to mixed version cluster, other nodes >= 1.1 (CASSANDRA-4195)
 * Fix LCS splitting sstable base on uncompressed size (CASSANDRA-4419)
 * Push the validation of secondary index values to the SecondaryIndexManager (CASSANDRA-4240)
 * Don't purge columns during upgradesstables (CASSANDRA-4462)
 * Make cqlsh work with piping (CASSANDRA-4113)
 * Validate arguments for nodetool decommission (CASSANDRA-4061)
 * Report thrift status in nodetool info (CASSANDRA-4010)


1.1.0-final
 * average a reduced liveRatio estimate with the previous one (CASSANDRA-4065)
 * Allow KS and CF names up to 48 characters (CASSANDRA-4157)
 * fix stress build (CASSANDRA-4140)
 * add time remaining estimate to nodetool compactionstats (CASSANDRA-4167)
 * (cql) fix NPE in cql3 ALTER TABLE (CASSANDRA-4163)
 * (cql) Add support for CL.TWO and CL.THREE in CQL (CASSANDRA-4156)
 * (cql) Fix type in CQL3 ALTER TABLE preventing update (CASSANDRA-4170)
 * (cql) Throw invalid exception from CQL3 on obsolete options (CASSANDRA-4171)
 * (cqlsh) fix recognizing uppercase SELECT keyword (CASSANDRA-4161)
 * Pig: wide row support (CASSANDRA-3909)
Merged from 1.0:
 * avoid streaming empty files with bulk loader if sstablewriter errors out
   (CASSANDRA-3946)


1.1-rc1
 * Include stress tool in binary builds (CASSANDRA-4103)
 * (Hadoop) fix wide row iteration when last row read was deleted
   (CASSANDRA-4154)
 * fix read_repair_chance to really default to 0.1 in the cli (CASSANDRA-4114)
 * Adds caching and bloomFilterFpChange to CQL options (CASSANDRA-4042)
 * Adds posibility to autoconfigure size of the KeyCache (CASSANDRA-4087)
 * fix KEYS index from skipping results (CASSANDRA-3996)
 * Remove sliced_buffer_size_in_kb dead option (CASSANDRA-4076)
 * make loadNewSStable preserve sstable version (CASSANDRA-4077)
 * Respect 1.0 cache settings as much as possible when upgrading
   (CASSANDRA-4088)
 * relax path length requirement for sstable files when upgrading on
   non-Windows platforms (CASSANDRA-4110)
 * fix terminination of the stress.java when errors were encountered
   (CASSANDRA-4128)
 * Move CfDef and KsDef validation out of thrift (CASSANDRA-4037)
 * Fix get_paged_slice (CASSANDRA-4136)
 * CQL3: Support slice with exclusive start and stop (CASSANDRA-3785)
Merged from 1.0:
 * support PropertyFileSnitch in bulk loader (CASSANDRA-4145)
 * add auto_snapshot option allowing disabling snapshot before drop/truncate
   (CASSANDRA-3710)
 * allow short snitch names (CASSANDRA-4130)


1.1-beta2
 * rename loaded sstables to avoid conflicts with local snapshots
   (CASSANDRA-3967)
 * start hint replay as soon as FD notifies that the target is back up
   (CASSANDRA-3958)
 * avoid unproductive deserializing of cached rows during compaction
   (CASSANDRA-3921)
 * fix concurrency issues with CQL keyspace creation (CASSANDRA-3903)
 * Show Effective Owership via Nodetool ring <keyspace> (CASSANDRA-3412)
 * Update ORDER BY syntax for CQL3 (CASSANDRA-3925)
 * Fix BulkRecordWriter to not throw NPE if reducer gets no map data from Hadoop (CASSANDRA-3944)
 * Fix bug with counters in super columns (CASSANDRA-3821)
 * Remove deprecated merge_shard_chance (CASSANDRA-3940)
 * add a convenient way to reset a node's schema (CASSANDRA-2963)
 * fix for intermittent SchemaDisagreementException (CASSANDRA-3884)
 * CLI `list <CF>` to limit number of columns and their order (CASSANDRA-3012)
 * ignore deprecated KsDef/CfDef/ColumnDef fields in native schema (CASSANDRA-3963)
 * CLI to report when unsupported column_metadata pair was given (CASSANDRA-3959)
 * reincarnate removed and deprecated KsDef/CfDef attributes (CASSANDRA-3953)
 * Fix race between writes and read for cache (CASSANDRA-3862)
 * perform static initialization of StorageProxy on start-up (CASSANDRA-3797)
 * support trickling fsync() on writes (CASSANDRA-3950)
 * expose counters for unavailable/timeout exceptions given to thrift clients (CASSANDRA-3671)
 * avoid quadratic startup time in LeveledManifest (CASSANDRA-3952)
 * Add type information to new schema_ columnfamilies and remove thrift
   serialization for schema (CASSANDRA-3792)
 * add missing column validator options to the CLI help (CASSANDRA-3926)
 * skip reading saved key cache if CF's caching strategy is NONE or ROWS_ONLY (CASSANDRA-3954)
 * Unify migration code (CASSANDRA-4017)
Merged from 1.0:
 * cqlsh: guess correct version of Python for Arch Linux (CASSANDRA-4090)
 * (CLI) properly handle quotes in create/update keyspace commands (CASSANDRA-4129)
 * Avoids possible deadlock during bootstrap (CASSANDRA-4159)
 * fix stress tool that hangs forever on timeout or error (CASSANDRA-4128)
 * Fix super columns bug where cache is not updated (CASSANDRA-4190)
 * stress tool to return appropriate exit code on failure (CASSANDRA-4188)


1.0.9
 * improve index sampling performance (CASSANDRA-4023)
 * always compact away deleted hints immediately after handoff (CASSANDRA-3955)
 * delete hints from dropped ColumnFamilies on handoff instead of
   erroring out (CASSANDRA-3975)
 * add CompositeType ref to the CLI doc for create/update column family (CASSANDRA-3980)
 * Pig: support Counter ColumnFamilies (CASSANDRA-3973)
 * Pig: Composite column support (CASSANDRA-3684)
 * Avoid NPE during repair when a keyspace has no CFs (CASSANDRA-3988)
 * Fix division-by-zero error on get_slice (CASSANDRA-4000)
 * don't change manifest level for cleanup, scrub, and upgradesstables
   operations under LeveledCompactionStrategy (CASSANDRA-3989, 4112)
 * fix race leading to super columns assertion failure (CASSANDRA-3957)
 * fix NPE on invalid CQL delete command (CASSANDRA-3755)
 * allow custom types in CLI's assume command (CASSANDRA-4081)
 * fix totalBytes count for parallel compactions (CASSANDRA-3758)
 * fix intermittent NPE in get_slice (CASSANDRA-4095)
 * remove unnecessary asserts in native code interfaces (CASSANDRA-4096)
 * Validate blank keys in CQL to avoid assertion errors (CASSANDRA-3612)
 * cqlsh: fix bad decoding of some column names (CASSANDRA-4003)
 * cqlsh: fix incorrect padding with unicode chars (CASSANDRA-4033)
 * Fix EC2 snitch incorrectly reporting region (CASSANDRA-4026)
 * Shut down thrift during decommission (CASSANDRA-4086)
 * Expose nodetool cfhistograms for 2ndary indexes (CASSANDRA-4063)
Merged from 0.8:
 * Fix ConcurrentModificationException in gossiper (CASSANDRA-4019)


1.1-beta1
 * (cqlsh)
   + add SOURCE and CAPTURE commands, and --file option (CASSANDRA-3479)
   + add ALTER COLUMNFAMILY WITH (CASSANDRA-3523)
   + bundle Python dependencies with Cassandra (CASSANDRA-3507)
   + added to Debian package (CASSANDRA-3458)
   + display byte data instead of erroring out on decode failure
     (CASSANDRA-3874)
 * add nodetool rebuild_index (CASSANDRA-3583)
 * add nodetool rangekeysample (CASSANDRA-2917)
 * Fix streaming too much data during move operations (CASSANDRA-3639)
 * Nodetool and CLI connect to localhost by default (CASSANDRA-3568)
 * Reduce memory used by primary index sample (CASSANDRA-3743)
 * (Hadoop) separate input/output configurations (CASSANDRA-3197, 3765)
 * avoid returning internal Cassandra classes over JMX (CASSANDRA-2805)
 * add row-level isolation via SnapTree (CASSANDRA-2893)
 * Optimize key count estimation when opening sstable on startup
   (CASSANDRA-2988)
 * multi-dc replication optimization supporting CL > ONE (CASSANDRA-3577)
 * add command to stop compactions (CASSANDRA-1740, 3566, 3582)
 * multithreaded streaming (CASSANDRA-3494)
 * removed in-tree redhat spec (CASSANDRA-3567)
 * "defragment" rows for name-based queries under STCS, again (CASSANDRA-2503)
 * Recycle commitlog segments for improved performance
   (CASSANDRA-3411, 3543, 3557, 3615)
 * update size-tiered compaction to prioritize small tiers (CASSANDRA-2407)
 * add message expiration logic to OutboundTcpConnection (CASSANDRA-3005)
 * off-heap cache to use sun.misc.Unsafe instead of JNA (CASSANDRA-3271)
 * EACH_QUORUM is only supported for writes (CASSANDRA-3272)
 * replace compactionlock use in schema migration by checking CFS.isValid
   (CASSANDRA-3116)
 * recognize that "SELECT first ... *" isn't really "SELECT *" (CASSANDRA-3445)
 * Use faster bytes comparison (CASSANDRA-3434)
 * Bulk loader is no longer a fat client, (HADOOP) bulk load output format
   (CASSANDRA-3045)
 * (Hadoop) add support for KeyRange.filter
 * remove assumption that keys and token are in bijection
   (CASSANDRA-1034, 3574, 3604)
 * always remove endpoints from delevery queue in HH (CASSANDRA-3546)
 * fix race between cf flush and its 2ndary indexes flush (CASSANDRA-3547)
 * fix potential race in AES when a repair fails (CASSANDRA-3548)
 * Remove columns shadowed by a deleted container even when we cannot purge
   (CASSANDRA-3538)
 * Improve memtable slice iteration performance (CASSANDRA-3545)
 * more efficient allocation of small bloom filters (CASSANDRA-3618)
 * Use separate writer thread in SSTableSimpleUnsortedWriter (CASSANDRA-3619)
 * fsync the directory after new sstable or commitlog segment are created (CASSANDRA-3250)
 * fix minor issues reported by FindBugs (CASSANDRA-3658)
 * global key/row caches (CASSANDRA-3143, 3849)
 * optimize memtable iteration during range scan (CASSANDRA-3638)
 * introduce 'crc_check_chance' in CompressionParameters to support
   a checksum percentage checking chance similarly to read-repair (CASSANDRA-3611)
 * a way to deactivate global key/row cache on per-CF basis (CASSANDRA-3667)
 * fix LeveledCompactionStrategy broken because of generation pre-allocation
   in LeveledManifest (CASSANDRA-3691)
 * finer-grained control over data directories (CASSANDRA-2749)
 * Fix ClassCastException during hinted handoff (CASSANDRA-3694)
 * Upgrade Thrift to 0.7 (CASSANDRA-3213)
 * Make stress.java insert operation to use microseconds (CASSANDRA-3725)
 * Allows (internally) doing a range query with a limit of columns instead of
   rows (CASSANDRA-3742)
 * Allow rangeSlice queries to be start/end inclusive/exclusive (CASSANDRA-3749)
 * Fix BulkLoader to support new SSTable layout and add stream
   throttling to prevent an NPE when there is no yaml config (CASSANDRA-3752)
 * Allow concurrent schema migrations (CASSANDRA-1391, 3832)
 * Add SnapshotCommand to trigger snapshot on remote node (CASSANDRA-3721)
 * Make CFMetaData conversions to/from thrift/native schema inverses
   (CASSANDRA_3559)
 * Add initial code for CQL 3.0-beta (CASSANDRA-2474, 3781, 3753)
 * Add wide row support for ColumnFamilyInputFormat (CASSANDRA-3264)
 * Allow extending CompositeType comparator (CASSANDRA-3657)
 * Avoids over-paging during get_count (CASSANDRA-3798)
 * Add new command to rebuild a node without (repair) merkle tree calculations
   (CASSANDRA-3483, 3922)
 * respect not only row cache capacity but caching mode when
   trying to read data (CASSANDRA-3812)
 * fix system tests (CASSANDRA-3827)
 * CQL support for altering row key type in ALTER TABLE (CASSANDRA-3781)
 * turn compression on by default (CASSANDRA-3871)
 * make hexToBytes refuse invalid input (CASSANDRA-2851)
 * Make secondary indexes CF inherit compression and compaction from their
   parent CF (CASSANDRA-3877)
 * Finish cleanup up tombstone purge code (CASSANDRA-3872)
 * Avoid NPE on aboarted stream-out sessions (CASSANDRA-3904)
 * BulkRecordWriter throws NPE for counter columns (CASSANDRA-3906)
 * Support compression using BulkWriter (CASSANDRA-3907)


1.0.8
 * fix race between cleanup and flush on secondary index CFSes (CASSANDRA-3712)
 * avoid including non-queried nodes in rangeslice read repair
   (CASSANDRA-3843)
 * Only snapshot CF being compacted for snapshot_before_compaction
   (CASSANDRA-3803)
 * Log active compactions in StatusLogger (CASSANDRA-3703)
 * Compute more accurate compaction score per level (CASSANDRA-3790)
 * Return InvalidRequest when using a keyspace that doesn't exist
   (CASSANDRA-3764)
 * disallow user modification of System keyspace (CASSANDRA-3738)
 * allow using sstable2json on secondary index data (CASSANDRA-3738)
 * (cqlsh) add DESCRIBE COLUMNFAMILIES (CASSANDRA-3586)
 * (cqlsh) format blobs correctly and use colors to improve output
   readability (CASSANDRA-3726)
 * synchronize BiMap of bootstrapping tokens (CASSANDRA-3417)
 * show index options in CLI (CASSANDRA-3809)
 * add optional socket timeout for streaming (CASSANDRA-3838)
 * fix truncate not to leave behind non-CFS backed secondary indexes
   (CASSANDRA-3844)
 * make CLI `show schema` to use output stream directly instead
   of StringBuilder (CASSANDRA-3842)
 * remove the wait on hint future during write (CASSANDRA-3870)
 * (cqlsh) ignore missing CfDef opts (CASSANDRA-3933)
 * (cqlsh) look for cqlshlib relative to realpath (CASSANDRA-3767)
 * Fix short read protection (CASSANDRA-3934)
 * Make sure infered and actual schema match (CASSANDRA-3371)
 * Fix NPE during HH delivery (CASSANDRA-3677)
 * Don't put boostrapping node in 'hibernate' status (CASSANDRA-3737)
 * Fix double quotes in windows bat files (CASSANDRA-3744)
 * Fix bad validator lookup (CASSANDRA-3789)
 * Fix soft reset in EC2MultiRegionSnitch (CASSANDRA-3835)
 * Don't leave zombie connections with THSHA thrift server (CASSANDRA-3867)
 * (cqlsh) fix deserialization of data (CASSANDRA-3874)
 * Fix removetoken force causing an inconsistent state (CASSANDRA-3876)
 * Fix ahndling of some types with Pig (CASSANDRA-3886)
 * Don't allow to drop the system keyspace (CASSANDRA-3759)
 * Make Pig deletes disabled by default and configurable (CASSANDRA-3628)
Merged from 0.8:
 * (Pig) fix CassandraStorage to use correct comparator in Super ColumnFamily
   case (CASSANDRA-3251)
 * fix thread safety issues in commitlog replay, primarily affecting
   systems with many (100s) of CF definitions (CASSANDRA-3751)
 * Fix relevant tombstone ignored with super columns (CASSANDRA-3875)


1.0.7
 * fix regression in HH page size calculation (CASSANDRA-3624)
 * retry failed stream on IOException (CASSANDRA-3686)
 * allow configuring bloom_filter_fp_chance (CASSANDRA-3497)
 * attempt hint delivery every ten minutes, or when failure detector
   notifies us that a node is back up, whichever comes first.  hint
   handoff throttle delay default changed to 1ms, from 50 (CASSANDRA-3554)
 * add nodetool setstreamthroughput (CASSANDRA-3571)
 * fix assertion when dropping a columnfamily with no sstables (CASSANDRA-3614)
 * more efficient allocation of small bloom filters (CASSANDRA-3618)
 * CLibrary.createHardLinkWithExec() to check for errors (CASSANDRA-3101)
 * Avoid creating empty and non cleaned writer during compaction (CASSANDRA-3616)
 * stop thrift service in shutdown hook so we can quiesce MessagingService
   (CASSANDRA-3335)
 * (CQL) compaction_strategy_options and compression_parameters for
   CREATE COLUMNFAMILY statement (CASSANDRA-3374)
 * Reset min/max compaction threshold when creating size tiered compaction
   strategy (CASSANDRA-3666)
 * Don't ignore IOException during compaction (CASSANDRA-3655)
 * Fix assertion error for CF with gc_grace=0 (CASSANDRA-3579)
 * Shutdown ParallelCompaction reducer executor after use (CASSANDRA-3711)
 * Avoid < 0 value for pending tasks in leveled compaction (CASSANDRA-3693)
 * (Hadoop) Support TimeUUID in Pig CassandraStorage (CASSANDRA-3327)
 * Check schema is ready before continuing boostrapping (CASSANDRA-3629)
 * Catch overflows during parsing of chunk_length_kb (CASSANDRA-3644)
 * Improve stream protocol mismatch errors (CASSANDRA-3652)
 * Avoid multiple thread doing HH to the same target (CASSANDRA-3681)
 * Add JMX property for rp_timeout_in_ms (CASSANDRA-2940)
 * Allow DynamicCompositeType to compare component of different types
   (CASSANDRA-3625)
 * Flush non-cfs backed secondary indexes (CASSANDRA-3659)
 * Secondary Indexes should report memory consumption (CASSANDRA-3155)
 * fix for SelectStatement start/end key are not set correctly
   when a key alias is involved (CASSANDRA-3700)
 * fix CLI `show schema` command insert of an extra comma in
   column_metadata (CASSANDRA-3714)
Merged from 0.8:
 * avoid logging (harmless) exception when GC takes < 1ms (CASSANDRA-3656)
 * prevent new nodes from thinking down nodes are up forever (CASSANDRA-3626)
 * use correct list of replicas for LOCAL_QUORUM reads when read repair
   is disabled (CASSANDRA-3696)
 * block on flush before compacting hints (may prevent OOM) (CASSANDRA-3733)


1.0.6
 * (CQL) fix cqlsh support for replicate_on_write (CASSANDRA-3596)
 * fix adding to leveled manifest after streaming (CASSANDRA-3536)
 * filter out unavailable cipher suites when using encryption (CASSANDRA-3178)
 * (HADOOP) add old-style api support for CFIF and CFRR (CASSANDRA-2799)
 * Support TimeUUIDType column names in Stress.java tool (CASSANDRA-3541)
 * (CQL) INSERT/UPDATE/DELETE/TRUNCATE commands should allow CF names to
   be qualified by keyspace (CASSANDRA-3419)
 * always remove endpoints from delevery queue in HH (CASSANDRA-3546)
 * fix race between cf flush and its 2ndary indexes flush (CASSANDRA-3547)
 * fix potential race in AES when a repair fails (CASSANDRA-3548)
 * fix default value validation usage in CLI SET command (CASSANDRA-3553)
 * Optimize componentsFor method for compaction and startup time
   (CASSANDRA-3532)
 * (CQL) Proper ColumnFamily metadata validation on CREATE COLUMNFAMILY
   (CASSANDRA-3565)
 * fix compression "chunk_length_kb" option to set correct kb value for
   thrift/avro (CASSANDRA-3558)
 * fix missing response during range slice repair (CASSANDRA-3551)
 * 'describe ring' moved from CLI to nodetool and available through JMX (CASSANDRA-3220)
 * add back partitioner to sstable metadata (CASSANDRA-3540)
 * fix NPE in get_count for counters (CASSANDRA-3601)
Merged from 0.8:
 * remove invalid assertion that table was opened before dropping it
   (CASSANDRA-3580)
 * range and index scans now only send requests to enough replicas to
   satisfy requested CL + RR (CASSANDRA-3598)
 * use cannonical host for local node in nodetool info (CASSANDRA-3556)
 * remove nonlocal DC write optimization since it only worked with
   CL.ONE or CL.LOCAL_QUORUM (CASSANDRA-3577, 3585)
 * detect misuses of CounterColumnType (CASSANDRA-3422)
 * turn off string interning in json2sstable, take 2 (CASSANDRA-2189)
 * validate compression parameters on add/update of the ColumnFamily
   (CASSANDRA-3573)
 * Check for 0.0.0.0 is incorrect in CFIF (CASSANDRA-3584)
 * Increase vm.max_map_count in debian packaging (CASSANDRA-3563)
 * gossiper will never add itself to saved endpoints (CASSANDRA-3485)


1.0.5
 * revert CASSANDRA-3407 (see CASSANDRA-3540)
 * fix assertion error while forwarding writes to local nodes (CASSANDRA-3539)


1.0.4
 * fix self-hinting of timed out read repair updates and make hinted handoff
   less prone to OOMing a coordinator (CASSANDRA-3440)
 * expose bloom filter sizes via JMX (CASSANDRA-3495)
 * enforce RP tokens 0..2**127 (CASSANDRA-3501)
 * canonicalize paths exposed through JMX (CASSANDRA-3504)
 * fix "liveSize" stat when sstables are removed (CASSANDRA-3496)
 * add bloom filter FP rates to nodetool cfstats (CASSANDRA-3347)
 * record partitioner in sstable metadata component (CASSANDRA-3407)
 * add new upgradesstables nodetool command (CASSANDRA-3406)
 * skip --debug requirement to see common exceptions in CLI (CASSANDRA-3508)
 * fix incorrect query results due to invalid max timestamp (CASSANDRA-3510)
 * make sstableloader recognize compressed sstables (CASSANDRA-3521)
 * avoids race in OutboundTcpConnection in multi-DC setups (CASSANDRA-3530)
 * use SETLOCAL in cassandra.bat (CASSANDRA-3506)
 * fix ConcurrentModificationException in Table.all() (CASSANDRA-3529)
Merged from 0.8:
 * fix concurrence issue in the FailureDetector (CASSANDRA-3519)
 * fix array out of bounds error in counter shard removal (CASSANDRA-3514)
 * avoid dropping tombstones when they might still be needed to shadow
   data in a different sstable (CASSANDRA-2786)


1.0.3
 * revert name-based query defragmentation aka CASSANDRA-2503 (CASSANDRA-3491)
 * fix invalidate-related test failures (CASSANDRA-3437)
 * add next-gen cqlsh to bin/ (CASSANDRA-3188, 3131, 3493)
 * (CQL) fix handling of rows with no columns (CASSANDRA-3424, 3473)
 * fix querying supercolumns by name returning only a subset of
   subcolumns or old subcolumn versions (CASSANDRA-3446)
 * automatically compute sha1 sum for uncompressed data files (CASSANDRA-3456)
 * fix reading metadata/statistics component for version < h (CASSANDRA-3474)
 * add sstable forward-compatibility (CASSANDRA-3478)
 * report compression ratio in CFSMBean (CASSANDRA-3393)
 * fix incorrect size exception during streaming of counters (CASSANDRA-3481)
 * (CQL) fix for counter decrement syntax (CASSANDRA-3418)
 * Fix race introduced by CASSANDRA-2503 (CASSANDRA-3482)
 * Fix incomplete deletion of delivered hints (CASSANDRA-3466)
 * Avoid rescheduling compactions when no compaction was executed
   (CASSANDRA-3484)
 * fix handling of the chunk_length_kb compression options (CASSANDRA-3492)
Merged from 0.8:
 * fix updating CF row_cache_provider (CASSANDRA-3414)
 * CFMetaData.convertToThrift method to set RowCacheProvider (CASSANDRA-3405)
 * acquire compactionlock during truncate (CASSANDRA-3399)
 * fix displaying cfdef entries for super columnfamilies (CASSANDRA-3415)
 * Make counter shard merging thread safe (CASSANDRA-3178)
 * Revert CASSANDRA-2855
 * Fix bug preventing the use of efficient cross-DC writes (CASSANDRA-3472)
 * `describe ring` command for CLI (CASSANDRA-3220)
 * (Hadoop) skip empty rows when entire row is requested, redux (CASSANDRA-2855)


1.0.2
 * "defragment" rows for name-based queries under STCS (CASSANDRA-2503)
 * Add timing information to cassandra-cli GET/SET/LIST queries (CASSANDRA-3326)
 * Only create one CompressionMetadata object per sstable (CASSANDRA-3427)
 * cleanup usage of StorageService.setMode() (CASSANDRA-3388)
 * Avoid large array allocation for compressed chunk offsets (CASSANDRA-3432)
 * fix DecimalType bytebuffer marshalling (CASSANDRA-3421)
 * fix bug that caused first column in per row indexes to be ignored
   (CASSANDRA-3441)
 * add JMX call to clean (failed) repair sessions (CASSANDRA-3316)
 * fix sstableloader reference acquisition bug (CASSANDRA-3438)
 * fix estimated row size regression (CASSANDRA-3451)
 * make sure we don't return more columns than asked (CASSANDRA-3303, 3395)
Merged from 0.8:
 * acquire compactionlock during truncate (CASSANDRA-3399)
 * fix displaying cfdef entries for super columnfamilies (CASSANDRA-3415)


1.0.1
 * acquire references during index build to prevent delete problems
   on Windows (CASSANDRA-3314)
 * describe_ring should include datacenter/topology information (CASSANDRA-2882)
 * Thrift sockets are not properly buffered (CASSANDRA-3261)
 * performance improvement for bytebufferutil compare function (CASSANDRA-3286)
 * add system.versions ColumnFamily (CASSANDRA-3140)
 * reduce network copies (CASSANDRA-3333, 3373)
 * limit nodetool to 32MB of heap (CASSANDRA-3124)
 * (CQL) update parser to accept "timestamp" instead of "date" (CASSANDRA-3149)
 * Fix CLI `show schema` to include "compression_options" (CASSANDRA-3368)
 * Snapshot to include manifest under LeveledCompactionStrategy (CASSANDRA-3359)
 * (CQL) SELECT query should allow CF name to be qualified by keyspace (CASSANDRA-3130)
 * (CQL) Fix internal application error specifying 'using consistency ...'
   in lower case (CASSANDRA-3366)
 * fix Deflate compression when compression actually makes the data bigger
   (CASSANDRA-3370)
 * optimize UUIDGen to avoid lock contention on InetAddress.getLocalHost
   (CASSANDRA-3387)
 * tolerate index being dropped mid-mutation (CASSANDRA-3334, 3313)
 * CompactionManager is now responsible for checking for new candidates
   post-task execution, enabling more consistent leveled compaction
   (CASSANDRA-3391)
 * Cache HSHA threads (CASSANDRA-3372)
 * use CF/KS names as snapshot prefix for drop + truncate operations
   (CASSANDRA-2997)
 * Break bloom filters up to avoid heap fragmentation (CASSANDRA-2466)
 * fix cassandra hanging on jsvc stop (CASSANDRA-3302)
 * Avoid leveled compaction getting blocked on errors (CASSANDRA-3408)
 * Make reloading the compaction strategy safe (CASSANDRA-3409)
 * ignore 0.8 hints even if compaction begins before we try to purge
   them (CASSANDRA-3385)
 * remove procrun (bin\daemon) from Cassandra source tree and
   artifacts (CASSANDRA-3331)
 * make cassandra compile under JDK7 (CASSANDRA-3275)
 * remove dependency of clientutil.jar to FBUtilities (CASSANDRA-3299)
 * avoid truncation errors by using long math on long values (CASSANDRA-3364)
 * avoid clock drift on some Windows machine (CASSANDRA-3375)
 * display cache provider in cli 'describe keyspace' command (CASSANDRA-3384)
 * fix incomplete topology information in describe_ring (CASSANDRA-3403)
 * expire dead gossip states based on time (CASSANDRA-2961)
 * improve CompactionTask extensibility (CASSANDRA-3330)
 * Allow one leveled compaction task to kick off another (CASSANDRA-3363)
 * allow encryption only between datacenters (CASSANDRA-2802)
Merged from 0.8:
 * fix truncate allowing data to be replayed post-restart (CASSANDRA-3297)
 * make iwriter final in IndexWriter to avoid NPE (CASSANDRA-2863)
 * (CQL) update grammar to require key clause in DELETE statement
   (CASSANDRA-3349)
 * (CQL) allow numeric keyspace names in USE statement (CASSANDRA-3350)
 * (Hadoop) skip empty rows when slicing the entire row (CASSANDRA-2855)
 * Fix handling of tombstone by SSTableExport/Import (CASSANDRA-3357)
 * fix ColumnIndexer to use long offsets (CASSANDRA-3358)
 * Improved CLI exceptions (CASSANDRA-3312)
 * Fix handling of tombstone by SSTableExport/Import (CASSANDRA-3357)
 * Only count compaction as active (for throttling) when they have
   successfully acquired the compaction lock (CASSANDRA-3344)
 * Display CLI version string on startup (CASSANDRA-3196)
 * (Hadoop) make CFIF try rpc_address or fallback to listen_address
   (CASSANDRA-3214)
 * (Hadoop) accept comma delimited lists of initial thrift connections
   (CASSANDRA-3185)
 * ColumnFamily min_compaction_threshold should be >= 2 (CASSANDRA-3342)
 * (Pig) add 0.8+ types and key validation type in schema (CASSANDRA-3280)
 * Fix completely removing column metadata using CLI (CASSANDRA-3126)
 * CLI `describe cluster;` output should be on separate lines for separate versions
   (CASSANDRA-3170)
 * fix changing durable_writes keyspace option during CF creation
   (CASSANDRA-3292)
 * avoid locking on update when no indexes are involved (CASSANDRA-3386)
 * fix assertionError during repair with ordered partitioners (CASSANDRA-3369)
 * correctly serialize key_validation_class for avro (CASSANDRA-3391)
 * don't expire counter tombstone after streaming (CASSANDRA-3394)
 * prevent nodes that failed to join from hanging around forever
   (CASSANDRA-3351)
 * remove incorrect optimization from slice read path (CASSANDRA-3390)
 * Fix race in AntiEntropyService (CASSANDRA-3400)


1.0.0-final
 * close scrubbed sstable fd before deleting it (CASSANDRA-3318)
 * fix bug preventing obsolete commitlog segments from being removed
   (CASSANDRA-3269)
 * tolerate whitespace in seed CDL (CASSANDRA-3263)
 * Change default heap thresholds to max(min(1/2 ram, 1G), min(1/4 ram, 8GB))
   (CASSANDRA-3295)
 * Fix broken CompressedRandomAccessReaderTest (CASSANDRA-3298)
 * (CQL) fix type information returned for wildcard queries (CASSANDRA-3311)
 * add estimated tasks to LeveledCompactionStrategy (CASSANDRA-3322)
 * avoid including compaction cache-warming in keycache stats (CASSANDRA-3325)
 * run compaction and hinted handoff threads at MIN_PRIORITY (CASSANDRA-3308)
 * default hsha thrift server to cpu core count in rpc pool (CASSANDRA-3329)
 * add bin\daemon to binary tarball for Windows service (CASSANDRA-3331)
 * Fix places where uncompressed size of sstables was use in place of the
   compressed one (CASSANDRA-3338)
 * Fix hsha thrift server (CASSANDRA-3346)
 * Make sure repair only stream needed sstables (CASSANDRA-3345)


1.0.0-rc2
 * Log a meaningful warning when a node receives a message for a repair session
   that doesn't exist anymore (CASSANDRA-3256)
 * test for NUMA policy support as well as numactl presence (CASSANDRA-3245)
 * Fix FD leak when internode encryption is enabled (CASSANDRA-3257)
 * Remove incorrect assertion in mergeIterator (CASSANDRA-3260)
 * FBUtilities.hexToBytes(String) to throw NumberFormatException when string
   contains non-hex characters (CASSANDRA-3231)
 * Keep SimpleSnitch proximity ordering unchanged from what the Strategy
   generates, as intended (CASSANDRA-3262)
 * remove Scrub from compactionstats when finished (CASSANDRA-3255)
 * fix counter entry in jdbc TypesMap (CASSANDRA-3268)
 * fix full queue scenario for ParallelCompactionIterator (CASSANDRA-3270)
 * fix bootstrap process (CASSANDRA-3285)
 * don't try delivering hints if when there isn't any (CASSANDRA-3176)
 * CLI documentation change for ColumnFamily `compression_options` (CASSANDRA-3282)
 * ignore any CF ids sent by client for adding CF/KS (CASSANDRA-3288)
 * remove obsolete hints on first startup (CASSANDRA-3291)
 * use correct ISortedColumns for time-optimized reads (CASSANDRA-3289)
 * Evict gossip state immediately when a token is taken over by a new IP
   (CASSANDRA-3259)


1.0.0-rc1
 * Update CQL to generate microsecond timestamps by default (CASSANDRA-3227)
 * Fix counting CFMetadata towards Memtable liveRatio (CASSANDRA-3023)
 * Kill server on wrapped OOME such as from FileChannel.map (CASSANDRA-3201)
 * remove unnecessary copy when adding to row cache (CASSANDRA-3223)
 * Log message when a full repair operation completes (CASSANDRA-3207)
 * Fix streamOutSession keeping sstables references forever if the remote end
   dies (CASSANDRA-3216)
 * Remove dynamic_snitch boolean from example configuration (defaulting to
   true) and set default badness threshold to 0.1 (CASSANDRA-3229)
 * Base choice of random or "balanced" token on bootstrap on whether
   schema definitions were found (CASSANDRA-3219)
 * Fixes for LeveledCompactionStrategy score computation, prioritization,
   scheduling, and performance (CASSANDRA-3224, 3234)
 * parallelize sstable open at server startup (CASSANDRA-2988)
 * fix handling of exceptions writing to OutboundTcpConnection (CASSANDRA-3235)
 * Allow using quotes in "USE <keyspace>;" CLI command (CASSANDRA-3208)
 * Don't allow any cache loading exceptions to halt startup (CASSANDRA-3218)
 * Fix sstableloader --ignores option (CASSANDRA-3247)
 * File descriptor limit increased in packaging (CASSANDRA-3206)
 * Fix deadlock in commit log during flush (CASSANDRA-3253)


1.0.0-beta1
 * removed binarymemtable (CASSANDRA-2692)
 * add commitlog_total_space_in_mb to prevent fragmented logs (CASSANDRA-2427)
 * removed commitlog_rotation_threshold_in_mb configuration (CASSANDRA-2771)
 * make AbstractBounds.normalize de-overlapp overlapping ranges (CASSANDRA-2641)
 * replace CollatingIterator, ReducingIterator with MergeIterator
   (CASSANDRA-2062)
 * Fixed the ability to set compaction strategy in cli using create column
   family command (CASSANDRA-2778)
 * clean up tmp files after failed compaction (CASSANDRA-2468)
 * restrict repair streaming to specific columnfamilies (CASSANDRA-2280)
 * don't bother persisting columns shadowed by a row tombstone (CASSANDRA-2589)
 * reset CF and SC deletion times after gc_grace (CASSANDRA-2317)
 * optimize away seek when compacting wide rows (CASSANDRA-2879)
 * single-pass streaming (CASSANDRA-2677, 2906, 2916, 3003)
 * use reference counting for deleting sstables instead of relying on GC
   (CASSANDRA-2521, 3179)
 * store hints as serialized mutations instead of pointers to data row
   (CASSANDRA-2045)
 * store hints in the coordinator node instead of in the closest replica
   (CASSANDRA-2914)
 * add row_cache_keys_to_save CF option (CASSANDRA-1966)
 * check column family validity in nodetool repair (CASSANDRA-2933)
 * use lazy initialization instead of class initialization in NodeId
   (CASSANDRA-2953)
 * add paging to get_count (CASSANDRA-2894)
 * fix "short reads" in [multi]get (CASSANDRA-2643, 3157, 3192)
 * add optional compression for sstables (CASSANDRA-47, 2994, 3001, 3128)
 * add scheduler JMX metrics (CASSANDRA-2962)
 * add block level checksum for compressed data (CASSANDRA-1717)
 * make column family backed column map pluggable and introduce unsynchronized
   ArrayList backed one to speedup reads (CASSANDRA-2843, 3165, 3205)
 * refactoring of the secondary index api (CASSANDRA-2982)
 * make CL > ONE reads wait for digest reconciliation before returning
   (CASSANDRA-2494)
 * fix missing logging for some exceptions (CASSANDRA-2061)
 * refactor and optimize ColumnFamilyStore.files(...) and Descriptor.fromFilename(String)
   and few other places responsible for work with SSTable files (CASSANDRA-3040)
 * Stop reading from sstables once we know we have the most recent columns,
   for query-by-name requests (CASSANDRA-2498)
 * Add query-by-column mode to stress.java (CASSANDRA-3064)
 * Add "install" command to cassandra.bat (CASSANDRA-292)
 * clean up KSMetadata, CFMetadata from unnecessary
   Thrift<->Avro conversion methods (CASSANDRA-3032)
 * Add timeouts to client request schedulers (CASSANDRA-3079, 3096)
 * Cli to use hashes rather than array of hashes for strategy options (CASSANDRA-3081)
 * LeveledCompactionStrategy (CASSANDRA-1608, 3085, 3110, 3087, 3145, 3154, 3182)
 * Improvements of the CLI `describe` command (CASSANDRA-2630)
 * reduce window where dropped CF sstables may not be deleted (CASSANDRA-2942)
 * Expose gossip/FD info to JMX (CASSANDRA-2806)
 * Fix streaming over SSL when compressed SSTable involved (CASSANDRA-3051)
 * Add support for pluggable secondary index implementations (CASSANDRA-3078)
 * remove compaction_thread_priority setting (CASSANDRA-3104)
 * generate hints for replicas that timeout, not just replicas that are known
   to be down before starting (CASSANDRA-2034)
 * Add throttling for internode streaming (CASSANDRA-3080)
 * make the repair of a range repair all replica (CASSANDRA-2610, 3194)
 * expose the ability to repair the first range (as returned by the
   partitioner) of a node (CASSANDRA-2606)
 * Streams Compression (CASSANDRA-3015)
 * add ability to use multiple threads during a single compaction
   (CASSANDRA-2901)
 * make AbstractBounds.normalize support overlapping ranges (CASSANDRA-2641)
 * fix of the CQL count() behavior (CASSANDRA-3068)
 * use TreeMap backed column families for the SSTable simple writers
   (CASSANDRA-3148)
 * fix inconsistency of the CLI syntax when {} should be used instead of [{}]
   (CASSANDRA-3119)
 * rename CQL type names to match expected SQL behavior (CASSANDRA-3149, 3031)
 * Arena-based allocation for memtables (CASSANDRA-2252, 3162, 3163, 3168)
 * Default RR chance to 0.1 (CASSANDRA-3169)
 * Add RowLevel support to secondary index API (CASSANDRA-3147)
 * Make SerializingCacheProvider the default if JNA is available (CASSANDRA-3183)
 * Fix backwards compatibilty for CQL memtable properties (CASSANDRA-3190)
 * Add five-minute delay before starting compactions on a restarted server
   (CASSANDRA-3181)
 * Reduce copies done for intra-host messages (CASSANDRA-1788, 3144)
 * support of compaction strategy option for stress.java (CASSANDRA-3204)
 * make memtable throughput and column count thresholds no-ops (CASSANDRA-2449)
 * Return schema information along with the resultSet in CQL (CASSANDRA-2734)
 * Add new DecimalType (CASSANDRA-2883)
 * Fix assertion error in RowRepairResolver (CASSANDRA-3156)
 * Reduce unnecessary high buffer sizes (CASSANDRA-3171)
 * Pluggable compaction strategy (CASSANDRA-1610)
 * Add new broadcast_address config option (CASSANDRA-2491)


0.8.7
 * Kill server on wrapped OOME such as from FileChannel.map (CASSANDRA-3201)
 * Allow using quotes in "USE <keyspace>;" CLI command (CASSANDRA-3208)
 * Log message when a full repair operation completes (CASSANDRA-3207)
 * Don't allow any cache loading exceptions to halt startup (CASSANDRA-3218)
 * Fix sstableloader --ignores option (CASSANDRA-3247)
 * File descriptor limit increased in packaging (CASSANDRA-3206)
 * Log a meaningfull warning when a node receive a message for a repair session
   that doesn't exist anymore (CASSANDRA-3256)
 * Fix FD leak when internode encryption is enabled (CASSANDRA-3257)
 * FBUtilities.hexToBytes(String) to throw NumberFormatException when string
   contains non-hex characters (CASSANDRA-3231)
 * Keep SimpleSnitch proximity ordering unchanged from what the Strategy
   generates, as intended (CASSANDRA-3262)
 * remove Scrub from compactionstats when finished (CASSANDRA-3255)
 * Fix tool .bat files when CASSANDRA_HOME contains spaces (CASSANDRA-3258)
 * Force flush of status table when removing/updating token (CASSANDRA-3243)
 * Evict gossip state immediately when a token is taken over by a new IP (CASSANDRA-3259)
 * Fix bug where the failure detector can take too long to mark a host
   down (CASSANDRA-3273)
 * (Hadoop) allow wrapping ranges in queries (CASSANDRA-3137)
 * (Hadoop) check all interfaces for a match with split location
   before falling back to random replica (CASSANDRA-3211)
 * (Hadoop) Make Pig storage handle implements LoadMetadata (CASSANDRA-2777)
 * (Hadoop) Fix exception during PIG 'dump' (CASSANDRA-2810)
 * Fix stress COUNTER_GET option (CASSANDRA-3301)
 * Fix missing fields in CLI `show schema` output (CASSANDRA-3304)
 * Nodetool no longer leaks threads and closes JMX connections (CASSANDRA-3309)
 * fix truncate allowing data to be replayed post-restart (CASSANDRA-3297)
 * Move SimpleAuthority and SimpleAuthenticator to examples (CASSANDRA-2922)
 * Fix handling of tombstone by SSTableExport/Import (CASSANDRA-3357)
 * Fix transposition in cfHistograms (CASSANDRA-3222)
 * Allow using number as DC name when creating keyspace in CQL (CASSANDRA-3239)
 * Force flush of system table after updating/removing a token (CASSANDRA-3243)


0.8.6
 * revert CASSANDRA-2388
 * change TokenRange.endpoints back to listen/broadcast address to match
   pre-1777 behavior, and add TokenRange.rpc_endpoints instead (CASSANDRA-3187)
 * avoid trying to watch cassandra-topology.properties when loaded from jar
   (CASSANDRA-3138)
 * prevent users from creating keyspaces with LocalStrategy replication
   (CASSANDRA-3139)
 * fix CLI `show schema;` to output correct keyspace definition statement
   (CASSANDRA-3129)
 * CustomTThreadPoolServer to log TTransportException at DEBUG level
   (CASSANDRA-3142)
 * allow topology sort to work with non-unique rack names between
   datacenters (CASSANDRA-3152)
 * Improve caching of same-version Messages on digest and repair paths
   (CASSANDRA-3158)
 * Randomize choice of first replica for counter increment (CASSANDRA-2890)
 * Fix using read_repair_chance instead of merge_shard_change (CASSANDRA-3202)
 * Avoid streaming data to nodes that already have it, on move as well as
   decommission (CASSANDRA-3041)
 * Fix divide by zero error in GCInspector (CASSANDRA-3164)
 * allow quoting of the ColumnFamily name in CLI `create column family`
   statement (CASSANDRA-3195)
 * Fix rolling upgrade from 0.7 to 0.8 problem (CASSANDRA-3166)
 * Accomodate missing encryption_options in IncomingTcpConnection.stream
   (CASSANDRA-3212)


0.8.5
 * fix NPE when encryption_options is unspecified (CASSANDRA-3007)
 * include column name in validation failure exceptions (CASSANDRA-2849)
 * make sure truncate clears out the commitlog so replay won't re-
   populate with truncated data (CASSANDRA-2950)
 * fix NPE when debug logging is enabled and dropped CF is present
   in a commitlog segment (CASSANDRA-3021)
 * fix cassandra.bat when CASSANDRA_HOME contains spaces (CASSANDRA-2952)
 * fix to SSTableSimpleUnsortedWriter bufferSize calculation (CASSANDRA-3027)
 * make cleanup and normal compaction able to skip empty rows
   (rows containing nothing but expired tombstones) (CASSANDRA-3039)
 * work around native memory leak in com.sun.management.GarbageCollectorMXBean
   (CASSANDRA-2868)
 * validate that column names in column_metadata are not equal to key_alias
   on create/update of the ColumnFamily and CQL 'ALTER' statement (CASSANDRA-3036)
 * return an InvalidRequestException if an indexed column is assigned
   a value larger than 64KB (CASSANDRA-3057)
 * fix of numeric-only and string column names handling in CLI "drop index"
   (CASSANDRA-3054)
 * prune index scan resultset back to original request for lazy
   resultset expansion case (CASSANDRA-2964)
 * (Hadoop) fail jobs when Cassandra node has failed but TaskTracker
   has not (CASSANDRA-2388)
 * fix dynamic snitch ignoring nodes when read_repair_chance is zero
   (CASSANDRA-2662)
 * avoid retaining references to dropped CFS objects in
   CompactionManager.estimatedCompactions (CASSANDRA-2708)
 * expose rpc timeouts per host in MessagingServiceMBean (CASSANDRA-2941)
 * avoid including cwd in classpath for deb and rpm packages (CASSANDRA-2881)
 * remove gossip state when a new IP takes over a token (CASSANDRA-3071)
 * allow sstable2json to work on index sstable files (CASSANDRA-3059)
 * always hint counters (CASSANDRA-3099)
 * fix log4j initialization in EmbeddedCassandraService (CASSANDRA-2857)
 * remove gossip state when a new IP takes over a token (CASSANDRA-3071)
 * work around native memory leak in com.sun.management.GarbageCollectorMXBean
    (CASSANDRA-2868)
 * fix UnavailableException with writes at CL.EACH_QUORM (CASSANDRA-3084)
 * fix parsing of the Keyspace and ColumnFamily names in numeric
   and string representations in CLI (CASSANDRA-3075)
 * fix corner cases in Range.differenceToFetch (CASSANDRA-3084)
 * fix ip address String representation in the ring cache (CASSANDRA-3044)
 * fix ring cache compatibility when mixing pre-0.8.4 nodes with post-
   in the same cluster (CASSANDRA-3023)
 * make repair report failure when a node participating dies (instead of
   hanging forever) (CASSANDRA-2433)
 * fix handling of the empty byte buffer by ReversedType (CASSANDRA-3111)
 * Add validation that Keyspace names are case-insensitively unique (CASSANDRA-3066)
 * catch invalid key_validation_class before instantiating UpdateColumnFamily (CASSANDRA-3102)
 * make Range and Bounds objects client-safe (CASSANDRA-3108)
 * optionally skip log4j configuration (CASSANDRA-3061)
 * bundle sstableloader with the debian package (CASSANDRA-3113)
 * don't try to build secondary indexes when there is none (CASSANDRA-3123)
 * improve SSTableSimpleUnsortedWriter speed for large rows (CASSANDRA-3122)
 * handle keyspace arguments correctly in nodetool snapshot (CASSANDRA-3038)
 * Fix SSTableImportTest on windows (CASSANDRA-3043)
 * expose compactionThroughputMbPerSec through JMX (CASSANDRA-3117)
 * log keyspace and CF of large rows being compacted


0.8.4
 * change TokenRing.endpoints to be a list of rpc addresses instead of
   listen/broadcast addresses (CASSANDRA-1777)
 * include files-to-be-streamed in StreamInSession.getSources (CASSANDRA-2972)
 * use JAVA env var in cassandra-env.sh (CASSANDRA-2785, 2992)
 * avoid doing read for no-op replicate-on-write at CL=1 (CASSANDRA-2892)
 * refuse counter write for CL.ANY (CASSANDRA-2990)
 * switch back to only logging recent dropped messages (CASSANDRA-3004)
 * always deserialize RowMutation for counters (CASSANDRA-3006)
 * ignore saved replication_factor strategy_option for NTS (CASSANDRA-3011)
 * make sure pre-truncate CL segments are discarded (CASSANDRA-2950)


0.8.3
 * add ability to drop local reads/writes that are going to timeout
   (CASSANDRA-2943)
 * revamp token removal process, keep gossip states for 3 days (CASSANDRA-2496)
 * don't accept extra args for 0-arg nodetool commands (CASSANDRA-2740)
 * log unavailableexception details at debug level (CASSANDRA-2856)
 * expose data_dir though jmx (CASSANDRA-2770)
 * don't include tmp files as sstable when create cfs (CASSANDRA-2929)
 * log Java classpath on startup (CASSANDRA-2895)
 * keep gossipped version in sync with actual on migration coordinator
   (CASSANDRA-2946)
 * use lazy initialization instead of class initialization in NodeId
   (CASSANDRA-2953)
 * check column family validity in nodetool repair (CASSANDRA-2933)
 * speedup bytes to hex conversions dramatically (CASSANDRA-2850)
 * Flush memtables on shutdown when durable writes are disabled
   (CASSANDRA-2958)
 * improved POSIX compatibility of start scripts (CASsANDRA-2965)
 * add counter support to Hadoop InputFormat (CASSANDRA-2981)
 * fix bug where dirty commitlog segments were removed (and avoid keeping
   segments with no post-flush activity permanently dirty) (CASSANDRA-2829)
 * fix throwing exception with batch mutation of counter super columns
   (CASSANDRA-2949)
 * ignore system tables during repair (CASSANDRA-2979)
 * throw exception when NTS is given replication_factor as an option
   (CASSANDRA-2960)
 * fix assertion error during compaction of counter CFs (CASSANDRA-2968)
 * avoid trying to create index names, when no index exists (CASSANDRA-2867)
 * don't sample the system table when choosing a bootstrap token
   (CASSANDRA-2825)
 * gossiper notifies of local state changes (CASSANDRA-2948)
 * add asynchronous and half-sync/half-async (hsha) thrift servers
   (CASSANDRA-1405)
 * fix potential use of free'd native memory in SerializingCache
   (CASSANDRA-2951)
 * prune index scan resultset back to original request for lazy
   resultset expansion case (CASSANDRA-2964)
 * (Hadoop) fail jobs when Cassandra node has failed but TaskTracker
    has not (CASSANDRA-2388)


0.8.2
 * CQL:
   - include only one row per unique key for IN queries (CASSANDRA-2717)
   - respect client timestamp on full row deletions (CASSANDRA-2912)
 * improve thread-safety in StreamOutSession (CASSANDRA-2792)
 * allow deleting a row and updating indexed columns in it in the
   same mutation (CASSANDRA-2773)
 * Expose number of threads blocked on submitting memtable to flush
   in JMX (CASSANDRA-2817)
 * add ability to return "endpoints" to nodetool (CASSANDRA-2776)
 * Add support for multiple (comma-delimited) coordinator addresses
   to ColumnFamilyInputFormat (CASSANDRA-2807)
 * fix potential NPE while scheduling read repair for range slice
   (CASSANDRA-2823)
 * Fix race in SystemTable.getCurrentLocalNodeId (CASSANDRA-2824)
 * Correctly set default for replicate_on_write (CASSANDRA-2835)
 * improve nodetool compactionstats formatting (CASSANDRA-2844)
 * fix index-building status display (CASSANDRA-2853)
 * fix CLI perpetuating obsolete KsDef.replication_factor (CASSANDRA-2846)
 * improve cli treatment of multiline comments (CASSANDRA-2852)
 * handle row tombstones correctly in EchoedRow (CASSANDRA-2786)
 * add MessagingService.get[Recently]DroppedMessages and
   StorageService.getExceptionCount (CASSANDRA-2804)
 * fix possibility of spurious UnavailableException for LOCAL_QUORUM
   reads with dynamic snitch + read repair disabled (CASSANDRA-2870)
 * add ant-optional as dependence for the debian package (CASSANDRA-2164)
 * add option to specify limit for get_slice in the CLI (CASSANDRA-2646)
 * decrease HH page size (CASSANDRA-2832)
 * reset cli keyspace after dropping the current one (CASSANDRA-2763)
 * add KeyRange option to Hadoop inputformat (CASSANDRA-1125)
 * fix protocol versioning (CASSANDRA-2818, 2860)
 * support spaces in path to log4j configuration (CASSANDRA-2383)
 * avoid including inferred types in CF update (CASSANDRA-2809)
 * fix JMX bulkload call (CASSANDRA-2908)
 * fix updating KS with durable_writes=false (CASSANDRA-2907)
 * add simplified facade to SSTableWriter for bulk loading use
   (CASSANDRA-2911)
 * fix re-using index CF sstable names after drop/recreate (CASSANDRA-2872)
 * prepend CF to default index names (CASSANDRA-2903)
 * fix hint replay (CASSANDRA-2928)
 * Properly synchronize repair's merkle tree computation (CASSANDRA-2816)


0.8.1
 * CQL:
   - support for insert, delete in BATCH (CASSANDRA-2537)
   - support for IN to SELECT, UPDATE (CASSANDRA-2553)
   - timestamp support for INSERT, UPDATE, and BATCH (CASSANDRA-2555)
   - TTL support (CASSANDRA-2476)
   - counter support (CASSANDRA-2473)
   - ALTER COLUMNFAMILY (CASSANDRA-1709)
   - DROP INDEX (CASSANDRA-2617)
   - add SCHEMA/TABLE as aliases for KS/CF (CASSANDRA-2743)
   - server handles wait-for-schema-agreement (CASSANDRA-2756)
   - key alias support (CASSANDRA-2480)
 * add support for comparator parameters and a generic ReverseType
   (CASSANDRA-2355)
 * add CompositeType and DynamicCompositeType (CASSANDRA-2231)
 * optimize batches containing multiple updates to the same row
   (CASSANDRA-2583)
 * adjust hinted handoff page size to avoid OOM with large columns
   (CASSANDRA-2652)
 * mark BRAF buffer invalid post-flush so we don't re-flush partial
   buffers again, especially on CL writes (CASSANDRA-2660)
 * add DROP INDEX support to CLI (CASSANDRA-2616)
 * don't perform HH to client-mode [storageproxy] nodes (CASSANDRA-2668)
 * Improve forceDeserialize/getCompactedRow encapsulation (CASSANDRA-2659)
 * Don't write CounterUpdateColumn to disk in tests (CASSANDRA-2650)
 * Add sstable bulk loading utility (CASSANDRA-1278)
 * avoid replaying hints to dropped columnfamilies (CASSANDRA-2685)
 * add placeholders for missing rows in range query pseudo-RR (CASSANDRA-2680)
 * remove no-op HHOM.renameHints (CASSANDRA-2693)
 * clone super columns to avoid modifying them during flush (CASSANDRA-2675)
 * allow writes to bypass the commitlog for certain keyspaces (CASSANDRA-2683)
 * avoid NPE when bypassing commitlog during memtable flush (CASSANDRA-2781)
 * Added support for making bootstrap retry if nodes flap (CASSANDRA-2644)
 * Added statusthrift to nodetool to report if thrift server is running (CASSANDRA-2722)
 * Fixed rows being cached if they do not exist (CASSANDRA-2723)
 * Support passing tableName and cfName to RowCacheProviders (CASSANDRA-2702)
 * close scrub file handles (CASSANDRA-2669)
 * throttle migration replay (CASSANDRA-2714)
 * optimize column serializer creation (CASSANDRA-2716)
 * Added support for making bootstrap retry if nodes flap (CASSANDRA-2644)
 * Added statusthrift to nodetool to report if thrift server is running
   (CASSANDRA-2722)
 * Fixed rows being cached if they do not exist (CASSANDRA-2723)
 * fix truncate/compaction race (CASSANDRA-2673)
 * workaround large resultsets causing large allocation retention
   by nio sockets (CASSANDRA-2654)
 * fix nodetool ring use with Ec2Snitch (CASSANDRA-2733)
 * fix removing columns and subcolumns that are supressed by a row or
   supercolumn tombstone during replica resolution (CASSANDRA-2590)
 * support sstable2json against snapshot sstables (CASSANDRA-2386)
 * remove active-pull schema requests (CASSANDRA-2715)
 * avoid marking entire list of sstables as actively being compacted
   in multithreaded compaction (CASSANDRA-2765)
 * seek back after deserializing a row to update cache with (CASSANDRA-2752)
 * avoid skipping rows in scrub for counter column family (CASSANDRA-2759)
 * fix ConcurrentModificationException in repair when dealing with 0.7 node
   (CASSANDRA-2767)
 * use threadsafe collections for StreamInSession (CASSANDRA-2766)
 * avoid infinite loop when creating merkle tree (CASSANDRA-2758)
 * avoids unmarking compacting sstable prematurely in cleanup (CASSANDRA-2769)
 * fix NPE when the commit log is bypassed (CASSANDRA-2718)
 * don't throw an exception in SS.isRPCServerRunning (CASSANDRA-2721)
 * make stress.jar executable (CASSANDRA-2744)
 * add daemon mode to java stress (CASSANDRA-2267)
 * expose the DC and rack of a node through JMX and nodetool ring (CASSANDRA-2531)
 * fix cache mbean getSize (CASSANDRA-2781)
 * Add Date, Float, Double, and Boolean types (CASSANDRA-2530)
 * Add startup flag to renew counter node id (CASSANDRA-2788)
 * add jamm agent to cassandra.bat (CASSANDRA-2787)
 * fix repair hanging if a neighbor has nothing to send (CASSANDRA-2797)
 * purge tombstone even if row is in only one sstable (CASSANDRA-2801)
 * Fix wrong purge of deleted cf during compaction (CASSANDRA-2786)
 * fix race that could result in Hadoop writer failing to throw an
   exception encountered after close() (CASSANDRA-2755)
 * fix scan wrongly throwing assertion error (CASSANDRA-2653)
 * Always use even distribution for merkle tree with RandomPartitionner
   (CASSANDRA-2841)
 * fix describeOwnership for OPP (CASSANDRA-2800)
 * ensure that string tokens do not contain commas (CASSANDRA-2762)


0.8.0-final
 * fix CQL grammar warning and cqlsh regression from CASSANDRA-2622
 * add ant generate-cql-html target (CASSANDRA-2526)
 * update CQL consistency levels (CASSANDRA-2566)
 * debian packaging fixes (CASSANDRA-2481, 2647)
 * fix UUIDType, IntegerType for direct buffers (CASSANDRA-2682, 2684)
 * switch to native Thrift for Hadoop map/reduce (CASSANDRA-2667)
 * fix StackOverflowError when building from eclipse (CASSANDRA-2687)
 * only provide replication_factor to strategy_options "help" for
   SimpleStrategy, OldNetworkTopologyStrategy (CASSANDRA-2678, 2713)
 * fix exception adding validators to non-string columns (CASSANDRA-2696)
 * avoid instantiating DatabaseDescriptor in JDBC (CASSANDRA-2694)
 * fix potential stack overflow during compaction (CASSANDRA-2626)
 * clone super columns to avoid modifying them during flush (CASSANDRA-2675)
 * reset underlying iterator in EchoedRow constructor (CASSANDRA-2653)


0.8.0-rc1
 * faster flushes and compaction from fixing excessively pessimistic
   rebuffering in BRAF (CASSANDRA-2581)
 * fix returning null column values in the python cql driver (CASSANDRA-2593)
 * fix merkle tree splitting exiting early (CASSANDRA-2605)
 * snapshot_before_compaction directory name fix (CASSANDRA-2598)
 * Disable compaction throttling during bootstrap (CASSANDRA-2612)
 * fix CQL treatment of > and < operators in range slices (CASSANDRA-2592)
 * fix potential double-application of counter updates on commitlog replay
   by moving replay position from header to sstable metadata (CASSANDRA-2419)
 * JDBC CQL driver exposes getColumn for access to timestamp
 * JDBC ResultSetMetadata properties added to AbstractType
 * r/m clustertool (CASSANDRA-2607)
 * add support for presenting row key as a column in CQL result sets
   (CASSANDRA-2622)
 * Don't allow {LOCAL|EACH}_QUORUM unless strategy is NTS (CASSANDRA-2627)
 * validate keyspace strategy_options during CQL create (CASSANDRA-2624)
 * fix empty Result with secondary index when limit=1 (CASSANDRA-2628)
 * Fix regression where bootstrapping a node with no schema fails
   (CASSANDRA-2625)
 * Allow removing LocationInfo sstables (CASSANDRA-2632)
 * avoid attempting to replay mutations from dropped keyspaces (CASSANDRA-2631)
 * avoid using cached position of a key when GT is requested (CASSANDRA-2633)
 * fix counting bloom filter true positives (CASSANDRA-2637)
 * initialize local ep state prior to gossip startup if needed (CASSANDRA-2638)
 * fix counter increment lost after restart (CASSANDRA-2642)
 * add quote-escaping via backslash to CLI (CASSANDRA-2623)
 * fix pig example script (CASSANDRA-2487)
 * fix dynamic snitch race in adding latencies (CASSANDRA-2618)
 * Start/stop cassandra after more important services such as mdadm in
   debian packaging (CASSANDRA-2481)


0.8.0-beta2
 * fix NPE compacting index CFs (CASSANDRA-2528)
 * Remove checking all column families on startup for compaction candidates
   (CASSANDRA-2444)
 * validate CQL create keyspace options (CASSANDRA-2525)
 * fix nodetool setcompactionthroughput (CASSANDRA-2550)
 * move	gossip heartbeat back to its own thread (CASSANDRA-2554)
 * validate cql TRUNCATE columnfamily before truncating (CASSANDRA-2570)
 * fix batch_mutate for mixed standard-counter mutations (CASSANDRA-2457)
 * disallow making schema changes to system keyspace (CASSANDRA-2563)
 * fix sending mutation messages multiple times (CASSANDRA-2557)
 * fix incorrect use of NBHM.size in ReadCallback that could cause
   reads to time out even when responses were received (CASSANDRA-2552)
 * trigger read repair correctly for LOCAL_QUORUM reads (CASSANDRA-2556)
 * Allow configuring the number of compaction thread (CASSANDRA-2558)
 * forceUserDefinedCompaction will attempt to compact what it is given
   even if the pessimistic estimate is that there is not enough disk space;
   automatic compactions will only compact 2 or more sstables (CASSANDRA-2575)
 * refuse to apply migrations with older timestamps than the current
   schema (CASSANDRA-2536)
 * remove unframed Thrift transport option
 * include indexes in snapshots (CASSANDRA-2596)
 * improve ignoring of obsolete mutations in index maintenance (CASSANDRA-2401)
 * recognize attempt to drop just the index while leaving the column
   definition alone (CASSANDRA-2619)


0.8.0-beta1
 * remove Avro RPC support (CASSANDRA-926)
 * support for columns that act as incr/decr counters
   (CASSANDRA-1072, 1937, 1944, 1936, 2101, 2093, 2288, 2105, 2384, 2236, 2342,
   2454)
 * CQL (CASSANDRA-1703, 1704, 1705, 1706, 1707, 1708, 1710, 1711, 1940,
   2124, 2302, 2277, 2493)
 * avoid double RowMutation serialization on write path (CASSANDRA-1800)
 * make NetworkTopologyStrategy the default (CASSANDRA-1960)
 * configurable internode encryption (CASSANDRA-1567, 2152)
 * human readable column names in sstable2json output (CASSANDRA-1933)
 * change default JMX port to 7199 (CASSANDRA-2027)
 * backwards compatible internal messaging (CASSANDRA-1015)
 * atomic switch of memtables and sstables (CASSANDRA-2284)
 * add pluggable SeedProvider (CASSANDRA-1669)
 * Fix clustertool to not throw exception when calling get_endpoints (CASSANDRA-2437)
 * upgrade to thrift 0.6 (CASSANDRA-2412)
 * repair works on a token range instead of full ring (CASSANDRA-2324)
 * purge tombstones from row cache (CASSANDRA-2305)
 * push replication_factor into strategy_options (CASSANDRA-1263)
 * give snapshots the same name on each node (CASSANDRA-1791)
 * remove "nodetool loadbalance" (CASSANDRA-2448)
 * multithreaded compaction (CASSANDRA-2191)
 * compaction throttling (CASSANDRA-2156)
 * add key type information and alias (CASSANDRA-2311, 2396)
 * cli no longer divides read_repair_chance by 100 (CASSANDRA-2458)
 * made CompactionInfo.getTaskType return an enum (CASSANDRA-2482)
 * add a server-wide cap on measured memtable memory usage and aggressively
   flush to keep under that threshold (CASSANDRA-2006)
 * add unified UUIDType (CASSANDRA-2233)
 * add off-heap row cache support (CASSANDRA-1969)


0.7.5
 * improvements/fixes to PIG driver (CASSANDRA-1618, CASSANDRA-2387,
   CASSANDRA-2465, CASSANDRA-2484)
 * validate index names (CASSANDRA-1761)
 * reduce contention on Table.flusherLock (CASSANDRA-1954)
 * try harder to detect failures during streaming, cleaning up temporary
   files more reliably (CASSANDRA-2088)
 * shut down server for OOM on a Thrift thread (CASSANDRA-2269)
 * fix tombstone handling in repair and sstable2json (CASSANDRA-2279)
 * preserve version when streaming data from old sstables (CASSANDRA-2283)
 * don't start repair if a neighboring node is marked as dead (CASSANDRA-2290)
 * purge tombstones from row cache (CASSANDRA-2305)
 * Avoid seeking when sstable2json exports the entire file (CASSANDRA-2318)
 * clear Built flag in system table when dropping an index (CASSANDRA-2320)
 * don't allow arbitrary argument for stress.java (CASSANDRA-2323)
 * validate values for index predicates in get_indexed_slice (CASSANDRA-2328)
 * queue secondary indexes for flush before the parent (CASSANDRA-2330)
 * allow job configuration to set the CL used in Hadoop jobs (CASSANDRA-2331)
 * add memtable_flush_queue_size defaulting to 4 (CASSANDRA-2333)
 * Allow overriding of initial_token, storage_port and rpc_port from system
   properties (CASSANDRA-2343)
 * fix comparator used for non-indexed secondary expressions in index scan
   (CASSANDRA-2347)
 * ensure size calculation and write phase of large-row compaction use
   the same threshold for TTL expiration (CASSANDRA-2349)
 * fix race when iterating CFs during add/drop (CASSANDRA-2350)
 * add ConsistencyLevel command to CLI (CASSANDRA-2354)
 * allow negative numbers in the cli (CASSANDRA-2358)
 * hard code serialVersionUID for tokens class (CASSANDRA-2361)
 * fix potential infinite loop in ByteBufferUtil.inputStream (CASSANDRA-2365)
 * fix encoding bugs in HintedHandoffManager, SystemTable when default
   charset is not UTF8 (CASSANDRA-2367)
 * avoids having removed node reappearing in Gossip (CASSANDRA-2371)
 * fix incorrect truncation of long to int when reading columns via block
   index (CASSANDRA-2376)
 * fix NPE during stream session (CASSANDRA-2377)
 * fix race condition that could leave orphaned data files when dropping CF or
   KS (CASSANDRA-2381)
 * fsync statistics component on write (CASSANDRA-2382)
 * fix duplicate results from CFS.scan (CASSANDRA-2406)
 * add IntegerType to CLI help (CASSANDRA-2414)
 * avoid caching token-only decoratedkeys (CASSANDRA-2416)
 * convert mmap assertion to if/throw so scrub can catch it (CASSANDRA-2417)
 * don't overwrite gc log (CASSANDR-2418)
 * invalidate row cache for streamed row to avoid inconsitencies
   (CASSANDRA-2420)
 * avoid copies in range/index scans (CASSANDRA-2425)
 * make sure we don't wipe data during cleanup if the node has not join
   the ring (CASSANDRA-2428)
 * Try harder to close files after compaction (CASSANDRA-2431)
 * re-set bootstrapped flag after move finishes (CASSANDRA-2435)
 * display validation_class in CLI 'describe keyspace' (CASSANDRA-2442)
 * make cleanup compactions cleanup the row cache (CASSANDRA-2451)
 * add column fields validation to scrub (CASSANDRA-2460)
 * use 64KB flush buffer instead of in_memory_compaction_limit (CASSANDRA-2463)
 * fix backslash substitutions in CLI (CASSANDRA-2492)
 * disable cache saving for system CFS (CASSANDRA-2502)
 * fixes for verifying destination availability under hinted conditions
   so UE can be thrown intead of timing out (CASSANDRA-2514)
 * fix update of validation class in column metadata (CASSANDRA-2512)
 * support LOCAL_QUORUM, EACH_QUORUM CLs outside of NTS (CASSANDRA-2516)
 * preserve version when streaming data from old sstables (CASSANDRA-2283)
 * fix backslash substitutions in CLI (CASSANDRA-2492)
 * count a row deletion as one operation towards memtable threshold
   (CASSANDRA-2519)
 * support LOCAL_QUORUM, EACH_QUORUM CLs outside of NTS (CASSANDRA-2516)


0.7.4
 * add nodetool join command (CASSANDRA-2160)
 * fix secondary indexes on pre-existing or streamed data (CASSANDRA-2244)
 * initialize endpoint in gossiper earlier (CASSANDRA-2228)
 * add ability to write to Cassandra from Pig (CASSANDRA-1828)
 * add rpc_[min|max]_threads (CASSANDRA-2176)
 * add CL.TWO, CL.THREE (CASSANDRA-2013)
 * avoid exporting an un-requested row in sstable2json, when exporting
   a key that does not exist (CASSANDRA-2168)
 * add incremental_backups option (CASSANDRA-1872)
 * add configurable row limit to Pig loadfunc (CASSANDRA-2276)
 * validate column values in batches as well as single-Column inserts
   (CASSANDRA-2259)
 * move sample schema from cassandra.yaml to schema-sample.txt,
   a cli scripts (CASSANDRA-2007)
 * avoid writing empty rows when scrubbing tombstoned rows (CASSANDRA-2296)
 * fix assertion error in range and index scans for CL < ALL
   (CASSANDRA-2282)
 * fix commitlog replay when flush position refers to data that didn't
   get synced before server died (CASSANDRA-2285)
 * fix fd leak in sstable2json with non-mmap'd i/o (CASSANDRA-2304)
 * reduce memory use during streaming of multiple sstables (CASSANDRA-2301)
 * purge tombstoned rows from cache after GCGraceSeconds (CASSANDRA-2305)
 * allow zero replicas in a NTS datacenter (CASSANDRA-1924)
 * make range queries respect snitch for local replicas (CASSANDRA-2286)
 * fix HH delivery when column index is larger than 2GB (CASSANDRA-2297)
 * make 2ary indexes use parent CF flush thresholds during initial build
   (CASSANDRA-2294)
 * update memtable_throughput to be a long (CASSANDRA-2158)


0.7.3
 * Keep endpoint state until aVeryLongTime (CASSANDRA-2115)
 * lower-latency read repair (CASSANDRA-2069)
 * add hinted_handoff_throttle_delay_in_ms option (CASSANDRA-2161)
 * fixes for cache save/load (CASSANDRA-2172, -2174)
 * Handle whole-row deletions in CFOutputFormat (CASSANDRA-2014)
 * Make memtable_flush_writers flush in parallel (CASSANDRA-2178)
 * Add compaction_preheat_key_cache option (CASSANDRA-2175)
 * refactor stress.py to have only one copy of the format string
   used for creating row keys (CASSANDRA-2108)
 * validate index names for \w+ (CASSANDRA-2196)
 * Fix Cassandra cli to respect timeout if schema does not settle
   (CASSANDRA-2187)
 * fix for compaction and cleanup writing old-format data into new-version
   sstable (CASSANDRA-2211, -2216)
 * add nodetool scrub (CASSANDRA-2217, -2240)
 * fix sstable2json large-row pagination (CASSANDRA-2188)
 * fix EOFing on requests for the last bytes in a file (CASSANDRA-2213)
 * fix BufferedRandomAccessFile bugs (CASSANDRA-2218, -2241)
 * check for memtable flush_after_mins exceeded every 10s (CASSANDRA-2183)
 * fix cache saving on Windows (CASSANDRA-2207)
 * add validateSchemaAgreement call + synchronization to schema
   modification operations (CASSANDRA-2222)
 * fix for reversed slice queries on large rows (CASSANDRA-2212)
 * fat clients were writing local data (CASSANDRA-2223)
 * set DEFAULT_MEMTABLE_LIFETIME_IN_MINS to 24h
 * improve detection and cleanup of partially-written sstables
   (CASSANDRA-2206)
 * fix supercolumn de/serialization when subcolumn comparator is different
   from supercolumn's (CASSANDRA-2104)
 * fix starting up on Windows when CASSANDRA_HOME contains whitespace
   (CASSANDRA-2237)
 * add [get|set][row|key]cacheSavePeriod to JMX (CASSANDRA-2100)
 * fix Hadoop ColumnFamilyOutputFormat dropping of mutations
   when batch fills up (CASSANDRA-2255)
 * move file deletions off of scheduledtasks executor (CASSANDRA-2253)


0.7.2
 * copy DecoratedKey.key when inserting into caches to avoid retaining
   a reference to the underlying buffer (CASSANDRA-2102)
 * format subcolumn names with subcomparator (CASSANDRA-2136)
 * fix column bloom filter deserialization (CASSANDRA-2165)


0.7.1
 * refactor MessageDigest creation code. (CASSANDRA-2107)
 * buffer network stack to avoid inefficient small TCP messages while avoiding
   the nagle/delayed ack problem (CASSANDRA-1896)
 * check log4j configuration for changes every 10s (CASSANDRA-1525, 1907)
 * more-efficient cross-DC replication (CASSANDRA-1530, -2051, -2138)
 * avoid polluting page cache with commitlog or sstable writes
   and seq scan operations (CASSANDRA-1470)
 * add RMI authentication options to nodetool (CASSANDRA-1921)
 * make snitches configurable at runtime (CASSANDRA-1374)
 * retry hadoop split requests on connection failure (CASSANDRA-1927)
 * implement describeOwnership for BOP, COPP (CASSANDRA-1928)
 * make read repair behave as expected for ConsistencyLevel > ONE
   (CASSANDRA-982, 2038)
 * distributed test harness (CASSANDRA-1859, 1964)
 * reduce flush lock contention (CASSANDRA-1930)
 * optimize supercolumn deserialization (CASSANDRA-1891)
 * fix CFMetaData.apply to only compare objects of the same class
   (CASSANDRA-1962)
 * allow specifying specific SSTables to compact from JMX (CASSANDRA-1963)
 * fix race condition in MessagingService.targets (CASSANDRA-1959, 2094, 2081)
 * refuse to open sstables from a future version (CASSANDRA-1935)
 * zero-copy reads (CASSANDRA-1714)
 * fix copy bounds for word Text in wordcount demo (CASSANDRA-1993)
 * fixes for contrib/javautils (CASSANDRA-1979)
 * check more frequently for memtable expiration (CASSANDRA-2000)
 * fix writing SSTable column count statistics (CASSANDRA-1976)
 * fix streaming of multiple CFs during bootstrap (CASSANDRA-1992)
 * explicitly set JVM GC new generation size with -Xmn (CASSANDRA-1968)
 * add short options for CLI flags (CASSANDRA-1565)
 * make keyspace argument to "describe keyspace" in CLI optional
   when authenticated to keyspace already (CASSANDRA-2029)
 * added option to specify -Dcassandra.join_ring=false on startup
   to allow "warm spare" nodes or performing JMX maintenance before
   joining the ring (CASSANDRA-526)
 * log migrations at INFO (CASSANDRA-2028)
 * add CLI verbose option in file mode (CASSANDRA-2030)
 * add single-line "--" comments to CLI (CASSANDRA-2032)
 * message serialization tests (CASSANDRA-1923)
 * switch from ivy to maven-ant-tasks (CASSANDRA-2017)
 * CLI attempts to block for new schema to propagate (CASSANDRA-2044)
 * fix potential overflow in nodetool cfstats (CASSANDRA-2057)
 * add JVM shutdownhook to sync commitlog (CASSANDRA-1919)
 * allow nodes to be up without being part of  normal traffic (CASSANDRA-1951)
 * fix CLI "show keyspaces" with null options on NTS (CASSANDRA-2049)
 * fix possible ByteBuffer race conditions (CASSANDRA-2066)
 * reduce garbage generated by MessagingService to prevent load spikes
   (CASSANDRA-2058)
 * fix math in RandomPartitioner.describeOwnership (CASSANDRA-2071)
 * fix deletion of sstable non-data components (CASSANDRA-2059)
 * avoid blocking gossip while deleting handoff hints (CASSANDRA-2073)
 * ignore messages from newer versions, keep track of nodes in gossip
   regardless of version (CASSANDRA-1970)
 * cache writing moved to CompactionManager to reduce i/o contention and
   updated to use non-cache-polluting writes (CASSANDRA-2053)
 * page through large rows when exporting to JSON (CASSANDRA-2041)
 * add flush_largest_memtables_at and reduce_cache_sizes_at options
   (CASSANDRA-2142)
 * add cli 'describe cluster' command (CASSANDRA-2127)
 * add cli support for setting username/password at 'connect' command
   (CASSANDRA-2111)
 * add -D option to Stress.java to allow reading hosts from a file
   (CASSANDRA-2149)
 * bound hints CF throughput between 32M and 256M (CASSANDRA-2148)
 * continue starting when invalid saved cache entries are encountered
   (CASSANDRA-2076)
 * add max_hint_window_in_ms option (CASSANDRA-1459)


0.7.0-final
 * fix offsets to ByteBuffer.get (CASSANDRA-1939)


0.7.0-rc4
 * fix cli crash after backgrounding (CASSANDRA-1875)
 * count timeouts in storageproxy latencies, and include latency
   histograms in StorageProxyMBean (CASSANDRA-1893)
 * fix CLI get recognition of supercolumns (CASSANDRA-1899)
 * enable keepalive on intra-cluster sockets (CASSANDRA-1766)
 * count timeouts towards dynamicsnitch latencies (CASSANDRA-1905)
 * Expose index-building status in JMX + cli schema description
   (CASSANDRA-1871)
 * allow [LOCAL|EACH]_QUORUM to be used with non-NetworkTopology
   replication Strategies
 * increased amount of index locks for faster commitlog replay
 * collect secondary index tombstones immediately (CASSANDRA-1914)
 * revert commitlog changes from #1780 (CASSANDRA-1917)
 * change RandomPartitioner min token to -1 to avoid collision w/
   tokens on actual nodes (CASSANDRA-1901)
 * examine the right nibble when validating TimeUUID (CASSANDRA-1910)
 * include secondary indexes in cleanup (CASSANDRA-1916)
 * CFS.scrubDataDirectories should also cleanup invalid secondary indexes
   (CASSANDRA-1904)
 * ability to disable/enable gossip on nodes to force them down
   (CASSANDRA-1108)


0.7.0-rc3
 * expose getNaturalEndpoints in StorageServiceMBean taking byte[]
   key; RMI cannot serialize ByteBuffer (CASSANDRA-1833)
 * infer org.apache.cassandra.locator for replication strategy classes
   when not otherwise specified
 * validation that generates less garbage (CASSANDRA-1814)
 * add TTL support to CLI (CASSANDRA-1838)
 * cli defaults to bytestype for subcomparator when creating
   column families (CASSANDRA-1835)
 * unregister index MBeans when index is dropped (CASSANDRA-1843)
 * make ByteBufferUtil.clone thread-safe (CASSANDRA-1847)
 * change exception for read requests during bootstrap from
   InvalidRequest to Unavailable (CASSANDRA-1862)
 * respect row-level tombstones post-flush in range scans
   (CASSANDRA-1837)
 * ReadResponseResolver check digests against each other (CASSANDRA-1830)
 * return InvalidRequest when remove of subcolumn without supercolumn
   is requested (CASSANDRA-1866)
 * flush before repair (CASSANDRA-1748)
 * SSTableExport validates key order (CASSANDRA-1884)
 * large row support for SSTableExport (CASSANDRA-1867)
 * Re-cache hot keys post-compaction without hitting disk (CASSANDRA-1878)
 * manage read repair in coordinator instead of data source, to
   provide latency information to dynamic snitch (CASSANDRA-1873)


0.7.0-rc2
 * fix live-column-count of slice ranges including tombstoned supercolumn
   with live subcolumn (CASSANDRA-1591)
 * rename o.a.c.internal.AntientropyStage -> AntiEntropyStage,
   o.a.c.request.Request_responseStage -> RequestResponseStage,
   o.a.c.internal.Internal_responseStage -> InternalResponseStage
 * add AbstractType.fromString (CASSANDRA-1767)
 * require index_type to be present when specifying index_name
   on ColumnDef (CASSANDRA-1759)
 * fix add/remove index bugs in CFMetadata (CASSANDRA-1768)
 * rebuild Strategy during system_update_keyspace (CASSANDRA-1762)
 * cli updates prompt to ... in continuation lines (CASSANDRA-1770)
 * support multiple Mutations per key in hadoop ColumnFamilyOutputFormat
   (CASSANDRA-1774)
 * improvements to Debian init script (CASSANDRA-1772)
 * use local classloader to check for version.properties (CASSANDRA-1778)
 * Validate that column names in column_metadata are valid for the
   defined comparator, and decode properly in cli (CASSANDRA-1773)
 * use cross-platform newlines in cli (CASSANDRA-1786)
 * add ExpiringColumn support to sstable import/export (CASSANDRA-1754)
 * add flush for each append to periodic commitlog mode; added
   periodic_without_flush option to disable this (CASSANDRA-1780)
 * close file handle used for post-flush truncate (CASSANDRA-1790)
 * various code cleanup (CASSANDRA-1793, -1794, -1795)
 * fix range queries against wrapped range (CASSANDRA-1781)
 * fix consistencylevel calculations for NetworkTopologyStrategy
   (CASSANDRA-1804)
 * cli support index type enum names (CASSANDRA-1810)
 * improved validation of column_metadata (CASSANDRA-1813)
 * reads at ConsistencyLevel > 1 throw UnavailableException
   immediately if insufficient live nodes exist (CASSANDRA-1803)
 * copy bytebuffers for local writes to avoid retaining the entire
   Thrift frame (CASSANDRA-1801)
 * fix NPE adding index to column w/o prior metadata (CASSANDRA-1764)
 * reduce fat client timeout (CASSANDRA-1730)
 * fix botched merge of CASSANDRA-1316


0.7.0-rc1
 * fix compaction and flush races with schema updates (CASSANDRA-1715)
 * add clustertool, config-converter, sstablekeys, and schematool
   Windows .bat files (CASSANDRA-1723)
 * reject range queries received during bootstrap (CASSANDRA-1739)
 * fix wrapping-range queries on non-minimum token (CASSANDRA-1700)
 * add nodetool cfhistogram (CASSANDRA-1698)
 * limit repaired ranges to what the nodes have in common (CASSANDRA-1674)
 * index scan treats missing columns as not matching secondary
   expressions (CASSANDRA-1745)
 * Fix misuse of DataOutputBuffer.getData in AntiEntropyService
   (CASSANDRA-1729)
 * detect and warn when obsolete version of JNA is present (CASSANDRA-1760)
 * reduce fat client timeout (CASSANDRA-1730)
 * cleanup smallest CFs first to increase free temp space for larger ones
   (CASSANDRA-1811)
 * Update windows .bat files to work outside of main Cassandra
   directory (CASSANDRA-1713)
 * fix read repair regression from 0.6.7 (CASSANDRA-1727)
 * more-efficient read repair (CASSANDRA-1719)
 * fix hinted handoff replay (CASSANDRA-1656)
 * log type of dropped messages (CASSANDRA-1677)
 * upgrade to SLF4J 1.6.1
 * fix ByteBuffer bug in ExpiringColumn.updateDigest (CASSANDRA-1679)
 * fix IntegerType.getString (CASSANDRA-1681)
 * make -Djava.net.preferIPv4Stack=true the default (CASSANDRA-628)
 * add INTERNAL_RESPONSE verb to differentiate from responses related
   to client requests (CASSANDRA-1685)
 * log tpstats when dropping messages (CASSANDRA-1660)
 * include unreachable nodes in describeSchemaVersions (CASSANDRA-1678)
 * Avoid dropping messages off the client request path (CASSANDRA-1676)
 * fix jna errno reporting (CASSANDRA-1694)
 * add friendlier error for UnknownHostException on startup (CASSANDRA-1697)
 * include jna dependency in RPM package (CASSANDRA-1690)
 * add --skip-keys option to stress.py (CASSANDRA-1696)
 * improve cli handling of non-string keys and column names
   (CASSANDRA-1701, -1693)
 * r/m extra subcomparator line in cli keyspaces output (CASSANDRA-1712)
 * add read repair chance to cli "show keyspaces"
 * upgrade to ConcurrentLinkedHashMap 1.1 (CASSANDRA-975)
 * fix index scan routing (CASSANDRA-1722)
 * fix tombstoning of supercolumns in range queries (CASSANDRA-1734)
 * clear endpoint cache after updating keyspace metadata (CASSANDRA-1741)
 * fix wrapping-range queries on non-minimum token (CASSANDRA-1700)
 * truncate includes secondary indexes (CASSANDRA-1747)
 * retain reference to PendingFile sstables (CASSANDRA-1749)
 * fix sstableimport regression (CASSANDRA-1753)
 * fix for bootstrap when no non-system tables are defined (CASSANDRA-1732)
 * handle replica unavailability in index scan (CASSANDRA-1755)
 * fix service initialization order deadlock (CASSANDRA-1756)
 * multi-line cli commands (CASSANDRA-1742)
 * fix race between snapshot and compaction (CASSANDRA-1736)
 * add listEndpointsPendingHints, deleteHintsForEndpoint JMX methods
   (CASSANDRA-1551)


0.7.0-beta3
 * add strategy options to describe_keyspace output (CASSANDRA-1560)
 * log warning when using randomly generated token (CASSANDRA-1552)
 * re-organize JMX into .db, .net, .internal, .request (CASSANDRA-1217)
 * allow nodes to change IPs between restarts (CASSANDRA-1518)
 * remember ring state between restarts by default (CASSANDRA-1518)
 * flush index built flag so we can read it before log replay (CASSANDRA-1541)
 * lock row cache updates to prevent race condition (CASSANDRA-1293)
 * remove assertion causing rare (and harmless) error messages in
   commitlog (CASSANDRA-1330)
 * fix moving nodes with no keyspaces defined (CASSANDRA-1574)
 * fix unbootstrap when no data is present in a transfer range (CASSANDRA-1573)
 * take advantage of AVRO-495 to simplify our avro IDL (CASSANDRA-1436)
 * extend authorization hierarchy to column family (CASSANDRA-1554)
 * deletion support in secondary indexes (CASSANDRA-1571)
 * meaningful error message for invalid replication strategy class
   (CASSANDRA-1566)
 * allow keyspace creation with RF > N (CASSANDRA-1428)
 * improve cli error handling (CASSANDRA-1580)
 * add cache save/load ability (CASSANDRA-1417, 1606, 1647)
 * add StorageService.getDrainProgress (CASSANDRA-1588)
 * Disallow bootstrap to an in-use token (CASSANDRA-1561)
 * Allow dynamic secondary index creation and destruction (CASSANDRA-1532)
 * log auto-guessed memtable thresholds (CASSANDRA-1595)
 * add ColumnDef support to cli (CASSANDRA-1583)
 * reduce index sample time by 75% (CASSANDRA-1572)
 * add cli support for column, strategy metadata (CASSANDRA-1578, 1612)
 * add cli support for schema modification (CASSANDRA-1584)
 * delete temp files on failed compactions (CASSANDRA-1596)
 * avoid blocking for dead nodes during removetoken (CASSANDRA-1605)
 * remove ConsistencyLevel.ZERO (CASSANDRA-1607)
 * expose in-progress compaction type in jmx (CASSANDRA-1586)
 * removed IClock & related classes from internals (CASSANDRA-1502)
 * fix removing tokens from SystemTable on decommission and removetoken
   (CASSANDRA-1609)
 * include CF metadata in cli 'show keyspaces' (CASSANDRA-1613)
 * switch from Properties to HashMap in PropertyFileSnitch to
   avoid synchronization bottleneck (CASSANDRA-1481)
 * PropertyFileSnitch configuration file renamed to
   cassandra-topology.properties
 * add cli support for get_range_slices (CASSANDRA-1088, CASSANDRA-1619)
 * Make memtable flush thresholds per-CF instead of global
   (CASSANDRA-1007, 1637)
 * add cli support for binary data without CfDef hints (CASSANDRA-1603)
 * fix building SSTable statistics post-stream (CASSANDRA-1620)
 * fix potential infinite loop in 2ary index queries (CASSANDRA-1623)
 * allow creating NTS keyspaces with no replicas configured (CASSANDRA-1626)
 * add jmx histogram of sstables accessed per read (CASSANDRA-1624)
 * remove system_rename_column_family and system_rename_keyspace from the
   client API until races can be fixed (CASSANDRA-1630, CASSANDRA-1585)
 * add cli sanity tests (CASSANDRA-1582)
 * update GC settings in cassandra.bat (CASSANDRA-1636)
 * cli support for index queries (CASSANDRA-1635)
 * cli support for updating schema memtable settings (CASSANDRA-1634)
 * cli --file option (CASSANDRA-1616)
 * reduce automatically chosen memtable sizes by 50% (CASSANDRA-1641)
 * move endpoint cache from snitch to strategy (CASSANDRA-1643)
 * fix commitlog recovery deleting the newly-created segment as well as
   the old ones (CASSANDRA-1644)
 * upgrade to Thrift 0.5 (CASSANDRA-1367)
 * renamed CL.DCQUORUM to LOCAL_QUORUM and DCQUORUMSYNC to EACH_QUORUM
 * cli truncate support (CASSANDRA-1653)
 * update GC settings in cassandra.bat (CASSANDRA-1636)
 * avoid logging when a node's ip/token is gossipped back to it (CASSANDRA-1666)


0.7-beta2
 * always use UTF-8 for hint keys (CASSANDRA-1439)
 * remove cassandra.yaml dependency from Hadoop and Pig (CASSADRA-1322)
 * expose CfDef metadata in describe_keyspaces (CASSANDRA-1363)
 * restore use of mmap_index_only option (CASSANDRA-1241)
 * dropping a keyspace with no column families generated an error
   (CASSANDRA-1378)
 * rename RackAwareStrategy to OldNetworkTopologyStrategy, RackUnawareStrategy
   to SimpleStrategy, DatacenterShardStrategy to NetworkTopologyStrategy,
   AbstractRackAwareSnitch to AbstractNetworkTopologySnitch (CASSANDRA-1392)
 * merge StorageProxy.mutate, mutateBlocking (CASSANDRA-1396)
 * faster UUIDType, LongType comparisons (CASSANDRA-1386, 1393)
 * fix setting read_repair_chance from CLI addColumnFamily (CASSANDRA-1399)
 * fix updates to indexed columns (CASSANDRA-1373)
 * fix race condition leaving to FileNotFoundException (CASSANDRA-1382)
 * fix sharded lock hash on index write path (CASSANDRA-1402)
 * add support for GT/E, LT/E in subordinate index clauses (CASSANDRA-1401)
 * cfId counter got out of sync when CFs were added (CASSANDRA-1403)
 * less chatty schema updates (CASSANDRA-1389)
 * rename column family mbeans. 'type' will now include either
   'IndexColumnFamilies' or 'ColumnFamilies' depending on the CFS type.
   (CASSANDRA-1385)
 * disallow invalid keyspace and column family names. This includes name that
   matches a '^\w+' regex. (CASSANDRA-1377)
 * use JNA, if present, to take snapshots (CASSANDRA-1371)
 * truncate hints if starting 0.7 for the first time (CASSANDRA-1414)
 * fix FD leak in single-row slicepredicate queries (CASSANDRA-1416)
 * allow index expressions against columns that are not part of the
   SlicePredicate (CASSANDRA-1410)
 * config-converter properly handles snitches and framed support
   (CASSANDRA-1420)
 * remove keyspace argument from multiget_count (CASSANDRA-1422)
 * allow specifying cassandra.yaml location as (local or remote) URL
   (CASSANDRA-1126)
 * fix using DynamicEndpointSnitch with NetworkTopologyStrategy
   (CASSANDRA-1429)
 * Add CfDef.default_validation_class (CASSANDRA-891)
 * fix EstimatedHistogram.max (CASSANDRA-1413)
 * quorum read optimization (CASSANDRA-1622)
 * handle zero-length (or missing) rows during HH paging (CASSANDRA-1432)
 * include secondary indexes during schema migrations (CASSANDRA-1406)
 * fix commitlog header race during schema change (CASSANDRA-1435)
 * fix ColumnFamilyStoreMBeanIterator to use new type name (CASSANDRA-1433)
 * correct filename generated by xml->yaml converter (CASSANDRA-1419)
 * add CMSInitiatingOccupancyFraction=75 and UseCMSInitiatingOccupancyOnly
   to default JVM options
 * decrease jvm heap for cassandra-cli (CASSANDRA-1446)
 * ability to modify keyspaces and column family definitions on a live cluster
   (CASSANDRA-1285)
 * support for Hadoop Streaming [non-jvm map/reduce via stdin/out]
   (CASSANDRA-1368)
 * Move persistent sstable stats from the system table to an sstable component
   (CASSANDRA-1430)
 * remove failed bootstrap attempt from pending ranges when gossip times
   it out after 1h (CASSANDRA-1463)
 * eager-create tcp connections to other cluster members (CASSANDRA-1465)
 * enumerate stages and derive stage from message type instead of
   transmitting separately (CASSANDRA-1465)
 * apply reversed flag during collation from different data sources
   (CASSANDRA-1450)
 * make failure to remove commitlog segment non-fatal (CASSANDRA-1348)
 * correct ordering of drain operations so CL.recover is no longer
   necessary (CASSANDRA-1408)
 * removed keyspace from describe_splits method (CASSANDRA-1425)
 * rename check_schema_agreement to describe_schema_versions
   (CASSANDRA-1478)
 * fix QUORUM calculation for RF > 3 (CASSANDRA-1487)
 * remove tombstones during non-major compactions when bloom filter
   verifies that row does not exist in other sstables (CASSANDRA-1074)
 * nodes that coordinated a loadbalance in the past could not be seen by
   newly added nodes (CASSANDRA-1467)
 * exposed endpoint states (gossip details) via jmx (CASSANDRA-1467)
 * ensure that compacted sstables are not included when new readers are
   instantiated (CASSANDRA-1477)
 * by default, calculate heap size and memtable thresholds at runtime (CASSANDRA-1469)
 * fix races dealing with adding/dropping keyspaces and column families in
   rapid succession (CASSANDRA-1477)
 * clean up of Streaming system (CASSANDRA-1503, 1504, 1506)
 * add options to configure Thrift socket keepalive and buffer sizes (CASSANDRA-1426)
 * make contrib CassandraServiceDataCleaner recursive (CASSANDRA-1509)
 * min, max compaction threshold are configurable and persistent
   per-ColumnFamily (CASSANDRA-1468)
 * fix replaying the last mutation in a commitlog unnecessarily
   (CASSANDRA-1512)
 * invoke getDefaultUncaughtExceptionHandler from DTPE with the original
   exception rather than the ExecutionException wrapper (CASSANDRA-1226)
 * remove Clock from the Thrift (and Avro) API (CASSANDRA-1501)
 * Close intra-node sockets when connection is broken (CASSANDRA-1528)
 * RPM packaging spec file (CASSANDRA-786)
 * weighted request scheduler (CASSANDRA-1485)
 * treat expired columns as deleted (CASSANDRA-1539)
 * make IndexInterval configurable (CASSANDRA-1488)
 * add describe_snitch to Thrift API (CASSANDRA-1490)
 * MD5 authenticator compares plain text submitted password with MD5'd
   saved property, instead of vice versa (CASSANDRA-1447)
 * JMX MessagingService pending and completed counts (CASSANDRA-1533)
 * fix race condition processing repair responses (CASSANDRA-1511)
 * make repair blocking (CASSANDRA-1511)
 * create EndpointSnitchInfo and MBean to expose rack and DC (CASSANDRA-1491)
 * added option to contrib/word_count to output results back to Cassandra
   (CASSANDRA-1342)
 * rewrite Hadoop ColumnFamilyRecordWriter to pool connections, retry to
   multiple Cassandra nodes, and smooth impact on the Cassandra cluster
   by using smaller batch sizes (CASSANDRA-1434)
 * fix setting gc_grace_seconds via CLI (CASSANDRA-1549)
 * support TTL'd index values (CASSANDRA-1536)
 * make removetoken work like decommission (CASSANDRA-1216)
 * make cli comparator-aware and improve quote rules (CASSANDRA-1523,-1524)
 * make nodetool compact and cleanup blocking (CASSANDRA-1449)
 * add memtable, cache information to GCInspector logs (CASSANDRA-1558)
 * enable/disable HintedHandoff via JMX (CASSANDRA-1550)
 * Ignore stray files in the commit log directory (CASSANDRA-1547)
 * Disallow bootstrap to an in-use token (CASSANDRA-1561)


0.7-beta1
 * sstable versioning (CASSANDRA-389)
 * switched to slf4j logging (CASSANDRA-625)
 * add (optional) expiration time for column (CASSANDRA-699)
 * access levels for authentication/authorization (CASSANDRA-900)
 * add ReadRepairChance to CF definition (CASSANDRA-930)
 * fix heisenbug in system tests, especially common on OS X (CASSANDRA-944)
 * convert to byte[] keys internally and all public APIs (CASSANDRA-767)
 * ability to alter schema definitions on a live cluster (CASSANDRA-44)
 * renamed configuration file to cassandra.xml, and log4j.properties to
   log4j-server.properties, which must now be loaded from
   the classpath (which is how our scripts in bin/ have always done it)
   (CASSANDRA-971)
 * change get_count to require a SlicePredicate. create multi_get_count
   (CASSANDRA-744)
 * re-organized endpointsnitch implementations and added SimpleSnitch
   (CASSANDRA-994)
 * Added preload_row_cache option (CASSANDRA-946)
 * add CRC to commitlog header (CASSANDRA-999)
 * removed deprecated batch_insert and get_range_slice methods (CASSANDRA-1065)
 * add truncate thrift method (CASSANDRA-531)
 * http mini-interface using mx4j (CASSANDRA-1068)
 * optimize away copy of sliced row on memtable read path (CASSANDRA-1046)
 * replace constant-size 2GB mmaped segments and special casing for index
   entries spanning segment boundaries, with SegmentedFile that computes
   segments that always contain entire entries/rows (CASSANDRA-1117)
 * avoid reading large rows into memory during compaction (CASSANDRA-16)
 * added hadoop OutputFormat (CASSANDRA-1101)
 * efficient Streaming (no more anticompaction) (CASSANDRA-579)
 * split commitlog header into separate file and add size checksum to
   mutations (CASSANDRA-1179)
 * avoid allocating a new byte[] for each mutation on replay (CASSANDRA-1219)
 * revise HH schema to be per-endpoint (CASSANDRA-1142)
 * add joining/leaving status to nodetool ring (CASSANDRA-1115)
 * allow multiple repair sessions per node (CASSANDRA-1190)
 * optimize away MessagingService for local range queries (CASSANDRA-1261)
 * make framed transport the default so malformed requests can't OOM the
   server (CASSANDRA-475)
 * significantly faster reads from row cache (CASSANDRA-1267)
 * take advantage of row cache during range queries (CASSANDRA-1302)
 * make GCGraceSeconds a per-ColumnFamily value (CASSANDRA-1276)
 * keep persistent row size and column count statistics (CASSANDRA-1155)
 * add IntegerType (CASSANDRA-1282)
 * page within a single row during hinted handoff (CASSANDRA-1327)
 * push DatacenterShardStrategy configuration into keyspace definition,
   eliminating datacenter.properties. (CASSANDRA-1066)
 * optimize forward slices starting with '' and single-index-block name
   queries by skipping the column index (CASSANDRA-1338)
 * streaming refactor (CASSANDRA-1189)
 * faster comparison for UUID types (CASSANDRA-1043)
 * secondary index support (CASSANDRA-749 and subtasks)
 * make compaction buckets deterministic (CASSANDRA-1265)


0.6.6
 * Allow using DynamicEndpointSnitch with RackAwareStrategy (CASSANDRA-1429)
 * remove the remaining vestiges of the unfinished DatacenterShardStrategy
   (replaced by NetworkTopologyStrategy in 0.7)


0.6.5
 * fix key ordering in range query results with RandomPartitioner
   and ConsistencyLevel > ONE (CASSANDRA-1145)
 * fix for range query starting with the wrong token range (CASSANDRA-1042)
 * page within a single row during hinted handoff (CASSANDRA-1327)
 * fix compilation on non-sun JDKs (CASSANDRA-1061)
 * remove String.trim() call on row keys in batch mutations (CASSANDRA-1235)
 * Log summary of dropped messages instead of spamming log (CASSANDRA-1284)
 * add dynamic endpoint snitch (CASSANDRA-981)
 * fix streaming for keyspaces with hyphens in their name (CASSANDRA-1377)
 * fix errors in hard-coded bloom filter optKPerBucket by computing it
   algorithmically (CASSANDRA-1220
 * remove message deserialization stage, and uncap read/write stages
   so slow reads/writes don't block gossip processing (CASSANDRA-1358)
 * add jmx port configuration to Debian package (CASSANDRA-1202)
 * use mlockall via JNA, if present, to prevent Linux from swapping
   out parts of the JVM (CASSANDRA-1214)


0.6.4
 * avoid queuing multiple hint deliveries for the same endpoint
   (CASSANDRA-1229)
 * better performance for and stricter checking of UTF8 column names
   (CASSANDRA-1232)
 * extend option to lower compaction priority to hinted handoff
   as well (CASSANDRA-1260)
 * log errors in gossip instead of re-throwing (CASSANDRA-1289)
 * avoid aborting commitlog replay prematurely if a flushed-but-
   not-removed commitlog segment is encountered (CASSANDRA-1297)
 * fix duplicate rows being read during mapreduce (CASSANDRA-1142)
 * failure detection wasn't closing command sockets (CASSANDRA-1221)
 * cassandra-cli.bat works on windows (CASSANDRA-1236)
 * pre-emptively drop requests that cannot be processed within RPCTimeout
   (CASSANDRA-685)
 * add ack to Binary write verb and update CassandraBulkLoader
   to wait for acks for each row (CASSANDRA-1093)
 * added describe_partitioner Thrift method (CASSANDRA-1047)
 * Hadoop jobs no longer require the Cassandra storage-conf.xml
   (CASSANDRA-1280, CASSANDRA-1047)
 * log thread pool stats when GC is excessive (CASSANDRA-1275)
 * remove gossip message size limit (CASSANDRA-1138)
 * parallelize local and remote reads during multiget, and respect snitch
   when determining whether to do local read for CL.ONE (CASSANDRA-1317)
 * fix read repair to use requested consistency level on digest mismatch,
   rather than assuming QUORUM (CASSANDRA-1316)
 * process digest mismatch re-reads in parallel (CASSANDRA-1323)
 * switch hints CF comparator to BytesType (CASSANDRA-1274)


0.6.3
 * retry to make streaming connections up to 8 times. (CASSANDRA-1019)
 * reject describe_ring() calls on invalid keyspaces (CASSANDRA-1111)
 * fix cache size calculation for size of 100% (CASSANDRA-1129)
 * fix cache capacity only being recalculated once (CASSANDRA-1129)
 * remove hourly scan of all hints on the off chance that the gossiper
   missed a status change; instead, expose deliverHintsToEndpoint to JMX
   so it can be done manually, if necessary (CASSANDRA-1141)
 * don't reject reads at CL.ALL (CASSANDRA-1152)
 * reject deletions to supercolumns in CFs containing only standard
   columns (CASSANDRA-1139)
 * avoid preserving login information after client disconnects
   (CASSANDRA-1057)
 * prefer sun jdk to openjdk in debian init script (CASSANDRA-1174)
 * detect partioner config changes between restarts and fail fast
   (CASSANDRA-1146)
 * use generation time to resolve node token reassignment disagreements
   (CASSANDRA-1118)
 * restructure the startup ordering of Gossiper and MessageService to avoid
   timing anomalies (CASSANDRA-1160)
 * detect incomplete commit log hearders (CASSANDRA-1119)
 * force anti-entropy service to stream files on the stream stage to avoid
   sending streams out of order (CASSANDRA-1169)
 * remove inactive stream managers after AES streams files (CASSANDRA-1169)
 * allow removing entire row through batch_mutate Deletion (CASSANDRA-1027)
 * add JMX metrics for row-level bloom filter false positives (CASSANDRA-1212)
 * added a redhat init script to contrib (CASSANDRA-1201)
 * use midpoint when bootstrapping a new machine into range with not
   much data yet instead of random token (CASSANDRA-1112)
 * kill server on OOM in executor stage as well as Thrift (CASSANDRA-1226)
 * remove opportunistic repairs, when two machines with overlapping replica
   responsibilities happen to finish major compactions of the same CF near
   the same time.  repairs are now fully manual (CASSANDRA-1190)
 * add ability to lower compaction priority (default is no change from 0.6.2)
   (CASSANDRA-1181)


0.6.2
 * fix contrib/word_count build. (CASSANDRA-992)
 * split CommitLogExecutorService into BatchCommitLogExecutorService and
   PeriodicCommitLogExecutorService (CASSANDRA-1014)
 * add latency histograms to CFSMBean (CASSANDRA-1024)
 * make resolving timestamp ties deterministic by using value bytes
   as a tiebreaker (CASSANDRA-1039)
 * Add option to turn off Hinted Handoff (CASSANDRA-894)
 * fix windows startup (CASSANDRA-948)
 * make concurrent_reads, concurrent_writes configurable at runtime via JMX
   (CASSANDRA-1060)
 * disable GCInspector on non-Sun JVMs (CASSANDRA-1061)
 * fix tombstone handling in sstable rows with no other data (CASSANDRA-1063)
 * fix size of row in spanned index entries (CASSANDRA-1056)
 * install json2sstable, sstable2json, and sstablekeys to Debian package
 * StreamingService.StreamDestinations wouldn't empty itself after streaming
   finished (CASSANDRA-1076)
 * added Collections.shuffle(splits) before returning the splits in
   ColumnFamilyInputFormat (CASSANDRA-1096)
 * do not recalculate cache capacity post-compaction if it's been manually
   modified (CASSANDRA-1079)
 * better defaults for flush sorter + writer executor queue sizes
   (CASSANDRA-1100)
 * windows scripts for SSTableImport/Export (CASSANDRA-1051)
 * windows script for nodetool (CASSANDRA-1113)
 * expose PhiConvictThreshold (CASSANDRA-1053)
 * make repair of RF==1 a no-op (CASSANDRA-1090)
 * improve default JVM GC options (CASSANDRA-1014)
 * fix SlicePredicate serialization inside Hadoop jobs (CASSANDRA-1049)
 * close Thrift sockets in Hadoop ColumnFamilyRecordReader (CASSANDRA-1081)


0.6.1
 * fix NPE in sstable2json when no excluded keys are given (CASSANDRA-934)
 * keep the replica set constant throughout the read repair process
   (CASSANDRA-937)
 * allow querying getAllRanges with empty token list (CASSANDRA-933)
 * fix command line arguments inversion in clustertool (CASSANDRA-942)
 * fix race condition that could trigger a false-positive assertion
   during post-flush discard of old commitlog segments (CASSANDRA-936)
 * fix neighbor calculation for anti-entropy repair (CASSANDRA-924)
 * perform repair even for small entropy differences (CASSANDRA-924)
 * Use hostnames in CFInputFormat to allow Hadoop's naive string-based
   locality comparisons to work (CASSANDRA-955)
 * cache read-only BufferedRandomAccessFile length to avoid
   3 system calls per invocation (CASSANDRA-950)
 * nodes with IPv6 (and no IPv4) addresses could not join cluster
   (CASSANDRA-969)
 * Retrieve the correct number of undeleted columns, if any, from
   a supercolumn in a row that had been deleted previously (CASSANDRA-920)
 * fix index scans that cross the 2GB mmap boundaries for both mmap
   and standard i/o modes (CASSANDRA-866)
 * expose drain via nodetool (CASSANDRA-978)


0.6.0-RC1
 * JMX drain to flush memtables and run through commit log (CASSANDRA-880)
 * Bootstrapping can skip ranges under the right conditions (CASSANDRA-902)
 * fix merging row versions in range_slice for CL > ONE (CASSANDRA-884)
 * default write ConsistencyLeven chaned from ZERO to ONE
 * fix for index entries spanning mmap buffer boundaries (CASSANDRA-857)
 * use lexical comparison if time part of TimeUUIDs are the same
   (CASSANDRA-907)
 * bound read, mutation, and response stages to fix possible OOM
   during log replay (CASSANDRA-885)
 * Use microseconds-since-epoch (UTC) in cli, instead of milliseconds
 * Treat batch_mutate Deletion with null supercolumn as "apply this predicate
   to top level supercolumns" (CASSANDRA-834)
 * Streaming destination nodes do not update their JMX status (CASSANDRA-916)
 * Fix internal RPC timeout calculation (CASSANDRA-911)
 * Added Pig loadfunc to contrib/pig (CASSANDRA-910)


0.6.0-beta3
 * fix compaction bucketing bug (CASSANDRA-814)
 * update windows batch file (CASSANDRA-824)
 * deprecate KeysCachedFraction configuration directive in favor
   of KeysCached; move to unified-per-CF key cache (CASSANDRA-801)
 * add invalidateRowCache to ColumnFamilyStoreMBean (CASSANDRA-761)
 * send Handoff hints to natural locations to reduce load on
   remaining nodes in a failure scenario (CASSANDRA-822)
 * Add RowWarningThresholdInMB configuration option to warn before very
   large rows get big enough to threaten node stability, and -x option to
   be able to remove them with sstable2json if the warning is unheeded
   until it's too late (CASSANDRA-843)
 * Add logging of GC activity (CASSANDRA-813)
 * fix ConcurrentModificationException in commitlog discard (CASSANDRA-853)
 * Fix hardcoded row count in Hadoop RecordReader (CASSANDRA-837)
 * Add a jmx status to the streaming service and change several DEBUG
   messages to INFO (CASSANDRA-845)
 * fix classpath in cassandra-cli.bat for Windows (CASSANDRA-858)
 * allow re-specifying host, port to cassandra-cli if invalid ones
   are first tried (CASSANDRA-867)
 * fix race condition handling rpc timeout in the coordinator
   (CASSANDRA-864)
 * Remove CalloutLocation and StagingFileDirectory from storage-conf files
   since those settings are no longer used (CASSANDRA-878)
 * Parse a long from RowWarningThresholdInMB instead of an int (CASSANDRA-882)
 * Remove obsolete ControlPort code from DatabaseDescriptor (CASSANDRA-886)
 * move skipBytes side effect out of assert (CASSANDRA-899)
 * add "double getLoad" to StorageServiceMBean (CASSANDRA-898)
 * track row stats per CF at compaction time (CASSANDRA-870)
 * disallow CommitLogDirectory matching a DataFileDirectory (CASSANDRA-888)
 * default key cache size is 200k entries, changed from 10% (CASSANDRA-863)
 * add -Dcassandra-foreground=yes to cassandra.bat
 * exit if cluster name is changed unexpectedly (CASSANDRA-769)


0.6.0-beta1/beta2
 * add batch_mutate thrift command, deprecating batch_insert (CASSANDRA-336)
 * remove get_key_range Thrift API, deprecated in 0.5 (CASSANDRA-710)
 * add optional login() Thrift call for authentication (CASSANDRA-547)
 * support fat clients using gossiper and StorageProxy to perform
   replication in-process [jvm-only] (CASSANDRA-535)
 * support mmapped I/O for reads, on by default on 64bit JVMs
   (CASSANDRA-408, CASSANDRA-669)
 * improve insert concurrency, particularly during Hinted Handoff
   (CASSANDRA-658)
 * faster network code (CASSANDRA-675)
 * stress.py moved to contrib (CASSANDRA-635)
 * row caching [must be explicitly enabled per-CF in config] (CASSANDRA-678)
 * present a useful measure of compaction progress in JMX (CASSANDRA-599)
 * add bin/sstablekeys (CASSNADRA-679)
 * add ConsistencyLevel.ANY (CASSANDRA-687)
 * make removetoken remove nodes from gossip entirely (CASSANDRA-644)
 * add ability to set cache sizes at runtime (CASSANDRA-708)
 * report latency and cache hit rate statistics with lifetime totals
   instead of average over the last minute (CASSANDRA-702)
 * support get_range_slice for RandomPartitioner (CASSANDRA-745)
 * per-keyspace replication factory and replication strategy (CASSANDRA-620)
 * track latency in microseconds (CASSANDRA-733)
 * add describe_ Thrift methods, deprecating get_string_property and
   get_string_list_property
 * jmx interface for tracking operation mode and streams in general.
   (CASSANDRA-709)
 * keep memtables in sorted order to improve range query performance
   (CASSANDRA-799)
 * use while loop instead of recursion when trimming sstables compaction list
   to avoid blowing stack in pathological cases (CASSANDRA-804)
 * basic Hadoop map/reduce support (CASSANDRA-342)


0.5.1
 * ensure all files for an sstable are streamed to the same directory.
   (CASSANDRA-716)
 * more accurate load estimate for bootstrapping (CASSANDRA-762)
 * tolerate dead or unavailable bootstrap target on write (CASSANDRA-731)
 * allow larger numbers of keys (> 140M) in a sstable bloom filter
   (CASSANDRA-790)
 * include jvm argument improvements from CASSANDRA-504 in debian package
 * change streaming chunk size to 32MB to accomodate Windows XP limitations
   (was 64MB) (CASSANDRA-795)
 * fix get_range_slice returning results in the wrong order (CASSANDRA-781)


0.5.0 final
 * avoid attempting to delete temporary bootstrap files twice (CASSANDRA-681)
 * fix bogus NaN in nodeprobe cfstats output (CASSANDRA-646)
 * provide a policy for dealing with single thread executors w/ a full queue
   (CASSANDRA-694)
 * optimize inner read in MessagingService, vastly improving multiple-node
   performance (CASSANDRA-675)
 * wait for table flush before streaming data back to a bootstrapping node.
   (CASSANDRA-696)
 * keep track of bootstrapping sources by table so that bootstrapping doesn't
   give the indication of finishing early (CASSANDRA-673)


0.5.0 RC3
 * commit the correct version of the patch for CASSANDRA-663


0.5.0 RC2 (unreleased)
 * fix bugs in converting get_range_slice results to Thrift
   (CASSANDRA-647, CASSANDRA-649)
 * expose java.util.concurrent.TimeoutException in StorageProxy methods
   (CASSANDRA-600)
 * TcpConnectionManager was holding on to disconnected connections,
   giving the false indication they were being used. (CASSANDRA-651)
 * Remove duplicated write. (CASSANDRA-662)
 * Abort bootstrap if IP is already in the token ring (CASSANDRA-663)
 * increase default commitlog sync period, and wait for last sync to
   finish before submitting another (CASSANDRA-668)


0.5.0 RC1
 * Fix potential NPE in get_range_slice (CASSANDRA-623)
 * add CRC32 to commitlog entries (CASSANDRA-605)
 * fix data streaming on windows (CASSANDRA-630)
 * GC compacted sstables after cleanup and compaction (CASSANDRA-621)
 * Speed up anti-entropy validation (CASSANDRA-629)
 * Fix anti-entropy assertion error (CASSANDRA-639)
 * Fix pending range conflicts when bootstapping or moving
   multiple nodes at once (CASSANDRA-603)
 * Handle obsolete gossip related to node movement in the case where
   one or more nodes is down when the movement occurs (CASSANDRA-572)
 * Include dead nodes in gossip to avoid a variety of problems
   and fix HH to removed nodes (CASSANDRA-634)
 * return an InvalidRequestException for mal-formed SlicePredicates
   (CASSANDRA-643)
 * fix bug determining closest neighbor for use in multiple datacenters
   (CASSANDRA-648)
 * Vast improvements in anticompaction speed (CASSANDRA-607)
 * Speed up log replay and writes by avoiding redundant serializations
   (CASSANDRA-652)


0.5.0 beta 2
 * Bootstrap improvements (several tickets)
 * add nodeprobe repair anti-entropy feature (CASSANDRA-193, CASSANDRA-520)
 * fix possibility of partition when many nodes restart at once
   in clusters with multiple seeds (CASSANDRA-150)
 * fix NPE in get_range_slice when no data is found (CASSANDRA-578)
 * fix potential NPE in hinted handoff (CASSANDRA-585)
 * fix cleanup of local "system" keyspace (CASSANDRA-576)
 * improve computation of cluster load balance (CASSANDRA-554)
 * added super column read/write, column count, and column/row delete to
   cassandra-cli (CASSANDRA-567, CASSANDRA-594)
 * fix returning live subcolumns of deleted supercolumns (CASSANDRA-583)
 * respect JAVA_HOME in bin/ scripts (several tickets)
 * add StorageService.initClient for fat clients on the JVM (CASSANDRA-535)
   (see contrib/client_only for an example of use)
 * make consistency_level functional in get_range_slice (CASSANDRA-568)
 * optimize key deserialization for RandomPartitioner (CASSANDRA-581)
 * avoid GCing tombstones except on major compaction (CASSANDRA-604)
 * increase failure conviction threshold, resulting in less nodes
   incorrectly (and temporarily) marked as down (CASSANDRA-610)
 * respect memtable thresholds during log replay (CASSANDRA-609)
 * support ConsistencyLevel.ALL on read (CASSANDRA-584)
 * add nodeprobe removetoken command (CASSANDRA-564)


0.5.0 beta
 * Allow multiple simultaneous flushes, improving flush throughput
   on multicore systems (CASSANDRA-401)
 * Split up locks to improve write and read throughput on multicore systems
   (CASSANDRA-444, CASSANDRA-414)
 * More efficient use of memory during compaction (CASSANDRA-436)
 * autobootstrap option: when enabled, all non-seed nodes will attempt
   to bootstrap when started, until bootstrap successfully
   completes. -b option is removed.  (CASSANDRA-438)
 * Unless a token is manually specified in the configuration xml,
   a bootstraping node will use a token that gives it half the
   keys from the most-heavily-loaded node in the cluster,
   instead of generating a random token.
   (CASSANDRA-385, CASSANDRA-517)
 * Miscellaneous bootstrap fixes (several tickets)
 * Ability to change a node's token even after it has data on it
   (CASSANDRA-541)
 * Ability to decommission a live node from the ring (CASSANDRA-435)
 * Semi-automatic loadbalancing via nodeprobe (CASSANDRA-192)
 * Add ability to set compaction thresholds at runtime via
   JMX / nodeprobe.  (CASSANDRA-465)
 * Add "comment" field to ColumnFamily definition. (CASSANDRA-481)
 * Additional JMX metrics (CASSANDRA-482)
 * JSON based export and import tools (several tickets)
 * Hinted Handoff fixes (several tickets)
 * Add key cache to improve read performance (CASSANDRA-423)
 * Simplified construction of custom ReplicationStrategy classes
   (CASSANDRA-497)
 * Graphical application (Swing) for ring integrity verification and
   visualization was added to contrib (CASSANDRA-252)
 * Add DCQUORUM, DCQUORUMSYNC consistency levels and corresponding
   ReplicationStrategy / EndpointSnitch classes.  Experimental.
   (CASSANDRA-492)
 * Web client interface added to contrib (CASSANDRA-457)
 * More-efficient flush for Random, CollatedOPP partitioners
   for normal writes (CASSANDRA-446) and bulk load (CASSANDRA-420)
 * Add MemtableFlushAfterMinutes, a global replacement for the old
   per-CF FlushPeriodInMinutes setting (CASSANDRA-463)
 * optimizations to slice reading (CASSANDRA-350) and supercolumn
   queries (CASSANDRA-510)
 * force binding to given listenaddress for nodes with multiple
   interfaces (CASSANDRA-546)
 * stress.py benchmarking tool improvements (several tickets)
 * optimized replica placement code (CASSANDRA-525)
 * faster log replay on restart (CASSANDRA-539, CASSANDRA-540)
 * optimized local-node writes (CASSANDRA-558)
 * added get_range_slice, deprecating get_key_range (CASSANDRA-344)
 * expose TimedOutException to thrift (CASSANDRA-563)


0.4.2
 * Add validation disallowing null keys (CASSANDRA-486)
 * Fix race conditions in TCPConnectionManager (CASSANDRA-487)
 * Fix using non-utf8-aware comparison as a sanity check.
   (CASSANDRA-493)
 * Improve default garbage collector options (CASSANDRA-504)
 * Add "nodeprobe flush" (CASSANDRA-505)
 * remove NotFoundException from get_slice throws list (CASSANDRA-518)
 * fix get (not get_slice) of entire supercolumn (CASSANDRA-508)
 * fix null token during bootstrap (CASSANDRA-501)


0.4.1
 * Fix FlushPeriod columnfamily configuration regression
   (CASSANDRA-455)
 * Fix long column name support (CASSANDRA-460)
 * Fix for serializing a row that only contains tombstones
   (CASSANDRA-458)
 * Fix for discarding unneeded commitlog segments (CASSANDRA-459)
 * Add SnapshotBeforeCompaction configuration option (CASSANDRA-426)
 * Fix compaction abort under insufficient disk space (CASSANDRA-473)
 * Fix reading subcolumn slice from tombstoned CF (CASSANDRA-484)
 * Fix race condition in RVH causing occasional NPE (CASSANDRA-478)


0.4.0
 * fix get_key_range problems when a node is down (CASSANDRA-440)
   and add UnavailableException to more Thrift methods
 * Add example EndPointSnitch contrib code (several tickets)


0.4.0 RC2
 * fix SSTable generation clash during compaction (CASSANDRA-418)
 * reject method calls with null parameters (CASSANDRA-308)
 * properly order ranges in nodeprobe output (CASSANDRA-421)
 * fix logging of certain errors on executor threads (CASSANDRA-425)


0.4.0 RC1
 * Bootstrap feature is live; use -b on startup (several tickets)
 * Added multiget api (CASSANDRA-70)
 * fix Deadlock with SelectorManager.doProcess and TcpConnection.write
   (CASSANDRA-392)
 * remove key cache b/c of concurrency bugs in third-party
   CLHM library (CASSANDRA-405)
 * update non-major compaction logic to use two threshold values
   (CASSANDRA-407)
 * add periodic / batch commitlog sync modes (several tickets)
 * inline BatchMutation into batch_insert params (CASSANDRA-403)
 * allow setting the logging level at runtime via mbean (CASSANDRA-402)
 * change default comparator to BytesType (CASSANDRA-400)
 * add forwards-compatible ConsistencyLevel parameter to get_key_range
   (CASSANDRA-322)
 * r/m special case of blocking for local destination when writing with
   ConsistencyLevel.ZERO (CASSANDRA-399)
 * Fixes to make BinaryMemtable [bulk load interface] useful (CASSANDRA-337);
   see contrib/bmt_example for an example of using it.
 * More JMX properties added (several tickets)
 * Thrift changes (several tickets)
    - Merged _super get methods with the normal ones; return values
      are now of ColumnOrSuperColumn.
    - Similarly, merged batch_insert_super into batch_insert.



0.4.0 beta
 * On-disk data format has changed to allow billions of keys/rows per
   node instead of only millions
 * Multi-keyspace support
 * Scan all sstables for all queries to avoid situations where
   different types of operation on the same ColumnFamily could
   disagree on what data was present
 * Snapshot support via JMX
 * Thrift API has changed a _lot_:
    - removed time-sorted CFs; instead, user-defined comparators
      may be defined on the column names, which are now byte arrays.
      Default comparators are provided for UTF8, Bytes, Ascii, Long (i64),
      and UUID types.
    - removed colon-delimited strings in thrift api in favor of explicit
      structs such as ColumnPath, ColumnParent, etc.  Also normalized
      thrift struct and argument naming.
    - Added columnFamily argument to get_key_range.
    - Change signature of get_slice to accept starting and ending
      columns as well as an offset.  (This allows use of indexes.)
      Added "ascending" flag to allow reasonably-efficient reverse
      scans as well.  Removed get_slice_by_range as redundant.
    - get_key_range operates on one CF at a time
    - changed `block` boolean on insert methods to ConsistencyLevel enum,
      with options of NONE, ONE, QUORUM, and ALL.
    - added similar consistency_level parameter to read methods
    - column-name-set slice with no names given now returns zero columns
      instead of all of them.  ("all" can run your server out of memory.
      use a range-based slice with a high max column count instead.)
 * Removed the web interface. Node information can now be obtained by
   using the newly introduced nodeprobe utility.
 * More JMX stats
 * Remove magic values from internals (e.g. special key to indicate
   when to flush memtables)
 * Rename configuration "table" to "keyspace"
 * Moved to crash-only design; no more shutdown (just kill the process)
 * Lots of bug fixes

Full list of issues resolved in 0.4 is at https://issues.apache.org/jira/secure/IssueNavigator.jspa?reset=true&&pid=12310865&fixfor=12313862&resolution=1&sorter/field=issuekey&sorter/order=DESC


0.3.0 RC3
 * Fix potential deadlock under load in TCPConnection.
   (CASSANDRA-220)


0.3.0 RC2
 * Fix possible data loss when server is stopped after replaying
   log but before new inserts force memtable flush.
   (CASSANDRA-204)
 * Added BUGS file


0.3.0 RC1
 * Range queries on keys, including user-defined key collation
 * Remove support
 * Workarounds for a weird bug in JDK select/register that seems
   particularly common on VM environments. Cassandra should deploy
   fine on EC2 now
 * Much improved infrastructure: the beginnings of a decent test suite
   ("ant test" for unit tests; "nosetests" for system tests), code
   coverage reporting, etc.
 * Expanded node status reporting via JMX
 * Improved error reporting/logging on both server and client
 * Reduced memory footprint in default configuration
 * Combined blocking and non-blocking versions of insert APIs
 * Added FlushPeriodInMinutes configuration parameter to force
   flushing of infrequently-updated ColumnFamilies<|MERGE_RESOLUTION|>--- conflicted
+++ resolved
@@ -1,13 +1,7 @@
-<<<<<<< HEAD
 4.0-beta3
  * Use unsigned short in ValueAccessor.sliceWithShortLength (CASSANDRA-16147)
  * Abort repairs when getting a truncation request (CASSANDRA-15854)
  * Remove bad assert when getting active compactions for an sstable (CASSANDRA-15457)
-=======
-3.11.9
- * Fix memory leak in CompressedChunkReader (CASSANDRA-15880)
- * Don't attempt value skipping with mixed version cluster (CASSANDRA-15833)
->>>>>>> 3f73c16d
  * Avoid failing compactions with very large partitions (CASSANDRA-15164)
  * Prevent NPE in StreamMessage in type lookup (CASSANDRA-16131)
  * Avoid invalid state transition exception during incremental repair (CASSANDRA-16067)
@@ -25,6 +19,7 @@
  * Show the progress of data streaming and index build (CASSANDRA-15406)
  * Add flag to disable chunk cache and disable by default (CASSANDRA-16036)
 Merged from 3.11:
+ * Fix memory leak in CompressedChunkReader (CASSANDRA-15880)
  * Don't attempt value skipping with mixed version cluster (CASSANDRA-15833)
  * Use IF NOT EXISTS for index and UDT create statements in snapshot schema files (CASSANDRA-13935)
  * Make sure LCS handles duplicate sstable added/removed notifications correctly (CASSANDRA-14103)
