--- conflicted
+++ resolved
@@ -1,4 +1,3 @@
-<<<<<<< HEAD
 2.1.1
  * Add max live/tombstoned cells to nodetool cfstats output (CASSANDRA-7731)
  * Validate IPv6 wildcard addresses properly (CASSANDRA-7680)
@@ -27,12 +26,11 @@
  * (cqlsh) Add tab-completion for CREATE/DROP USER IF [NOT] EXISTS (CASSANDRA-7611)
  * Catch errors when the JVM pulls the rug out from GCInspector (CASSANDRA-5345)
  * cqlsh fails when version number parts are not int (CASSANDRA-7524)
-=======
+
 2.1.0
 Merged from 2.0:
  * Properly reject operations on list index with conditions (CASSANDRA-7499)
  * (Hadoop) allow ACFRW to limit nodes to local DC (CASSANDRA-7252)
->>>>>>> e8507851
 
 
 2.1.0-rc6
