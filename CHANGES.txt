<<<<<<< HEAD
3.11.9
 * Fix memory leak in CompressedChunkReader (CASSANDRA-15880)
 * Don't attempt value skipping with mixed version cluster (CASSANDRA-15833)
=======
3.0.23:
 * Handle unexpected columns due to schema races (CASSANDRA-15899)
>>>>>>> 31b9078a
 * Avoid failing compactions with very large partitions (CASSANDRA-15164)
 * Make sure LCS handles duplicate sstable added/removed notifications correctly (CASSANDRA-14103)
Merged from 3.0:
 * Add flag to ignore unreplicated keyspaces during repair (CASSANDRA-15160)

3.11.8
 * Correctly interpret SASI's `max_compaction_flush_memory_in_mb` setting in megabytes not bytes (CASSANDRA-16071)
 * Fix short read protection for GROUP BY queries (CASSANDRA-15459)
 * Frozen RawTuple is not annotated with frozen in the toString method (CASSANDRA-15857)
Merged from 3.0:
 * Use IF NOT EXISTS for index and UDT create statements in snapshot schema files (CASSANDRA-13935)
 * Fix gossip shutdown order (CASSANDRA-15816)
 * Remove broken 'defrag-on-read' optimization (CASSANDRA-15432)
 * Check for endpoint collision with hibernating nodes (CASSANDRA-14599)
 * Operational improvements and hardening for replica filtering protection (CASSANDRA-15907)
 * stop_paranoid disk failure policy is ignored on CorruptSSTableException after node is up (CASSANDRA-15191)
 * Forbid altering UDTs used in partition keys (CASSANDRA-15933)
 * Fix empty/null json string representation (CASSANDRA-15896)
 * 3.x fails to start if commit log has range tombstones from a column which is also deleted (CASSANDRA-15970)
 * Handle difference in timestamp precision between java8 and java11 in LogFIle.java (CASSANDRA-16050)
Merged from 2.2:
 * Fix CQL parsing of collections when the column type is reversed (CASSANDRA-15814)
Merged from 2.1:
 * Only allow strings to be passed to JMX authentication (CASSANDRA-16077)

3.11.7
 * Fix cqlsh output when fetching all rows in batch mode (CASSANDRA-15905)
 * Upgrade Jackson to 2.9.10 (CASSANDRA-15867)
 * Fix CQL formatting of read command restrictions for slow query log (CASSANDRA-15503)
 * Allow sstableloader to use SSL on the native port (CASSANDRA-14904)
Merged from 3.0:
 * Backport CASSANDRA-12189: escape string literals (CASSANDRA-15948)
 * Avoid hinted handoff per-host throttle being arounded to 0 in large cluster (CASSANDRA-15859)
 * Avoid emitting empty range tombstones from RangeTombstoneList (CASSANDRA-15924)
 * Avoid thread starvation, and improve compare-and-swap performance, in the slab allocators (CASSANDRA-15922)
 * Add token to tombstone warning and error messages (CASSANDRA-15890)
 * Fixed range read concurrency factor computation and capped as 10 times tpc cores (CASSANDRA-15752)
 * Catch exception on bootstrap resume and init native transport (CASSANDRA-15863)
 * Fix replica-side filtering returning stale data with CL > ONE (CASSANDRA-8272, CASSANDRA-8273)
 * Fix duplicated row on 2.x upgrades when multi-rows range tombstones interact with collection ones (CASSANDRA-15805)
 * Rely on snapshotted session infos on StreamResultFuture.maybeComplete to avoid race conditions (CASSANDRA-15667)
 * EmptyType doesn't override writeValue so could attempt to write bytes when expected not to (CASSANDRA-15790)
 * Fix index queries on partition key columns when some partitions contains only static data (CASSANDRA-13666)
 * Avoid creating duplicate rows during major upgrades (CASSANDRA-15789)
 * liveDiskSpaceUsed and totalDiskSpaceUsed get corrupted if IndexSummaryRedistribution gets interrupted (CASSANDRA-15674)
 * Fix Debian init start/stop (CASSANDRA-15770)
 * Fix infinite loop on index query paging in tables with clustering (CASSANDRA-14242)
 * Fix chunk index overflow due to large sstable with small chunk length (CASSANDRA-15595)
 * Allow selecting static column only when querying static index (CASSANDRA-14242)
 * cqlsh return non-zero status when STDIN CQL fails (CASSANDRA-15623)
 * Don't skip sstables in slice queries based only on local min/max/deletion timestamp (CASSANDRA-15690)
 * Memtable memory allocations may deadlock (CASSANDRA-15367)
 * Run evictFromMembership in GossipStage (CASSANDRA-15592)
Merged from 2.2:
 * Fix nomenclature of allow and deny lists (CASSANDRA-15862)
 * Remove generated files from source artifact (CASSANDRA-15849)
 * Remove duplicated tools binaries from tarballs (CASSANDRA-15768)
 * Duplicate results with DISTINCT queries in mixed mode (CASSANDRA-15501)
 * Disable JMX rebinding (CASSANDRA-15653)
Merged from 2.1:
 * Fix writing of snapshot manifest when the table has table-backed secondary indexes (CASSANDRA-10968)
 * Fix parse error in cqlsh COPY FROM and formatting for map of blobs (CASSANDRA-15679)
 * Fix Commit log replays when static column clustering keys are collections (CASSANDRA-14365)
 * Fix Red Hat init script on newer systemd versions (CASSANDRA-15273)
 * Allow EXTRA_CLASSPATH to work on tar/source installations (CASSANDRA-15567)


3.11.6
 * Fix bad UDT sstable metadata serialization headers written by C* 3.0 on upgrade and in sstablescrub (CASSANDRA-15035)
 * Fix nodetool compactionstats showing extra pending task for TWCS - patch implemented (CASSANDRA-15409)
 * Fix SELECT JSON formatting for the "duration" type (CASSANDRA-15075)
 * Fix LegacyLayout to have same behavior as 2.x when handling unknown column names (CASSANDRA-15081)
 * Update nodetool help stop output (CASSANDRA-15401)
Merged from 3.0:
 * Run in-jvm upgrade dtests in circleci (CASSANDRA-15506)
 * Include updates to static column in mutation size calculations (CASSANDRA-15293)
 * Fix point-in-time recoevery ignoring timestamp of updates to static columns (CASSANDRA-15292)
 * GC logs are also put under $CASSANDRA_LOG_DIR (CASSANDRA-14306)
 * Fix sstabledump's position key value when partitions have multiple rows (CASSANDRA-14721)
 * Avoid over-scanning data directories in LogFile.verify() (CASSANDRA-15364)
 * Bump generations and document changes to system_distributed and system_traces in 3.0, 3.11
   (CASSANDRA-15441)
 * Fix system_traces creation timestamp; optimise system keyspace upgrades (CASSANDRA-15398)
 * Fix various data directory prefix matching issues (CASSANDRA-13974)
 * Minimize clustering values in metadata collector (CASSANDRA-15400)
 * Avoid over-trimming of results in mixed mode clusters (CASSANDRA-15405)
 * validate value sizes in LegacyLayout (CASSANDRA-15373)
 * Ensure that tracing doesn't break connections in 3.x/4.0 mixed mode by default (CASSANDRA-15385)
 * Make sure index summary redistribution does not start when compactions are paused (CASSANDRA-15265)
 * Ensure legacy rows have primary key livenessinfo when they contain illegal cells (CASSANDRA-15365)
 * Fix race condition when setting bootstrap flags (CASSANDRA-14878)
 * Fix NativeLibrary.tryOpenDirectory callers for Windows (CASSANDRA-15426)
Merged from 2.2:
 * Fix SELECT JSON output for empty blobs (CASSANDRA-15435)
 * In-JVM DTest: Set correct internode message version for upgrade test (CASSANDRA-15371)
 * In-JVM DTest: Support NodeTool in dtest (CASSANDRA-15429)
 * Fix NativeLibrary.tryOpenDirectory callers for Windows (CASSANDRA-15426)


3.11.5
 * Fix SASI non-literal string comparisons (range operators) (CASSANDRA-15169)
 * Make sure user defined compaction transactions are always closed (CASSANDRA-15123)
 * Fix cassandra-env.sh to use $CASSANDRA_CONF to find cassandra-jaas.config (CASSANDRA-14305)
 * Fixed nodetool cfstats printing index name twice (CASSANDRA-14903)
 * Add flag to disable SASI indexes, and warnings on creation (CASSANDRA-14866)
Merged from 3.0:
 * Add ability to cap max negotiable protocol version (CASSANDRA-15193)
 * Gossip tokens on startup if available (CASSANDRA-15335)
 * Fix resource leak in CompressedSequentialWriter (CASSANDRA-15340)
 * Fix bad merge that reverted CASSANDRA-14993 (CASSANDRA-15289)
 * Fix LegacyLayout RangeTombstoneList IndexOutOfBoundsException when upgrading and RangeTombstone bounds are asymmetric (CASSANDRA-15172)
 * Fix NPE when using allocate_tokens_for_keyspace on new DC/rack (CASSANDRA-14952)
 * Filter sstables earlier when running cleanup (CASSANDRA-15100)
 * Use mean row count instead of mean column count for index selectivity calculation (CASSANDRA-15259)
 * Avoid updating unchanged gossip states (CASSANDRA-15097)
 * Prevent recreation of previously dropped columns with a different kind (CASSANDRA-14948)
 * Prevent client requests from blocking on executor task queue (CASSANDRA-15013)
 * Toughen up column drop/recreate type validations (CASSANDRA-15204)
 * LegacyLayout should handle paging states that cross a collection column (CASSANDRA-15201)
 * Prevent RuntimeException when username or password is empty/null (CASSANDRA-15198)
 * Multiget thrift query returns null records after digest mismatch (CASSANDRA-14812)
 * Skipping illegal legacy cells can break reverse iteration of indexed partitions (CASSANDRA-15178)
 * Handle paging states serialized with a different version than the session's (CASSANDRA-15176)
 * Throw IOE instead of asserting on unsupporter peer versions (CASSANDRA-15066)
 * Update token metadata when handling MOVING/REMOVING_TOKEN events (CASSANDRA-15120)
 * Add ability to customize cassandra log directory using $CASSANDRA_LOG_DIR (CASSANDRA-15090)
 * Skip cells with illegal column names when reading legacy sstables (CASSANDRA-15086)
 * Fix assorted gossip races and add related runtime checks (CASSANDRA-15059)
 * Fix mixed mode partition range scans with limit (CASSANDRA-15072)
 * cassandra-stress works with frozen collections: list and set (CASSANDRA-14907)
 * Fix handling FS errors on writing and reading flat files - LogTransaction and hints (CASSANDRA-15053)
 * Avoid double closing the iterator to avoid overcounting the number of requests (CASSANDRA-15058)
 * Improve `nodetool status -r` speed (CASSANDRA-14847)
 * Improve merkle tree size and time on heap (CASSANDRA-14096)
 * Add missing commands to nodetool_completion (CASSANDRA-14916)
 * Anti-compaction temporarily corrupts sstable state for readers (CASSANDRA-15004)
Merged from 2.2:
 * Catch non-IOException in FileUtils.close to make sure that all resources are closed (CASSANDRA-15225)
 * Handle exceptions during authentication/authorization (CASSANDRA-15041)
 * Support cross version messaging in in-jvm upgrade dtests (CASSANDRA-15078)
 * Fix index summary redistribution cancellation (CASSANDRA-15045)
 * Refactor Circle CI configuration (CASSANDRA-14806)
 * Fixing invalid CQL in security documentation (CASSANDRA-15020)
 * Multi-version in-JVM dtests (CASSANDRA-14937)
 * Allow instance class loaders to be garbage collected for inJVM dtest (CASSANDRA-15170)
 * Add support for network topology and query tracing for inJVM dtest (CASSANDRA-15319)


3.11.4
 * Make stop-server.bat wait for Cassandra to terminate (CASSANDRA-14829)
 * Correct sstable sorting for garbagecollect and levelled compaction (CASSANDRA-14870)
Merged from 3.0:
 * Severe concurrency issues in STCS,DTCS,TWCS,TMD.Topology,TypeParser
 * Add a script to make running the cqlsh tests in cassandra repo easier (CASSANDRA-14951)
 * If SizeEstimatesRecorder misses a 'onDropTable' notification, the size_estimates table will never be cleared for that table. (CASSANDRA-14905)
 * Counters fail to increment in 2.1/2.2 to 3.X mixed version clusters (CASSANDRA-14958)
 * Streaming needs to synchronise access to LifecycleTransaction (CASSANDRA-14554)
 * Fix cassandra-stress write hang with default options (CASSANDRA-14616)
 * Differentiate between slices and RTs when decoding legacy bounds (CASSANDRA-14919)
 * Netty epoll IOExceptions caused by unclean client disconnects being logged at INFO (CASSANDRA-14909)
 * Unfiltered.isEmpty conflicts with Row extends AbstractCollection.isEmpty (CASSANDRA-14588)
 * RangeTombstoneList doesn't properly clean up mergeable or superseded rts in some cases (CASSANDRA-14894)
 * Fix handling of collection tombstones for dropped columns from legacy sstables (CASSANDRA-14912)
 * Throw exception if Columns serialized subset encode more columns than possible (CASSANDRA-14591)
 * Drop/add column name with different Kind can result in corruption (CASSANDRA-14843)
 * Fix missing rows when reading 2.1 SSTables with static columns in 3.0 (CASSANDRA-14873)
 * Move TWCS message 'No compaction necessary for bucket size' to Trace level (CASSANDRA-14884)
 * Sstable min/max metadata can cause data loss (CASSANDRA-14861)
 * Dropped columns can cause reverse sstable iteration to return prematurely (CASSANDRA-14838)
 * Legacy sstables with  multi block range tombstones create invalid bound sequences (CASSANDRA-14823)
 * Expand range tombstone validation checks to multiple interim request stages (CASSANDRA-14824)
 * Reverse order reads can return incomplete results (CASSANDRA-14803)
 * Avoid calling iter.next() in a loop when notifying indexers about range tombstones (CASSANDRA-14794)
 * Fix purging semi-expired RT boundaries in reversed iterators (CASSANDRA-14672)
 * DESC order reads can fail to return the last Unfiltered in the partition (CASSANDRA-14766)
 * Fix corrupted collection deletions for dropped columns in 3.0 <-> 2.{1,2} messages (CASSANDRA-14568)
 * Fix corrupted static collection deletions in 3.0 <-> 2.{1,2} messages (CASSANDRA-14568)
 * Handle failures in parallelAllSSTableOperation (cleanup/upgradesstables/etc) (CASSANDRA-14657)
 * Improve TokenMetaData cache populating performance avoid long locking (CASSANDRA-14660)
 * Backport: Flush netty client messages immediately (not by default) (CASSANDRA-13651)
 * Fix static column order for SELECT * wildcard queries (CASSANDRA-14638)
 * sstableloader should use discovered broadcast address to connect intra-cluster (CASSANDRA-14522)
 * Fix reading columns with non-UTF names from schema (CASSANDRA-14468)
Merged from 2.2:
 * CircleCI docker image should bake in more dependencies (CASSANDRA-14985)
 * Don't enable client transports when bootstrap is pending (CASSANDRA-14525)
 * MigrationManager attempts to pull schema from different major version nodes (CASSANDRA-14928)
 * Fix incorrect cqlsh results when selecting same columns multiple times (CASSANDRA-13262)
 * Returns null instead of NaN or Infinity in JSON strings (CASSANDRA-14377)
Merged from 2.1:
 * Paged Range Slice queries with DISTINCT can drop rows from results (CASSANDRA-14956)
 * Update release checksum algorithms to SHA-256, SHA-512 (CASSANDRA-14970)


3.11.3
 * Validate supported column type with SASI analyzer (CASSANDRA-13669)
 * Remove BTree.Builder Recycler to reduce memory usage (CASSANDRA-13929)
 * Reduce nodetool GC thread count (CASSANDRA-14475)
 * Fix New SASI view creation during Index Redistribution (CASSANDRA-14055)
 * Remove string formatting lines from BufferPool hot path (CASSANDRA-14416)
 * Update metrics to 3.1.5 (CASSANDRA-12924)
 * Detect OpenJDK jvm type and architecture (CASSANDRA-12793)
 * Don't use guava collections in the non-system keyspace jmx attributes (CASSANDRA-12271)
 * Allow existing nodes to use all peers in shadow round (CASSANDRA-13851)
 * Fix cqlsh to read connection.ssl cqlshrc option again (CASSANDRA-14299)
 * Downgrade log level to trace for CommitLogSegmentManager (CASSANDRA-14370)
 * CQL fromJson(null) throws NullPointerException (CASSANDRA-13891)
 * Serialize empty buffer as empty string for json output format (CASSANDRA-14245)
 * Allow logging implementation to be interchanged for embedded testing (CASSANDRA-13396)
 * SASI tokenizer for simple delimiter based entries (CASSANDRA-14247)
 * Fix Loss of digits when doing CAST from varint/bigint to decimal (CASSANDRA-14170)
 * RateBasedBackPressure unnecessarily invokes a lock on the Guava RateLimiter (CASSANDRA-14163)
 * Fix wildcard GROUP BY queries (CASSANDRA-14209)
Merged from 3.0:
 * Fix corrupted static collection deletions in 3.0 -> 2.{1,2} messages (CASSANDRA-14568)
 * Fix potential IndexOutOfBoundsException with counters (CASSANDRA-14167)
 * Always close RT markers returned by ReadCommand#executeLocally() (CASSANDRA-14515)
 * Reverse order queries with range tombstones can cause data loss (CASSANDRA-14513)
 * Fix regression of lagging commitlog flush log message (CASSANDRA-14451)
 * Add Missing dependencies in pom-all (CASSANDRA-14422)
 * Cleanup StartupClusterConnectivityChecker and PING Verb (CASSANDRA-14447)
 * Fix deprecated repair error notifications from 3.x clusters to legacy JMX clients (CASSANDRA-13121)
 * Cassandra not starting when using enhanced startup scripts in windows (CASSANDRA-14418)
 * Fix progress stats and units in compactionstats (CASSANDRA-12244)
 * Better handle missing partition columns in system_schema.columns (CASSANDRA-14379)
 * Delay hints store excise by write timeout to avoid race with decommission (CASSANDRA-13740)
 * Deprecate background repair and probablistic read_repair_chance table options
   (CASSANDRA-13910)
 * Add missed CQL keywords to documentation (CASSANDRA-14359)
 * Fix unbounded validation compactions on repair / revert CASSANDRA-13797 (CASSANDRA-14332)
 * Avoid deadlock when running nodetool refresh before node is fully up (CASSANDRA-14310)
 * Handle all exceptions when opening sstables (CASSANDRA-14202)
 * Handle incompletely written hint descriptors during startup (CASSANDRA-14080)
 * Handle repeat open bound from SRP in read repair (CASSANDRA-14330)
 * Respect max hint window when hinting for LWT (CASSANDRA-14215)
 * Adding missing WriteType enum values to v3, v4, and v5 spec (CASSANDRA-13697)
 * Don't regenerate bloomfilter and summaries on startup (CASSANDRA-11163)
 * Fix NPE when performing comparison against a null frozen in LWT (CASSANDRA-14087)
 * Log when SSTables are deleted (CASSANDRA-14302)
 * Fix batch commitlog sync regression (CASSANDRA-14292)
 * Write to pending endpoint when view replica is also base replica (CASSANDRA-14251)
 * Chain commit log marker potential performance regression in batch commit mode (CASSANDRA-14194)
 * Fully utilise specified compaction threads (CASSANDRA-14210)
 * Pre-create deletion log records to finish compactions quicker (CASSANDRA-12763)
Merged from 2.2:
 * Fix bug that prevented compaction of SSTables after full repairs (CASSANDRA-14423)
 * Incorrect counting of pending messages in OutboundTcpConnection (CASSANDRA-11551)
 * Fix compaction failure caused by reading un-flushed data (CASSANDRA-12743)
 * Use Bounds instead of Range for sstables in anticompaction (CASSANDRA-14411)
 * Fix JSON queries with IN restrictions and ORDER BY clause (CASSANDRA-14286)
 * Backport circleci yaml (CASSANDRA-14240)
Merged from 2.1:
 * Check checksum before decompressing data (CASSANDRA-14284)
 * CVE-2017-5929 Security vulnerability in Logback warning in NEWS.txt (CASSANDRA-14183)


3.11.2
 * Fix ReadCommandTest (CASSANDRA-14234)
 * Remove trailing period from latency reports at keyspace level (CASSANDRA-14233)
 * Backport CASSANDRA-13080: Use new token allocation for non bootstrap case as well (CASSANDRA-14212)
 * Remove dependencies on JVM internal classes from JMXServerUtils (CASSANDRA-14173) 
 * Add DEFAULT, UNSET, MBEAN and MBEANS to `ReservedKeywords` (CASSANDRA-14205)
 * Add Unittest for schema migration fix (CASSANDRA-14140)
 * Print correct snitch info from nodetool describecluster (CASSANDRA-13528)
 * Close socket on error during connect on OutboundTcpConnection (CASSANDRA-9630)
 * Enable CDC unittest (CASSANDRA-14141)
 * Acquire read lock before accessing CompactionStrategyManager fields (CASSANDRA-14139)
 * Split CommitLogStressTest to avoid timeout (CASSANDRA-14143)
 * Avoid invalidating disk boundaries unnecessarily (CASSANDRA-14083)
 * Avoid exposing compaction strategy index externally (CASSANDRA-14082)
 * Prevent continuous schema exchange between 3.0 and 3.11 nodes (CASSANDRA-14109)
 * Fix imbalanced disks when replacing node with same address with JBOD (CASSANDRA-14084)
 * Reload compaction strategies when disk boundaries are invalidated (CASSANDRA-13948)
 * Remove OpenJDK log warning (CASSANDRA-13916)
 * Prevent compaction strategies from looping indefinitely (CASSANDRA-14079)
 * Cache disk boundaries (CASSANDRA-13215)
 * Add asm jar to build.xml for maven builds (CASSANDRA-11193)
 * Round buffer size to powers of 2 for the chunk cache (CASSANDRA-13897)
 * Update jackson JSON jars (CASSANDRA-13949)
 * Avoid locks when checking LCS fanout and if we should defrag (CASSANDRA-13930)
 * Correctly count range tombstones in traces and tombstone thresholds (CASSANDRA-8527)
Merged from 3.0:
 * Add MinGW uname check to start scripts (CASSANDRA-12840)
 * Use the correct digest file and reload sstable metadata in nodetool verify (CASSANDRA-14217)
 * Handle failure when mutating repaired status in Verifier (CASSANDRA-13933)
 * Set encoding for javadoc generation (CASSANDRA-14154)
 * Fix index target computation for dense composite tables with dropped compact storage (CASSANDRA-14104)
 * Improve commit log chain marker updating (CASSANDRA-14108)
 * Extra range tombstone bound creates double rows (CASSANDRA-14008)
 * Fix SStable ordering by max timestamp in SinglePartitionReadCommand (CASSANDRA-14010)
 * Accept role names containing forward-slash (CASSANDRA-14088)
 * Optimize CRC check chance probability calculations (CASSANDRA-14094)
 * Fix cleanup on keyspace with no replicas (CASSANDRA-13526)
 * Fix updating base table rows with TTL not removing view entries (CASSANDRA-14071)
 * Reduce garbage created by DynamicSnitch (CASSANDRA-14091)
 * More frequent commitlog chained markers (CASSANDRA-13987)
 * Fix serialized size of DataLimits (CASSANDRA-14057)
 * Add flag to allow dropping oversized read repair mutations (CASSANDRA-13975)
 * Fix SSTableLoader logger message (CASSANDRA-14003)
 * Fix repair race that caused gossip to block (CASSANDRA-13849)
 * Tracing interferes with digest requests when using RandomPartitioner (CASSANDRA-13964)
 * Add flag to disable materialized views, and warnings on creation (CASSANDRA-13959)
 * Don't let user drop or generally break tables in system_distributed (CASSANDRA-13813)
 * Provide a JMX call to sync schema with local storage (CASSANDRA-13954)
 * Mishandling of cells for removed/dropped columns when reading legacy files (CASSANDRA-13939)
 * Deserialise sstable metadata in nodetool verify (CASSANDRA-13922)
Merged from 2.2:
 * Fix the inspectJvmOptions startup check (CASSANDRA-14112)
 * Fix race that prevents submitting compaction for a table when executor is full (CASSANDRA-13801)
 * Rely on the JVM to handle OutOfMemoryErrors (CASSANDRA-13006)
 * Grab refs during scrub/index redistribution/cleanup (CASSANDRA-13873)
Merged from 2.1:
 * Protect against overflow of local expiration time (CASSANDRA-14092)
 * RPM package spec: fix permissions for installed jars and config files (CASSANDRA-14181)
 * More PEP8 compiance for cqlsh (CASSANDRA-14021)


3.11.1
 * Fix the computation of cdc_total_space_in_mb for exabyte filesystems (CASSANDRA-13808)
 * AbstractTokenTreeBuilder#serializedSize returns wrong value when there is a single leaf and overflow collisions (CASSANDRA-13869)
 * Add a compaction option to TWCS to ignore sstables overlapping checks (CASSANDRA-13418)
 * BTree.Builder memory leak (CASSANDRA-13754)
 * Revert CASSANDRA-10368 of supporting non-pk column filtering due to correctness (CASSANDRA-13798)
 * Add a skip read validation flag to cassandra-stress (CASSANDRA-13772)
 * Fix cassandra-stress hang issues when an error during cluster connection happens (CASSANDRA-12938)
 * Better bootstrap failure message when blocked by (potential) range movement (CASSANDRA-13744)
 * "ignore" option is ignored in sstableloader (CASSANDRA-13721)
 * Deadlock in AbstractCommitLogSegmentManager (CASSANDRA-13652)
 * Duplicate the buffer before passing it to analyser in SASI operation (CASSANDRA-13512)
 * Properly evict pstmts from prepared statements cache (CASSANDRA-13641)
Merged from 3.0:
 * Improve TRUNCATE performance (CASSANDRA-13909)
 * Implement short read protection on partition boundaries (CASSANDRA-13595)
 * Fix ISE thrown by UPI.Serializer.hasNext() for some SELECT queries (CASSANDRA-13911)
 * Filter header only commit logs before recovery (CASSANDRA-13918)
 * AssertionError prepending to a list (CASSANDRA-13149)
 * Fix support for SuperColumn tables (CASSANDRA-12373)
 * Handle limit correctly on tables with strict liveness (CASSANDRA-13883)
 * Fix missing original update in TriggerExecutor (CASSANDRA-13894)
 * Remove non-rpc-ready nodes from counter leader candidates (CASSANDRA-13043)
 * Improve short read protection performance (CASSANDRA-13794)
 * Fix sstable reader to support range-tombstone-marker for multi-slices (CASSANDRA-13787)
 * Fix short read protection for tables with no clustering columns (CASSANDRA-13880)
 * Make isBuilt volatile in PartitionUpdate (CASSANDRA-13619)
 * Prevent integer overflow of timestamps in CellTest and RowsTest (CASSANDRA-13866)
 * Fix counter application order in short read protection (CASSANDRA-12872)
 * Don't block RepairJob execution on validation futures (CASSANDRA-13797)
 * Wait for all management tasks to complete before shutting down CLSM (CASSANDRA-13123)
 * INSERT statement fails when Tuple type is used as clustering column with default DESC order (CASSANDRA-13717)
 * Fix pending view mutations handling and cleanup batchlog when there are local and remote paired mutations (CASSANDRA-13069)
 * Improve config validation and documentation on overflow and NPE (CASSANDRA-13622)
 * Range deletes in a CAS batch are ignored (CASSANDRA-13655)
 * Avoid assertion error when IndexSummary > 2G (CASSANDRA-12014)
 * Change repair midpoint logging for tiny ranges (CASSANDRA-13603)
 * Better handle corrupt final commitlog segment (CASSANDRA-11995)
 * StreamingHistogram is not thread safe (CASSANDRA-13756)
 * Fix MV timestamp issues (CASSANDRA-11500)
 * Better tolerate improperly formatted bcrypt hashes (CASSANDRA-13626)
 * Fix race condition in read command serialization (CASSANDRA-13363)
 * Fix AssertionError in short read protection (CASSANDRA-13747)
 * Don't skip corrupted sstables on startup (CASSANDRA-13620)
 * Fix the merging of cells with different user type versions (CASSANDRA-13776)
 * Copy session properties on cqlsh.py do_login (CASSANDRA-13640)
 * Potential AssertionError during ReadRepair of range tombstone and partition deletions (CASSANDRA-13719)
 * Don't let stress write warmup data if n=0 (CASSANDRA-13773)
 * Gossip thread slows down when using batch commit log (CASSANDRA-12966)
 * Randomize batchlog endpoint selection with only 1 or 2 racks (CASSANDRA-12884)
 * Fix digest calculation for counter cells (CASSANDRA-13750)
 * Fix ColumnDefinition.cellValueType() for non-frozen collection and change SSTabledump to use type.toJSONString() (CASSANDRA-13573)
 * Skip materialized view addition if the base table doesn't exist (CASSANDRA-13737)
 * Drop table should remove corresponding entries in dropped_columns table (CASSANDRA-13730)
 * Log warn message until legacy auth tables have been migrated (CASSANDRA-13371)
 * Fix incorrect [2.1 <- 3.0] serialization of counter cells created in 2.0 (CASSANDRA-13691)
 * Fix invalid writetime for null cells (CASSANDRA-13711)
 * Fix ALTER TABLE statement to atomically propagate changes to the table and its MVs (CASSANDRA-12952)
 * Fixed ambiguous output of nodetool tablestats command (CASSANDRA-13722)
 * Fix Digest mismatch Exception if hints file has UnknownColumnFamily (CASSANDRA-13696)
 * Purge tombstones created by expired cells (CASSANDRA-13643)
 * Make concat work with iterators that have different subsets of columns (CASSANDRA-13482)
 * Set test.runners based on cores and memory size (CASSANDRA-13078)
 * Allow different NUMACTL_ARGS to be passed in (CASSANDRA-13557)
 * Allow native function calls in CQLSSTableWriter (CASSANDRA-12606)
 * Fix secondary index queries on COMPACT tables (CASSANDRA-13627)
 * Nodetool listsnapshots output is missing a newline, if there are no snapshots (CASSANDRA-13568)
 * sstabledump reports incorrect usage for argument order (CASSANDRA-13532)
Merged from 2.2:
 * Safely handle empty buffers when outputting to JSON (CASSANDRA-13868)
 * Copy session properties on cqlsh.py do_login (CASSANDRA-13847)
 * Fix load over calculated issue in IndexSummaryRedistribution (CASSANDRA-13738)
 * Fix compaction and flush exception not captured (CASSANDRA-13833)
 * Uncaught exceptions in Netty pipeline (CASSANDRA-13649)
 * Prevent integer overflow on exabyte filesystems (CASSANDRA-13067)
 * Fix queries with LIMIT and filtering on clustering columns (CASSANDRA-11223)
 * Fix potential NPE when resume bootstrap fails (CASSANDRA-13272)
 * Fix toJSONString for the UDT, tuple and collection types (CASSANDRA-13592)
 * Fix nested Tuples/UDTs validation (CASSANDRA-13646)
Merged from 2.1:
 * Clone HeartBeatState when building gossip messages. Make its generation/version volatile (CASSANDRA-13700)


3.11.0
 * Allow native function calls in CQLSSTableWriter (CASSANDRA-12606)
 * Replace string comparison with regex/number checks in MessagingService test (CASSANDRA-13216)
 * Fix formatting of duration columns in CQLSH (CASSANDRA-13549)
 * Fix the problem with duplicated rows when using paging with SASI (CASSANDRA-13302)
 * Allow CONTAINS statements filtering on the partition key and it’s parts (CASSANDRA-13275)
 * Fall back to even ranges calculation in clusters with vnodes when tokens are distributed unevenly (CASSANDRA-13229)
 * Fix duration type validation to prevent overflow (CASSANDRA-13218)
 * Forbid unsupported creation of SASI indexes over partition key columns (CASSANDRA-13228)
 * Reject multiple values for a key in CQL grammar. (CASSANDRA-13369)
 * UDA fails without input rows (CASSANDRA-13399)
 * Fix compaction-stress by using daemonInitialization (CASSANDRA-13188)
 * V5 protocol flags decoding broken (CASSANDRA-13443)
 * Use write lock not read lock for removing sstables from compaction strategies. (CASSANDRA-13422)
 * Use corePoolSize equal to maxPoolSize in JMXEnabledThreadPoolExecutors (CASSANDRA-13329)
 * Avoid rebuilding SASI indexes containing no values (CASSANDRA-12962)
 * Add charset to Analyser input stream (CASSANDRA-13151)
 * Fix testLimitSSTables flake caused by concurrent flush (CASSANDRA-12820)
 * cdc column addition strikes again (CASSANDRA-13382)
 * Fix static column indexes (CASSANDRA-13277)
 * DataOutputBuffer.asNewBuffer broken (CASSANDRA-13298)
 * unittest CipherFactoryTest failed on MacOS (CASSANDRA-13370)
 * Forbid SELECT restrictions and CREATE INDEX over non-frozen UDT columns (CASSANDRA-13247)
 * Default logging we ship will incorrectly print "?:?" for "%F:%L" pattern (CASSANDRA-13317)
 * Possible AssertionError in UnfilteredRowIteratorWithLowerBound (CASSANDRA-13366)
 * Support unaligned memory access for AArch64 (CASSANDRA-13326)
 * Improve SASI range iterator efficiency on intersection with an empty range (CASSANDRA-12915).
 * Fix equality comparisons of columns using the duration type (CASSANDRA-13174)
 * Obfuscate password in stress-graphs (CASSANDRA-12233)
 * Move to FastThreadLocalThread and FastThreadLocal (CASSANDRA-13034)
 * nodetool stopdaemon errors out (CASSANDRA-13030)
 * Tables in system_distributed should not use gcgs of 0 (CASSANDRA-12954)
 * Fix primary index calculation for SASI (CASSANDRA-12910)
 * More fixes to the TokenAllocator (CASSANDRA-12990)
 * NoReplicationTokenAllocator should work with zero replication factor (CASSANDRA-12983)
 * Address message coalescing regression (CASSANDRA-12676)
 * Delete illegal character from StandardTokenizerImpl.jflex (CASSANDRA-13417)
 * Fix cqlsh automatic protocol downgrade regression (CASSANDRA-13307)
 * Tracing payload not passed from QueryMessage to tracing session (CASSANDRA-12835)
Merged from 3.0:
 * Ensure int overflow doesn't occur when calculating large partition warning size (CASSANDRA-13172)
 * Ensure consistent view of partition columns between coordinator and replica in ColumnFilter (CASSANDRA-13004)
 * Failed unregistering mbean during drop keyspace (CASSANDRA-13346)
 * nodetool scrub/cleanup/upgradesstables exit code is wrong (CASSANDRA-13542)
 * Fix the reported number of sstable data files accessed per read (CASSANDRA-13120)
 * Fix schema digest mismatch during rolling upgrades from versions before 3.0.12 (CASSANDRA-13559)
 * Upgrade JNA version to 4.4.0 (CASSANDRA-13072)
 * Interned ColumnIdentifiers should use minimal ByteBuffers (CASSANDRA-13533)
 * ReverseIndexedReader may drop rows during 2.1 to 3.0 upgrade (CASSANDRA-13525)
 * Fix repair process violating start/end token limits for small ranges (CASSANDRA-13052)
 * Add storage port options to sstableloader (CASSANDRA-13518)
 * Properly handle quoted index names in cqlsh DESCRIBE output (CASSANDRA-12847)
 * Avoid reading static row twice from old format sstables (CASSANDRA-13236)
 * Fix NPE in StorageService.excise() (CASSANDRA-13163)
 * Expire OutboundTcpConnection messages by a single Thread (CASSANDRA-13265)
 * Fail repair if insufficient responses received (CASSANDRA-13397)
 * Fix SSTableLoader fail when the loaded table contains dropped columns (CASSANDRA-13276)
 * Avoid name clashes in CassandraIndexTest (CASSANDRA-13427)
 * Handling partially written hint files (CASSANDRA-12728)
 * Interrupt replaying hints on decommission (CASSANDRA-13308)
 * Handling partially written hint files (CASSANDRA-12728)
 * Fix NPE issue in StorageService (CASSANDRA-13060)
 * Make reading of range tombstones more reliable (CASSANDRA-12811)
 * Fix startup problems due to schema tables not completely flushed (CASSANDRA-12213)
 * Fix view builder bug that can filter out data on restart (CASSANDRA-13405)
 * Fix 2i page size calculation when there are no regular columns (CASSANDRA-13400)
 * Fix the conversion of 2.X expired rows without regular column data (CASSANDRA-13395)
 * Fix hint delivery when using ext+internal IPs with prefer_local enabled (CASSANDRA-13020)
 * Fix possible NPE on upgrade to 3.0/3.X in case of IO errors (CASSANDRA-13389)
 * Legacy deserializer can create empty range tombstones (CASSANDRA-13341)
 * Legacy caching options can prevent 3.0 upgrade (CASSANDRA-13384)
 * Use the Kernel32 library to retrieve the PID on Windows and fix startup checks (CASSANDRA-13333)
 * Fix code to not exchange schema across major versions (CASSANDRA-13274)
 * Dropping column results in "corrupt" SSTable (CASSANDRA-13337)
 * Bugs handling range tombstones in the sstable iterators (CASSANDRA-13340)
 * Fix CONTAINS filtering for null collections (CASSANDRA-13246)
 * Applying: Use a unique metric reservoir per test run when using Cassandra-wide metrics residing in MBeans (CASSANDRA-13216)
 * Propagate row deletions in 2i tables on upgrade (CASSANDRA-13320)
 * Slice.isEmpty() returns false for some empty slices (CASSANDRA-13305)
 * Add formatted row output to assertEmpty in CQL Tester (CASSANDRA-13238)
 * Prevent data loss on upgrade 2.1 - 3.0 by adding component separator to LogRecord absolute path (CASSANDRA-13294)
 * Improve testing on macOS by eliminating sigar logging (CASSANDRA-13233)
 * Cqlsh copy-from should error out when csv contains invalid data for collections (CASSANDRA-13071)
 * Fix "multiple versions of ant detected..." when running ant test (CASSANDRA-13232)
 * Coalescing strategy sleeps too much (CASSANDRA-13090)
 * Faster StreamingHistogram (CASSANDRA-13038)
 * Legacy deserializer can create unexpected boundary range tombstones (CASSANDRA-13237)
 * Remove unnecessary assertion from AntiCompactionTest (CASSANDRA-13070)
 * Fix cqlsh COPY for dates before 1900 (CASSANDRA-13185)
 * Use keyspace replication settings on system.size_estimates table (CASSANDRA-9639)
 * Add vm.max_map_count StartupCheck (CASSANDRA-13008)
 * Hint related logging should include the IP address of the destination in addition to
   host ID (CASSANDRA-13205)
 * Reloading logback.xml does not work (CASSANDRA-13173)
 * Lightweight transactions temporarily fail after upgrade from 2.1 to 3.0 (CASSANDRA-13109)
 * Duplicate rows after upgrading from 2.1.16 to 3.0.10/3.9 (CASSANDRA-13125)
 * Fix UPDATE queries with empty IN restrictions (CASSANDRA-13152)
 * Fix handling of partition with partition-level deletion plus
   live rows in sstabledump (CASSANDRA-13177)
 * Provide user workaround when system_schema.columns does not contain entries
   for a table that's in system_schema.tables (CASSANDRA-13180)
 * Nodetool upgradesstables/scrub/compact ignores system tables (CASSANDRA-13410)
 * Fix schema version calculation for rolling upgrades (CASSANDRA-13441)
Merged from 2.2:
 * Nodes started with join_ring=False should be able to serve requests when authentication is enabled (CASSANDRA-11381)
 * cqlsh COPY FROM: increment error count only for failures, not for attempts (CASSANDRA-13209)
 * Avoid starting gossiper in RemoveTest (CASSANDRA-13407)
 * Fix weightedSize() for row-cache reported by JMX and NodeTool (CASSANDRA-13393)
 * Fix JVM metric names (CASSANDRA-13103)
 * Honor truststore-password parameter in cassandra-stress (CASSANDRA-12773)
 * Discard in-flight shadow round responses (CASSANDRA-12653)
 * Don't anti-compact repaired data to avoid inconsistencies (CASSANDRA-13153)
 * Wrong logger name in AnticompactionTask (CASSANDRA-13343)
 * Commitlog replay may fail if last mutation is within 4 bytes of end of segment (CASSANDRA-13282)
 * Fix queries updating multiple time the same list (CASSANDRA-13130)
 * Fix GRANT/REVOKE when keyspace isn't specified (CASSANDRA-13053)
 * Fix flaky LongLeveledCompactionStrategyTest (CASSANDRA-12202)
 * Fix failing COPY TO STDOUT (CASSANDRA-12497)
 * Fix ColumnCounter::countAll behaviour for reverse queries (CASSANDRA-13222)
 * Exceptions encountered calling getSeeds() breaks OTC thread (CASSANDRA-13018)
 * Fix negative mean latency metric (CASSANDRA-12876)
 * Use only one file pointer when creating commitlog segments (CASSANDRA-12539)
Merged from 2.1:
 * Fix 2ndary index queries on partition keys for tables with static columns (CASSANDRA-13147)
 * Fix ParseError unhashable type list in cqlsh copy from (CASSANDRA-13364)
 * Remove unused repositories (CASSANDRA-13278)
 * Log stacktrace of uncaught exceptions (CASSANDRA-13108)
 * Use portable stderr for java error in startup (CASSANDRA-13211)
 * Fix Thread Leak in OutboundTcpConnection (CASSANDRA-13204)
 * Coalescing strategy can enter infinite loop (CASSANDRA-13159)


3.10
 * Fix secondary index queries regression (CASSANDRA-13013)
 * Add duration type to the protocol V5 (CASSANDRA-12850)
 * Fix duration type validation (CASSANDRA-13143)
 * Fix flaky GcCompactionTest (CASSANDRA-12664)
 * Fix TestHintedHandoff.hintedhandoff_decom_test (CASSANDRA-13058)
 * Fixed query monitoring for range queries (CASSANDRA-13050)
 * Remove outboundBindAny configuration property (CASSANDRA-12673)
 * Use correct bounds for all-data range when filtering (CASSANDRA-12666)
 * Remove timing window in test case (CASSANDRA-12875)
 * Resolve unit testing without JCE security libraries installed (CASSANDRA-12945)
 * Fix inconsistencies in cassandra-stress load balancing policy (CASSANDRA-12919)
 * Fix validation of non-frozen UDT cells (CASSANDRA-12916)
 * Don't shut down socket input/output on StreamSession (CASSANDRA-12903)
 * Fix Murmur3PartitionerTest (CASSANDRA-12858)
 * Move cqlsh syntax rules into separate module and allow easier customization (CASSANDRA-12897)
 * Fix CommitLogSegmentManagerTest (CASSANDRA-12283)
 * Fix cassandra-stress truncate option (CASSANDRA-12695)
 * Fix crossNode value when receiving messages (CASSANDRA-12791)
 * Don't load MX4J beans twice (CASSANDRA-12869)
 * Extend native protocol request flags, add versions to SUPPORTED, and introduce ProtocolVersion enum (CASSANDRA-12838)
 * Set JOINING mode when running pre-join tasks (CASSANDRA-12836)
 * remove net.mintern.primitive library due to license issue (CASSANDRA-12845)
 * Properly format IPv6 addresses when logging JMX service URL (CASSANDRA-12454)
 * Optimize the vnode allocation for single replica per DC (CASSANDRA-12777)
 * Use non-token restrictions for bounds when token restrictions are overridden (CASSANDRA-12419)
 * Fix CQLSH auto completion for PER PARTITION LIMIT (CASSANDRA-12803)
 * Use different build directories for Eclipse and Ant (CASSANDRA-12466)
 * Avoid potential AttributeError in cqlsh due to no table metadata (CASSANDRA-12815)
 * Fix RandomReplicationAwareTokenAllocatorTest.testExistingCluster (CASSANDRA-12812)
 * Upgrade commons-codec to 1.9 (CASSANDRA-12790)
 * Make the fanout size for LeveledCompactionStrategy to be configurable (CASSANDRA-11550)
 * Add duration data type (CASSANDRA-11873)
 * Fix timeout in ReplicationAwareTokenAllocatorTest (CASSANDRA-12784)
 * Improve sum aggregate functions (CASSANDRA-12417)
 * Make cassandra.yaml docs for batch_size_*_threshold_in_kb reflect changes in CASSANDRA-10876 (CASSANDRA-12761)
 * cqlsh fails to format collections when using aliases (CASSANDRA-11534)
 * Check for hash conflicts in prepared statements (CASSANDRA-12733)
 * Exit query parsing upon first error (CASSANDRA-12598)
 * Fix cassandra-stress to use single seed in UUID generation (CASSANDRA-12729)
 * CQLSSTableWriter does not allow Update statement (CASSANDRA-12450)
 * Config class uses boxed types but DD exposes primitive types (CASSANDRA-12199)
 * Add pre- and post-shutdown hooks to Storage Service (CASSANDRA-12461)
 * Add hint delivery metrics (CASSANDRA-12693)
 * Remove IndexInfo cache from FileIndexInfoRetriever (CASSANDRA-12731)
 * ColumnIndex does not reuse buffer (CASSANDRA-12502)
 * cdc column addition still breaks schema migration tasks (CASSANDRA-12697)
 * Upgrade metrics-reporter dependencies (CASSANDRA-12089)
 * Tune compaction thread count via nodetool (CASSANDRA-12248)
 * Add +=/-= shortcut syntax for update queries (CASSANDRA-12232)
 * Include repair session IDs in repair start message (CASSANDRA-12532)
 * Add a blocking task to Index, run before joining the ring (CASSANDRA-12039)
 * Fix NPE when using CQLSSTableWriter (CASSANDRA-12667)
 * Support optional backpressure strategies at the coordinator (CASSANDRA-9318)
 * Make randompartitioner work with new vnode allocation (CASSANDRA-12647)
 * Fix cassandra-stress graphing (CASSANDRA-12237)
 * Allow filtering on partition key columns for queries without secondary indexes (CASSANDRA-11031)
 * Fix Cassandra Stress reporting thread model and precision (CASSANDRA-12585)
 * Add JMH benchmarks.jar (CASSANDRA-12586)
 * Cleanup uses of AlterTableStatementColumn (CASSANDRA-12567)
 * Add keep-alive to streaming (CASSANDRA-11841)
 * Tracing payload is passed through newSession(..) (CASSANDRA-11706)
 * avoid deleting non existing sstable files and improve related log messages (CASSANDRA-12261)
 * json/yaml output format for nodetool compactionhistory (CASSANDRA-12486)
 * Retry all internode messages once after a connection is
   closed and reopened (CASSANDRA-12192)
 * Add support to rebuild from targeted replica (CASSANDRA-9875)
 * Add sequence distribution type to cassandra stress (CASSANDRA-12490)
 * "SELECT * FROM foo LIMIT ;" does not error out (CASSANDRA-12154)
 * Define executeLocally() at the ReadQuery Level (CASSANDRA-12474)
 * Extend read/write failure messages with a map of replica addresses
   to error codes in the v5 native protocol (CASSANDRA-12311)
 * Fix rebuild of SASI indexes with existing index files (CASSANDRA-12374)
 * Let DatabaseDescriptor not implicitly startup services (CASSANDRA-9054, 12550)
 * Fix clustering indexes in presence of static columns in SASI (CASSANDRA-12378)
 * Fix queries on columns with reversed type on SASI indexes (CASSANDRA-12223)
 * Added slow query log (CASSANDRA-12403)
 * Count full coordinated request against timeout (CASSANDRA-12256)
 * Allow TTL with null value on insert and update (CASSANDRA-12216)
 * Make decommission operation resumable (CASSANDRA-12008)
 * Add support to one-way targeted repair (CASSANDRA-9876)
 * Remove clientutil jar (CASSANDRA-11635)
 * Fix compaction throughput throttle (CASSANDRA-12366, CASSANDRA-12717)
 * Delay releasing Memtable memory on flush until PostFlush has finished running (CASSANDRA-12358)
 * Cassandra stress should dump all setting on startup (CASSANDRA-11914)
 * Make it possible to compact a given token range (CASSANDRA-10643)
 * Allow updating DynamicEndpointSnitch properties via JMX (CASSANDRA-12179)
 * Collect metrics on queries by consistency level (CASSANDRA-7384)
 * Add support for GROUP BY to SELECT statement (CASSANDRA-10707)
 * Deprecate memtable_cleanup_threshold and update default for memtable_flush_writers (CASSANDRA-12228)
 * Upgrade to OHC 0.4.4 (CASSANDRA-12133)
 * Add version command to cassandra-stress (CASSANDRA-12258)
 * Create compaction-stress tool (CASSANDRA-11844)
 * Garbage-collecting compaction operation and schema option (CASSANDRA-7019)
 * Add beta protocol flag for v5 native protocol (CASSANDRA-12142)
 * Support filtering on non-PRIMARY KEY columns in the CREATE
   MATERIALIZED VIEW statement's WHERE clause (CASSANDRA-10368)
 * Unify STDOUT and SYSTEMLOG logback format (CASSANDRA-12004)
 * COPY FROM should raise error for non-existing input files (CASSANDRA-12174)
 * Faster write path (CASSANDRA-12269)
 * Option to leave omitted columns in INSERT JSON unset (CASSANDRA-11424)
 * Support json/yaml output in nodetool tpstats (CASSANDRA-12035)
 * Expose metrics for successful/failed authentication attempts (CASSANDRA-10635)
 * Prepend snapshot name with "truncated" or "dropped" when a snapshot
   is taken before truncating or dropping a table (CASSANDRA-12178)
 * Optimize RestrictionSet (CASSANDRA-12153)
 * cqlsh does not automatically downgrade CQL version (CASSANDRA-12150)
 * Omit (de)serialization of state variable in UDAs (CASSANDRA-9613)
 * Create a system table to expose prepared statements (CASSANDRA-8831)
 * Reuse DataOutputBuffer from ColumnIndex (CASSANDRA-11970)
 * Remove DatabaseDescriptor dependency from SegmentedFile (CASSANDRA-11580)
 * Add supplied username to authentication error messages (CASSANDRA-12076)
 * Remove pre-startup check for open JMX port (CASSANDRA-12074)
 * Remove compaction Severity from DynamicEndpointSnitch (CASSANDRA-11738)
 * Restore resumable hints delivery (CASSANDRA-11960)
 * Properly report LWT contention (CASSANDRA-12626)
Merged from 3.0:
 * Dump threads when unit tests time out (CASSANDRA-13117)
 * Better error when modifying function permissions without explicit keyspace (CASSANDRA-12925)
 * Indexer is not correctly invoked when building indexes over sstables (CASSANDRA-13075)
 * Read repair is not blocking repair to finish in foreground repair (CASSANDRA-13115)
 * Stress daemon help is incorrect(CASSANDRA-12563)
 * Remove ALTER TYPE support (CASSANDRA-12443)
 * Fix assertion for certain legacy range tombstone pattern (CASSANDRA-12203)
 * Replace empty strings with null values if they cannot be converted (CASSANDRA-12794)
 * Fix deserialization of 2.x DeletedCells (CASSANDRA-12620)
 * Add parent repair session id to anticompaction log message (CASSANDRA-12186)
 * Improve contention handling on failure to acquire MV lock for streaming and hints (CASSANDRA-12905)
 * Fix DELETE and UPDATE queries with empty IN restrictions (CASSANDRA-12829)
 * Mark MVs as built after successful bootstrap (CASSANDRA-12984)
 * Estimated TS drop-time histogram updated with Cell.NO_DELETION_TIME (CASSANDRA-13040)
 * Nodetool compactionstats fails with NullPointerException (CASSANDRA-13021)
 * Thread local pools never cleaned up (CASSANDRA-13033)
 * Set RPC_READY to false when draining or if a node is marked as shutdown (CASSANDRA-12781)
 * CQL often queries static columns unnecessarily (CASSANDRA-12768)
 * Make sure sstables only get committed when it's safe to discard commit log records (CASSANDRA-12956)
 * Reject default_time_to_live option when creating or altering MVs (CASSANDRA-12868)
 * Nodetool should use a more sane max heap size (CASSANDRA-12739)
 * LocalToken ensures token values are cloned on heap (CASSANDRA-12651)
 * AnticompactionRequestSerializer serializedSize is incorrect (CASSANDRA-12934)
 * Prevent reloading of logback.xml from UDF sandbox (CASSANDRA-12535)
 * Reenable HeapPool (CASSANDRA-12900)
 * Disallow offheap_buffers memtable allocation (CASSANDRA-11039)
 * Fix CommitLogSegmentManagerTest (CASSANDRA-12283)
 * Pass root cause to CorruptBlockException when uncompression failed (CASSANDRA-12889)
 * Batch with multiple conditional updates for the same partition causes AssertionError (CASSANDRA-12867)
 * Make AbstractReplicationStrategy extendable from outside its package (CASSANDRA-12788)
 * Don't tell users to turn off consistent rangemovements during rebuild. (CASSANDRA-12296)
 * Fix CommitLogTest.testDeleteIfNotDirty (CASSANDRA-12854)
 * Avoid deadlock due to MV lock contention (CASSANDRA-12689)
 * Fix for KeyCacheCqlTest flakiness (CASSANDRA-12801)
 * Include SSTable filename in compacting large row message (CASSANDRA-12384)
 * Fix potential socket leak (CASSANDRA-12329, CASSANDRA-12330)
 * Fix ViewTest.testCompaction (CASSANDRA-12789)
 * Improve avg aggregate functions (CASSANDRA-12417)
 * Preserve quoted reserved keyword column names in MV creation (CASSANDRA-11803)
 * nodetool stopdaemon errors out (CASSANDRA-12646)
 * Split materialized view mutations on build to prevent OOM (CASSANDRA-12268)
 * mx4j does not work in 3.0.8 (CASSANDRA-12274)
 * Abort cqlsh copy-from in case of no answer after prolonged period of time (CASSANDRA-12740)
 * Avoid sstable corrupt exception due to dropped static column (CASSANDRA-12582)
 * Make stress use client mode to avoid checking commit log size on startup (CASSANDRA-12478)
 * Fix exceptions with new vnode allocation (CASSANDRA-12715)
 * Unify drain and shutdown processes (CASSANDRA-12509)
 * Fix NPE in ComponentOfSlice.isEQ() (CASSANDRA-12706)
 * Fix failure in LogTransactionTest (CASSANDRA-12632)
 * Fix potentially incomplete non-frozen UDT values when querying with the
   full primary key specified (CASSANDRA-12605)
 * Make sure repaired tombstones are dropped when only_purge_repaired_tombstones is enabled (CASSANDRA-12703)
 * Skip writing MV mutations to commitlog on mutation.applyUnsafe() (CASSANDRA-11670)
 * Establish consistent distinction between non-existing partition and NULL value for LWTs on static columns (CASSANDRA-12060)
 * Extend ColumnIdentifier.internedInstances key to include the type that generated the byte buffer (CASSANDRA-12516)
 * Handle composite prefixes with final EOC=0 as in 2.x and refactor LegacyLayout.decodeBound (CASSANDRA-12423)
 * select_distinct_with_deletions_test failing on non-vnode environments (CASSANDRA-11126)
 * Stack Overflow returned to queries while upgrading (CASSANDRA-12527)
 * Fix legacy regex for temporary files from 2.2 (CASSANDRA-12565)
 * Add option to state current gc_grace_seconds to tools/bin/sstablemetadata (CASSANDRA-12208)
 * Fix file system race condition that may cause LogAwareFileLister to fail to classify files (CASSANDRA-11889)
 * Fix file handle leaks due to simultaneous compaction/repair and
   listing snapshots, calculating snapshot sizes, or making schema
   changes (CASSANDRA-11594)
 * Fix nodetool repair exits with 0 for some errors (CASSANDRA-12508)
 * Do not shut down BatchlogManager twice during drain (CASSANDRA-12504)
 * Disk failure policy should not be invoked on out of space (CASSANDRA-12385)
 * Calculate last compacted key on startup (CASSANDRA-6216)
 * Add schema to snapshot manifest, add USING TIMESTAMP clause to ALTER TABLE statements (CASSANDRA-7190)
 * If CF has no clustering columns, any row cache is full partition cache (CASSANDRA-12499)
 * Correct log message for statistics of offheap memtable flush (CASSANDRA-12776)
 * Explicitly set locale for string validation (CASSANDRA-12541,CASSANDRA-12542,CASSANDRA-12543,CASSANDRA-12545)
Merged from 2.2:
 * Fix speculative retry bugs (CASSANDRA-13009)
 * Fix handling of nulls and unsets in IN conditions (CASSANDRA-12981)
 * Fix race causing infinite loop if Thrift server is stopped before it starts listening (CASSANDRA-12856)
 * CompactionTasks now correctly drops sstables out of compaction when not enough disk space is available (CASSANDRA-12979)
 * Remove support for non-JavaScript UDFs (CASSANDRA-12883)
 * Fix DynamicEndpointSnitch noop in multi-datacenter situations (CASSANDRA-13074)
 * cqlsh copy-from: encode column names to avoid primary key parsing errors (CASSANDRA-12909)
 * Temporarily fix bug that creates commit log when running offline tools (CASSANDRA-8616)
 * Reduce granuality of OpOrder.Group during index build (CASSANDRA-12796)
 * Test bind parameters and unset parameters in InsertUpdateIfConditionTest (CASSANDRA-12980)
 * Use saved tokens when setting local tokens on StorageService.joinRing (CASSANDRA-12935)
 * cqlsh: fix DESC TYPES errors (CASSANDRA-12914)
 * Fix leak on skipped SSTables in sstableupgrade (CASSANDRA-12899)
 * Avoid blocking gossip during pending range calculation (CASSANDRA-12281)
 * Fix purgeability of tombstones with max timestamp (CASSANDRA-12792)
 * Fail repair if participant dies during sync or anticompaction (CASSANDRA-12901)
 * cqlsh COPY: unprotected pk values before converting them if not using prepared statements (CASSANDRA-12863)
 * Fix Util.spinAssertEquals (CASSANDRA-12283)
 * Fix potential NPE for compactionstats (CASSANDRA-12462)
 * Prepare legacy authenticate statement if credentials table initialised after node startup (CASSANDRA-12813)
 * Change cassandra.wait_for_tracing_events_timeout_secs default to 0 (CASSANDRA-12754)
 * Clean up permissions when a UDA is dropped (CASSANDRA-12720)
 * Limit colUpdateTimeDelta histogram updates to reasonable deltas (CASSANDRA-11117)
 * Fix leak errors and execution rejected exceptions when draining (CASSANDRA-12457)
 * Fix merkle tree depth calculation (CASSANDRA-12580)
 * Make Collections deserialization more robust (CASSANDRA-12618)
 * Better handle invalid system roles table (CASSANDRA-12700)
 * Fix exceptions when enabling gossip on nodes that haven't joined the ring (CASSANDRA-12253)
 * Fix authentication problem when invoking cqlsh copy from a SOURCE command (CASSANDRA-12642)
 * Decrement pending range calculator jobs counter in finally block
 * cqlshlib tests: increase default execute timeout (CASSANDRA-12481)
 * Forward writes to replacement node when replace_address != broadcast_address (CASSANDRA-8523)
 * Fail repair on non-existing table (CASSANDRA-12279)
 * Enable repair -pr and -local together (fix regression of CASSANDRA-7450) (CASSANDRA-12522)
 * Split consistent range movement flag correction (CASSANDRA-12786)
Merged from 2.1:
 * Upgrade netty version to fix memory leak with client encryption (CASSANDRA-13114)
 * cqlsh copy-from: sort user type fields in csv (CASSANDRA-12959)
 * Don't skip sstables based on maxLocalDeletionTime (CASSANDRA-12765)


3.8, 3.9
 * Fix value skipping with counter columns (CASSANDRA-11726)
 * Fix nodetool tablestats miss SSTable count (CASSANDRA-12205)
 * Fixed flacky SSTablesIteratedTest (CASSANDRA-12282)
 * Fixed flacky SSTableRewriterTest: check file counts before calling validateCFS (CASSANDRA-12348)
 * cqlsh: Fix handling of $$-escaped strings (CASSANDRA-12189)
 * Fix SSL JMX requiring truststore containing server cert (CASSANDRA-12109)
 * RTE from new CDC column breaks in flight queries (CASSANDRA-12236)
 * Fix hdr logging for single operation workloads (CASSANDRA-12145)
 * Fix SASI PREFIX search in CONTAINS mode with partial terms (CASSANDRA-12073)
 * Increase size of flushExecutor thread pool (CASSANDRA-12071)
 * Partial revert of CASSANDRA-11971, cannot recycle buffer in SP.sendMessagesToNonlocalDC (CASSANDRA-11950)
 * Upgrade netty to 4.0.39 (CASSANDRA-12032, CASSANDRA-12034)
 * Improve details in compaction log message (CASSANDRA-12080)
 * Allow unset values in CQLSSTableWriter (CASSANDRA-11911)
 * Chunk cache to request compressor-compatible buffers if pool space is exhausted (CASSANDRA-11993)
 * Remove DatabaseDescriptor dependencies from SequentialWriter (CASSANDRA-11579)
 * Move skip_stop_words filter before stemming (CASSANDRA-12078)
 * Support seek() in EncryptedFileSegmentInputStream (CASSANDRA-11957)
 * SSTable tools mishandling LocalPartitioner (CASSANDRA-12002)
 * When SEPWorker assigned work, set thread name to match pool (CASSANDRA-11966)
 * Add cross-DC latency metrics (CASSANDRA-11569)
 * Allow terms in selection clause (CASSANDRA-10783)
 * Add bind variables to trace (CASSANDRA-11719)
 * Switch counter shards' clock to timestamps (CASSANDRA-9811)
 * Introduce HdrHistogram and response/service/wait separation to stress tool (CASSANDRA-11853)
 * entry-weighers in QueryProcessor should respect partitionKeyBindIndexes field (CASSANDRA-11718)
 * Support older ant versions (CASSANDRA-11807)
 * Estimate compressed on disk size when deciding if sstable size limit reached (CASSANDRA-11623)
 * cassandra-stress profiles should support case sensitive schemas (CASSANDRA-11546)
 * Remove DatabaseDescriptor dependency from FileUtils (CASSANDRA-11578)
 * Faster streaming (CASSANDRA-9766)
 * Add prepared query parameter to trace for "Execute CQL3 prepared query" session (CASSANDRA-11425)
 * Add repaired percentage metric (CASSANDRA-11503)
 * Add Change-Data-Capture (CASSANDRA-8844)
Merged from 3.0:
 * Fix paging for 2.x to 3.x upgrades (CASSANDRA-11195)
 * Fix clean interval not sent to commit log for empty memtable flush (CASSANDRA-12436)
 * Fix potential resource leak in RMIServerSocketFactoryImpl (CASSANDRA-12331)
 * Make sure compaction stats are updated when compaction is interrupted (CASSANDRA-12100)
 * Change commitlog and sstables to track dirty and clean intervals (CASSANDRA-11828)
 * NullPointerException during compaction on table with static columns (CASSANDRA-12336)
 * Fixed ConcurrentModificationException when reading metrics in GraphiteReporter (CASSANDRA-11823)
 * Fix upgrade of super columns on thrift (CASSANDRA-12335)
 * Fixed flacky BlacklistingCompactionsTest, switched to fixed size types and increased corruption size (CASSANDRA-12359)
 * Rerun ReplicationAwareTokenAllocatorTest on failure to avoid flakiness (CASSANDRA-12277)
 * Exception when computing read-repair for range tombstones (CASSANDRA-12263)
 * Lost counter writes in compact table and static columns (CASSANDRA-12219)
 * AssertionError with MVs on updating a row that isn't indexed due to a null value (CASSANDRA-12247)
 * Disable RR and speculative retry with EACH_QUORUM reads (CASSANDRA-11980)
 * Add option to override compaction space check (CASSANDRA-12180)
 * Faster startup by only scanning each directory for temporary files once (CASSANDRA-12114)
 * Respond with v1/v2 protocol header when responding to driver that attempts
   to connect with too low of a protocol version (CASSANDRA-11464)
 * NullPointerExpception when reading/compacting table (CASSANDRA-11988)
 * Fix problem with undeleteable rows on upgrade to new sstable format (CASSANDRA-12144)
 * Fix potential bad messaging service message for paged range reads
   within mixed-version 3.x clusters (CASSANDRA-12249)
 * Fix paging logic for deleted partitions with static columns (CASSANDRA-12107)
 * Wait until the message is being send to decide which serializer must be used (CASSANDRA-11393)
 * Fix migration of static thrift column names with non-text comparators (CASSANDRA-12147)
 * Fix upgrading sparse tables that are incorrectly marked as dense (CASSANDRA-11315)
 * Fix reverse queries ignoring range tombstones (CASSANDRA-11733)
 * Avoid potential race when rebuilding CFMetaData (CASSANDRA-12098)
 * Avoid missing sstables when getting the canonical sstables (CASSANDRA-11996)
 * Always select the live sstables when getting sstables in bounds (CASSANDRA-11944)
 * Fix column ordering of results with static columns for Thrift requests in
   a mixed 2.x/3.x cluster, also fix potential non-resolved duplication of
   those static columns in query results (CASSANDRA-12123)
 * Avoid digest mismatch with empty but static rows (CASSANDRA-12090)
 * Fix EOF exception when altering column type (CASSANDRA-11820)
 * Fix potential race in schema during new table creation (CASSANDRA-12083)
 * cqlsh: fix error handling in rare COPY FROM failure scenario (CASSANDRA-12070)
 * Disable autocompaction during drain (CASSANDRA-11878)
 * Add a metrics timer to MemtablePool and use it to track time spent blocked on memory in MemtableAllocator (CASSANDRA-11327)
 * Fix upgrading schema with super columns with non-text subcomparators (CASSANDRA-12023)
 * Add TimeWindowCompactionStrategy (CASSANDRA-9666)
 * Fix JsonTransformer output of partition with deletion info (CASSANDRA-12418)
 * Fix NPE in SSTableLoader when specifying partial directory path (CASSANDRA-12609)
Merged from 2.2:
 * Add local address entry in PropertyFileSnitch (CASSANDRA-11332)
 * cqlsh copy: fix missing counter values (CASSANDRA-12476)
 * Move migration tasks to non-periodic queue, assure flush executor shutdown after non-periodic executor (CASSANDRA-12251)
 * cqlsh copy: fixed possible race in initializing feeding thread (CASSANDRA-11701)
 * Only set broadcast_rpc_address on Ec2MultiRegionSnitch if it's not set (CASSANDRA-11357)
 * Update StorageProxy range metrics for timeouts, failures and unavailables (CASSANDRA-9507)
 * Add Sigar to classes included in clientutil.jar (CASSANDRA-11635)
 * Add decay to histograms and timers used for metrics (CASSANDRA-11752)
 * Fix hanging stream session (CASSANDRA-10992)
 * Fix INSERT JSON, fromJson() support of smallint, tinyint types (CASSANDRA-12371)
 * Restore JVM metric export for metric reporters (CASSANDRA-12312)
 * Release sstables of failed stream sessions only when outgoing transfers are finished (CASSANDRA-11345)
 * Wait for tracing events before returning response and query at same consistency level client side (CASSANDRA-11465)
 * cqlsh copyutil should get host metadata by connected address (CASSANDRA-11979)
 * Fixed cqlshlib.test.remove_test_db (CASSANDRA-12214)
 * Synchronize ThriftServer::stop() (CASSANDRA-12105)
 * Use dedicated thread for JMX notifications (CASSANDRA-12146)
 * Improve streaming synchronization and fault tolerance (CASSANDRA-11414)
 * MemoryUtil.getShort() should return an unsigned short also for architectures not supporting unaligned memory accesses (CASSANDRA-11973)
Merged from 2.1:
 * Fix queries with empty ByteBuffer values in clustering column restrictions (CASSANDRA-12127)
 * Disable passing control to post-flush after flush failure to prevent data loss (CASSANDRA-11828)
 * Allow STCS-in-L0 compactions to reduce scope with LCS (CASSANDRA-12040)
 * cannot use cql since upgrading python to 2.7.11+ (CASSANDRA-11850)
 * Fix filtering on clustering columns when 2i is used (CASSANDRA-11907)


3.0.8
 * Fix potential race in schema during new table creation (CASSANDRA-12083)
 * cqlsh: fix error handling in rare COPY FROM failure scenario (CASSANDRA-12070)
 * Disable autocompaction during drain (CASSANDRA-11878)
 * Add a metrics timer to MemtablePool and use it to track time spent blocked on memory in MemtableAllocator (CASSANDRA-11327)
 * Fix upgrading schema with super columns with non-text subcomparators (CASSANDRA-12023)
 * Add TimeWindowCompactionStrategy (CASSANDRA-9666)
Merged from 2.2:
 * Allow nodetool info to run with readonly JMX access (CASSANDRA-11755)
 * Validate bloom_filter_fp_chance against lowest supported
   value when the table is created (CASSANDRA-11920)
 * Don't send erroneous NEW_NODE notifications on restart (CASSANDRA-11038)
 * StorageService shutdown hook should use a volatile variable (CASSANDRA-11984)
Merged from 2.1:
 * Add system property to set the max number of native transport requests in queue (CASSANDRA-11363)
 * Fix queries with empty ByteBuffer values in clustering column restrictions (CASSANDRA-12127)
 * Disable passing control to post-flush after flush failure to prevent data loss (CASSANDRA-11828)
 * Allow STCS-in-L0 compactions to reduce scope with LCS (CASSANDRA-12040)
 * cannot use cql since upgrading python to 2.7.11+ (CASSANDRA-11850)
 * Fix filtering on clustering columns when 2i is used (CASSANDRA-11907)
 * Avoid stalling paxos when the paxos state expires (CASSANDRA-12043)
 * Remove finished incoming streaming connections from MessagingService (CASSANDRA-11854)
 * Don't try to get sstables for non-repairing column families (CASSANDRA-12077)
 * Avoid marking too many sstables as repaired (CASSANDRA-11696)
 * Prevent select statements with clustering key > 64k (CASSANDRA-11882)
 * Fix clock skew corrupting other nodes with paxos (CASSANDRA-11991)
 * Remove distinction between non-existing static columns and existing but null in LWTs (CASSANDRA-9842)
 * Cache local ranges when calculating repair neighbors (CASSANDRA-11934)
 * Allow LWT operation on static column with only partition keys (CASSANDRA-10532)
 * Create interval tree over canonical sstables to avoid missing sstables during streaming (CASSANDRA-11886)
 * cqlsh COPY FROM: shutdown parent cluster after forking, to avoid corrupting SSL connections (CASSANDRA-11749)


3.7
 * Support multiple folders for user defined compaction tasks (CASSANDRA-11765)
 * Fix race in CompactionStrategyManager's pause/resume (CASSANDRA-11922)
Merged from 3.0:
 * Fix legacy serialization of Thrift-generated non-compound range tombstones
   when communicating with 2.x nodes (CASSANDRA-11930)
 * Fix Directories instantiations where CFS.initialDirectories should be used (CASSANDRA-11849)
 * Avoid referencing DatabaseDescriptor in AbstractType (CASSANDRA-11912)
 * Don't use static dataDirectories field in Directories instances (CASSANDRA-11647)
 * Fix sstables not being protected from removal during index build (CASSANDRA-11905)
 * cqlsh: Suppress stack trace from Read/WriteFailures (CASSANDRA-11032)
 * Remove unneeded code to repair index summaries that have
   been improperly down-sampled (CASSANDRA-11127)
 * Avoid WriteTimeoutExceptions during commit log replay due to materialized
   view lock contention (CASSANDRA-11891)
 * Prevent OOM failures on SSTable corruption, improve tests for corruption detection (CASSANDRA-9530)
 * Use CFS.initialDirectories when clearing snapshots (CASSANDRA-11705)
 * Allow compaction strategies to disable early open (CASSANDRA-11754)
 * Refactor Materialized View code (CASSANDRA-11475)
 * Update Java Driver (CASSANDRA-11615)
Merged from 2.2:
 * Persist local metadata earlier in startup sequence (CASSANDRA-11742)
 * cqlsh: fix tab completion for case-sensitive identifiers (CASSANDRA-11664)
 * Avoid showing estimated key as -1 in tablestats (CASSANDRA-11587)
 * Fix possible race condition in CommitLog.recover (CASSANDRA-11743)
 * Enable client encryption in sstableloader with cli options (CASSANDRA-11708)
 * Possible memory leak in NIODataInputStream (CASSANDRA-11867)
 * Add seconds to cqlsh tracing session duration (CASSANDRA-11753)
 * Fix commit log replay after out-of-order flush completion (CASSANDRA-9669)
 * Prohibit Reversed Counter type as part of the PK (CASSANDRA-9395)
 * cqlsh: correctly handle non-ascii chars in error messages (CASSANDRA-11626)
Merged from 2.1:
 * Run CommitLog tests with different compression settings (CASSANDRA-9039)
 * cqlsh: apply current keyspace to source command (CASSANDRA-11152)
 * Clear out parent repair session if repair coordinator dies (CASSANDRA-11824)
 * Set default streaming_socket_timeout_in_ms to 24 hours (CASSANDRA-11840)
 * Do not consider local node a valid source during replace (CASSANDRA-11848)
 * Add message dropped tasks to nodetool netstats (CASSANDRA-11855)
 * Avoid holding SSTableReaders for duration of incremental repair (CASSANDRA-11739)


3.6
 * Correctly migrate schema for frozen UDTs during 2.x -> 3.x upgrades
   (does not affect any released versions) (CASSANDRA-11613)
 * Allow server startup if JMX is configured directly (CASSANDRA-11725)
 * Prevent direct memory OOM on buffer pool allocations (CASSANDRA-11710)
 * Enhanced Compaction Logging (CASSANDRA-10805)
 * Make prepared statement cache size configurable (CASSANDRA-11555)
 * Integrated JMX authentication and authorization (CASSANDRA-10091)
 * Add units to stress ouput (CASSANDRA-11352)
 * Fix PER PARTITION LIMIT for single and multi partitions queries (CASSANDRA-11603)
 * Add uncompressed chunk cache for RandomAccessReader (CASSANDRA-5863)
 * Clarify ClusteringPrefix hierarchy (CASSANDRA-11213)
 * Always perform collision check before joining ring (CASSANDRA-10134)
 * SSTableWriter output discrepancy (CASSANDRA-11646)
 * Fix potential timeout in NativeTransportService.testConcurrentDestroys (CASSANDRA-10756)
 * Support large partitions on the 3.0 sstable format (CASSANDRA-11206,11763)
 * Add support to rebuild from specific range (CASSANDRA-10406)
 * Optimize the overlapping lookup by calculating all the
   bounds in advance (CASSANDRA-11571)
 * Support json/yaml output in nodetool tablestats (CASSANDRA-5977)
 * (stress) Add datacenter option to -node options (CASSANDRA-11591)
 * Fix handling of empty slices (CASSANDRA-11513)
 * Make number of cores used by cqlsh COPY visible to testing code (CASSANDRA-11437)
 * Allow filtering on clustering columns for queries without secondary indexes (CASSANDRA-11310)
 * Refactor Restriction hierarchy (CASSANDRA-11354)
 * Eliminate allocations in R/W path (CASSANDRA-11421)
 * Update Netty to 4.0.36 (CASSANDRA-11567)
 * Fix PER PARTITION LIMIT for queries requiring post-query ordering (CASSANDRA-11556)
 * Allow instantiation of UDTs and tuples in UDFs (CASSANDRA-10818)
 * Support UDT in CQLSSTableWriter (CASSANDRA-10624)
 * Support for non-frozen user-defined types, updating
   individual fields of user-defined types (CASSANDRA-7423)
 * Make LZ4 compression level configurable (CASSANDRA-11051)
 * Allow per-partition LIMIT clause in CQL (CASSANDRA-7017)
 * Make custom filtering more extensible with UserExpression (CASSANDRA-11295)
 * Improve field-checking and error reporting in cassandra.yaml (CASSANDRA-10649)
 * Print CAS stats in nodetool proxyhistograms (CASSANDRA-11507)
 * More user friendly error when providing an invalid token to nodetool (CASSANDRA-9348)
 * Add static column support to SASI index (CASSANDRA-11183)
 * Support EQ/PREFIX queries in SASI CONTAINS mode without tokenization (CASSANDRA-11434)
 * Support LIKE operator in prepared statements (CASSANDRA-11456)
 * Add a command to see if a Materialized View has finished building (CASSANDRA-9967)
 * Log endpoint and port associated with streaming operation (CASSANDRA-8777)
 * Print sensible units for all log messages (CASSANDRA-9692)
 * Upgrade Netty to version 4.0.34 (CASSANDRA-11096)
 * Break the CQL grammar into separate Parser and Lexer (CASSANDRA-11372)
 * Compress only inter-dc traffic by default (CASSANDRA-8888)
 * Add metrics to track write amplification (CASSANDRA-11420)
 * cassandra-stress: cannot handle "value-less" tables (CASSANDRA-7739)
 * Add/drop multiple columns in one ALTER TABLE statement (CASSANDRA-10411)
 * Add require_endpoint_verification opt for internode encryption (CASSANDRA-9220)
 * Add auto import java.util for UDF code block (CASSANDRA-11392)
 * Add --hex-format option to nodetool getsstables (CASSANDRA-11337)
 * sstablemetadata should print sstable min/max token (CASSANDRA-7159)
 * Do not wrap CassandraException in TriggerExecutor (CASSANDRA-9421)
 * COPY TO should have higher double precision (CASSANDRA-11255)
 * Stress should exit with non-zero status after failure (CASSANDRA-10340)
 * Add client to cqlsh SHOW_SESSION (CASSANDRA-8958)
 * Fix nodetool tablestats keyspace level metrics (CASSANDRA-11226)
 * Store repair options in parent_repair_history (CASSANDRA-11244)
 * Print current leveling in sstableofflinerelevel (CASSANDRA-9588)
 * Change repair message for keyspaces with RF 1 (CASSANDRA-11203)
 * Remove hard-coded SSL cipher suites and protocols (CASSANDRA-10508)
 * Improve concurrency in CompactionStrategyManager (CASSANDRA-10099)
 * (cqlsh) interpret CQL type for formatting blobs (CASSANDRA-11274)
 * Refuse to start and print txn log information in case of disk
   corruption (CASSANDRA-10112)
 * Resolve some eclipse-warnings (CASSANDRA-11086)
 * (cqlsh) Show static columns in a different color (CASSANDRA-11059)
 * Allow to remove TTLs on table with default_time_to_live (CASSANDRA-11207)
Merged from 3.0:
 * Disallow creating view with a static column (CASSANDRA-11602)
 * Reduce the amount of object allocations caused by the getFunctions methods (CASSANDRA-11593)
 * Potential error replaying commitlog with smallint/tinyint/date/time types (CASSANDRA-11618)
 * Fix queries with filtering on counter columns (CASSANDRA-11629)
 * Improve tombstone printing in sstabledump (CASSANDRA-11655)
 * Fix paging for range queries where all clustering columns are specified (CASSANDRA-11669)
 * Don't require HEAP_NEW_SIZE to be set when using G1 (CASSANDRA-11600)
 * Fix sstabledump not showing cells after tombstone marker (CASSANDRA-11654)
 * Ignore all LocalStrategy keyspaces for streaming and other related
   operations (CASSANDRA-11627)
 * Ensure columnfilter covers indexed columns for thrift 2i queries (CASSANDRA-11523)
 * Only open one sstable scanner per sstable (CASSANDRA-11412)
 * Option to specify ProtocolVersion in cassandra-stress (CASSANDRA-11410)
 * ArithmeticException in avgFunctionForDecimal (CASSANDRA-11485)
 * LogAwareFileLister should only use OLD sstable files in current folder to determine disk consistency (CASSANDRA-11470)
 * Notify indexers of expired rows during compaction (CASSANDRA-11329)
 * Properly respond with ProtocolError when a v1/v2 native protocol
   header is received (CASSANDRA-11464)
 * Validate that num_tokens and initial_token are consistent with one another (CASSANDRA-10120)
Merged from 2.2:
 * Exit JVM if JMX server fails to startup (CASSANDRA-11540)
 * Produce a heap dump when exiting on OOM (CASSANDRA-9861)
 * Restore ability to filter on clustering columns when using a 2i (CASSANDRA-11510)
 * JSON datetime formatting needs timezone (CASSANDRA-11137)
 * Fix is_dense recalculation for Thrift-updated tables (CASSANDRA-11502)
 * Remove unnescessary file existence check during anticompaction (CASSANDRA-11660)
 * Add missing files to debian packages (CASSANDRA-11642)
 * Avoid calling Iterables::concat in loops during ModificationStatement::getFunctions (CASSANDRA-11621)
 * cqlsh: COPY FROM should use regular inserts for single statement batches and
   report errors correctly if workers processes crash on initialization (CASSANDRA-11474)
 * Always close cluster with connection in CqlRecordWriter (CASSANDRA-11553)
 * Allow only DISTINCT queries with partition keys restrictions (CASSANDRA-11339)
 * CqlConfigHelper no longer requires both a keystore and truststore to work (CASSANDRA-11532)
 * Make deprecated repair methods backward-compatible with previous notification service (CASSANDRA-11430)
 * IncomingStreamingConnection version check message wrong (CASSANDRA-11462)
Merged from 2.1:
 * Support mlockall on IBM POWER arch (CASSANDRA-11576)
 * Add option to disable use of severity in DynamicEndpointSnitch (CASSANDRA-11737)
 * cqlsh COPY FROM fails for null values with non-prepared statements (CASSANDRA-11631)
 * Make cython optional in pylib/setup.py (CASSANDRA-11630)
 * Change order of directory searching for cassandra.in.sh to favor local one (CASSANDRA-11628)
 * cqlsh COPY FROM fails with []{} chars in UDT/tuple fields/values (CASSANDRA-11633)
 * clqsh: COPY FROM throws TypeError with Cython extensions enabled (CASSANDRA-11574)
 * cqlsh: COPY FROM ignores NULL values in conversion (CASSANDRA-11549)
 * Validate levels when building LeveledScanner to avoid overlaps with orphaned sstables (CASSANDRA-9935)


3.5
 * StaticTokenTreeBuilder should respect posibility of duplicate tokens (CASSANDRA-11525)
 * Correctly fix potential assertion error during compaction (CASSANDRA-11353)
 * Avoid index segment stitching in RAM which lead to OOM on big SSTable files (CASSANDRA-11383)
 * Fix clustering and row filters for LIKE queries on clustering columns (CASSANDRA-11397)
Merged from 3.0:
 * Fix rare NPE on schema upgrade from 2.x to 3.x (CASSANDRA-10943)
 * Improve backoff policy for cqlsh COPY FROM (CASSANDRA-11320)
 * Improve IF NOT EXISTS check in CREATE INDEX (CASSANDRA-11131)
 * Upgrade ohc to 0.4.3
 * Enable SO_REUSEADDR for JMX RMI server sockets (CASSANDRA-11093)
 * Allocate merkletrees with the correct size (CASSANDRA-11390)
 * Support streaming pre-3.0 sstables (CASSANDRA-10990)
 * Add backpressure to compressed or encrypted commit log (CASSANDRA-10971)
 * SSTableExport supports secondary index tables (CASSANDRA-11330)
 * Fix sstabledump to include missing info in debug output (CASSANDRA-11321)
 * Establish and implement canonical bulk reading workload(s) (CASSANDRA-10331)
 * Fix paging for IN queries on tables without clustering columns (CASSANDRA-11208)
 * Remove recursive call from CompositesSearcher (CASSANDRA-11304)
 * Fix filtering on non-primary key columns for queries without index (CASSANDRA-6377)
 * Fix sstableloader fail when using materialized view (CASSANDRA-11275)
Merged from 2.2:
 * DatabaseDescriptor should log stacktrace in case of Eception during seed provider creation (CASSANDRA-11312)
 * Use canonical path for directory in SSTable descriptor (CASSANDRA-10587)
 * Add cassandra-stress keystore option (CASSANDRA-9325)
 * Dont mark sstables as repairing with sub range repairs (CASSANDRA-11451)
 * Notify when sstables change after cancelling compaction (CASSANDRA-11373)
 * cqlsh: COPY FROM should check that explicit column names are valid (CASSANDRA-11333)
 * Add -Dcassandra.start_gossip startup option (CASSANDRA-10809)
 * Fix UTF8Validator.validate() for modified UTF-8 (CASSANDRA-10748)
 * Clarify that now() function is calculated on the coordinator node in CQL documentation (CASSANDRA-10900)
 * Fix bloom filter sizing with LCS (CASSANDRA-11344)
 * (cqlsh) Fix error when result is 0 rows with EXPAND ON (CASSANDRA-11092)
 * Add missing newline at end of bin/cqlsh (CASSANDRA-11325)
 * Unresolved hostname leads to replace being ignored (CASSANDRA-11210)
 * Only log yaml config once, at startup (CASSANDRA-11217)
 * Reference leak with parallel repairs on the same table (CASSANDRA-11215)
Merged from 2.1:
 * Add a -j parameter to scrub/cleanup/upgradesstables to state how
   many threads to use (CASSANDRA-11179)
 * COPY FROM on large datasets: fix progress report and debug performance (CASSANDRA-11053)
 * InvalidateKeys should have a weak ref to key cache (CASSANDRA-11176)


3.4
 * (cqlsh) add cqlshrc option to always connect using ssl (CASSANDRA-10458)
 * Cleanup a few resource warnings (CASSANDRA-11085)
 * Allow custom tracing implementations (CASSANDRA-10392)
 * Extract LoaderOptions to be able to be used from outside (CASSANDRA-10637)
 * fix OnDiskIndexTest to properly treat empty ranges (CASSANDRA-11205)
 * fix TrackerTest to handle new notifications (CASSANDRA-11178)
 * add SASI validation for partitioner and complex columns (CASSANDRA-11169)
 * Add caching of encrypted credentials in PasswordAuthenticator (CASSANDRA-7715)
 * fix SASI memtable switching on flush (CASSANDRA-11159)
 * Remove duplicate offline compaction tracking (CASSANDRA-11148)
 * fix EQ semantics of analyzed SASI indexes (CASSANDRA-11130)
 * Support long name output for nodetool commands (CASSANDRA-7950)
 * Encrypted hints (CASSANDRA-11040)
 * SASI index options validation (CASSANDRA-11136)
 * Optimize disk seek using min/max column name meta data when the LIMIT clause is used
   (CASSANDRA-8180)
 * Add LIKE support to CQL3 (CASSANDRA-11067)
 * Generic Java UDF types (CASSANDRA-10819)
 * cqlsh: Include sub-second precision in timestamps by default (CASSANDRA-10428)
 * Set javac encoding to utf-8 (CASSANDRA-11077)
 * Integrate SASI index into Cassandra (CASSANDRA-10661)
 * Add --skip-flush option to nodetool snapshot
 * Skip values for non-queried columns (CASSANDRA-10657)
 * Add support for secondary indexes on static columns (CASSANDRA-8103)
 * CommitLogUpgradeTestMaker creates broken commit logs (CASSANDRA-11051)
 * Add metric for number of dropped mutations (CASSANDRA-10866)
 * Simplify row cache invalidation code (CASSANDRA-10396)
 * Support user-defined compaction through nodetool (CASSANDRA-10660)
 * Stripe view locks by key and table ID to reduce contention (CASSANDRA-10981)
 * Add nodetool gettimeout and settimeout commands (CASSANDRA-10953)
 * Add 3.0 metadata to sstablemetadata output (CASSANDRA-10838)
Merged from 3.0:
 * MV should only query complex columns included in the view (CASSANDRA-11069)
 * Failed aggregate creation breaks server permanently (CASSANDRA-11064)
 * Add sstabledump tool (CASSANDRA-7464)
 * Introduce backpressure for hints (CASSANDRA-10972)
 * Fix ClusteringPrefix not being able to read tombstone range boundaries (CASSANDRA-11158)
 * Prevent logging in sandboxed state (CASSANDRA-11033)
 * Disallow drop/alter operations of UDTs used by UDAs (CASSANDRA-10721)
 * Add query time validation method on Index (CASSANDRA-11043)
 * Avoid potential AssertionError in mixed version cluster (CASSANDRA-11128)
 * Properly handle hinted handoff after topology changes (CASSANDRA-5902)
 * AssertionError when listing sstable files on inconsistent disk state (CASSANDRA-11156)
 * Fix wrong rack counting and invalid conditions check for TokenAllocation
   (CASSANDRA-11139)
 * Avoid creating empty hint files (CASSANDRA-11090)
 * Fix leak detection strong reference loop using weak reference (CASSANDRA-11120)
 * Configurie BatchlogManager to stop delayed tasks on shutdown (CASSANDRA-11062)
 * Hadoop integration is incompatible with Cassandra Driver 3.0.0 (CASSANDRA-11001)
 * Add dropped_columns to the list of schema table so it gets handled
   properly (CASSANDRA-11050)
 * Fix NPE when using forceRepairRangeAsync without DC (CASSANDRA-11239)
Merged from 2.2:
 * Preserve order for preferred SSL cipher suites (CASSANDRA-11164)
 * Range.compareTo() violates the contract of Comparable (CASSANDRA-11216)
 * Avoid NPE when serializing ErrorMessage with null message (CASSANDRA-11167)
 * Replacing an aggregate with a new version doesn't reset INITCOND (CASSANDRA-10840)
 * (cqlsh) cqlsh cannot be called through symlink (CASSANDRA-11037)
 * fix ohc and java-driver pom dependencies in build.xml (CASSANDRA-10793)
 * Protect from keyspace dropped during repair (CASSANDRA-11065)
 * Handle adding fields to a UDT in SELECT JSON and toJson() (CASSANDRA-11146)
 * Better error message for cleanup (CASSANDRA-10991)
 * cqlsh pg-style-strings broken if line ends with ';' (CASSANDRA-11123)
 * Always persist upsampled index summaries (CASSANDRA-10512)
 * (cqlsh) Fix inconsistent auto-complete (CASSANDRA-10733)
 * Make SELECT JSON and toJson() threadsafe (CASSANDRA-11048)
 * Fix SELECT on tuple relations for mixed ASC/DESC clustering order (CASSANDRA-7281)
 * Use cloned TokenMetadata in size estimates to avoid race against membership check
   (CASSANDRA-10736)
 * (cqlsh) Support utf-8/cp65001 encoding on Windows (CASSANDRA-11030)
 * Fix paging on DISTINCT queries repeats result when first row in partition changes
   (CASSANDRA-10010)
 * (cqlsh) Support timezone conversion using pytz (CASSANDRA-10397)
 * cqlsh: change default encoding to UTF-8 (CASSANDRA-11124)
Merged from 2.1:
 * Checking if an unlogged batch is local is inefficient (CASSANDRA-11529)
 * Fix out-of-space error treatment in memtable flushing (CASSANDRA-11448).
 * Don't do defragmentation if reading from repaired sstables (CASSANDRA-10342)
 * Fix streaming_socket_timeout_in_ms not enforced (CASSANDRA-11286)
 * Avoid dropping message too quickly due to missing unit conversion (CASSANDRA-11302)
 * Don't remove FailureDetector history on removeEndpoint (CASSANDRA-10371)
 * Only notify if repair status changed (CASSANDRA-11172)
 * Use logback setting for 'cassandra -v' command (CASSANDRA-10767)
 * Fix sstableloader to unthrottle streaming by default (CASSANDRA-9714)
 * Fix incorrect warning in 'nodetool status' (CASSANDRA-10176)
 * Properly release sstable ref when doing offline scrub (CASSANDRA-10697)
 * Improve nodetool status performance for large cluster (CASSANDRA-7238)
 * Gossiper#isEnabled is not thread safe (CASSANDRA-11116)
 * Avoid major compaction mixing repaired and unrepaired sstables in DTCS (CASSANDRA-11113)
 * Make it clear what DTCS timestamp_resolution is used for (CASSANDRA-11041)
 * (cqlsh) Display milliseconds when datetime overflows (CASSANDRA-10625)


3.3
 * Avoid infinite loop if owned range is smaller than number of
   data dirs (CASSANDRA-11034)
 * Avoid bootstrap hanging when existing nodes have no data to stream (CASSANDRA-11010)
Merged from 3.0:
 * Remove double initialization of newly added tables (CASSANDRA-11027)
 * Filter keys searcher results by target range (CASSANDRA-11104)
 * Fix deserialization of legacy read commands (CASSANDRA-11087)
 * Fix incorrect computation of deletion time in sstable metadata (CASSANDRA-11102)
 * Avoid memory leak when collecting sstable metadata (CASSANDRA-11026)
 * Mutations do not block for completion under view lock contention (CASSANDRA-10779)
 * Invalidate legacy schema tables when unloading them (CASSANDRA-11071)
 * (cqlsh) handle INSERT and UPDATE statements with LWT conditions correctly
   (CASSANDRA-11003)
 * Fix DISTINCT queries in mixed version clusters (CASSANDRA-10762)
 * Migrate build status for indexes along with legacy schema (CASSANDRA-11046)
 * Ensure SSTables for legacy KEYS indexes can be read (CASSANDRA-11045)
 * Added support for IBM zSystems architecture (CASSANDRA-11054)
 * Update CQL documentation (CASSANDRA-10899)
 * Check the column name, not cell name, for dropped columns when reading
   legacy sstables (CASSANDRA-11018)
 * Don't attempt to index clustering values of static rows (CASSANDRA-11021)
 * Remove checksum files after replaying hints (CASSANDRA-10947)
 * Support passing base table metadata to custom 2i validation (CASSANDRA-10924)
 * Ensure stale index entries are purged during reads (CASSANDRA-11013)
 * (cqlsh) Also apply --connect-timeout to control connection
   timeout (CASSANDRA-10959)
 * Fix AssertionError when removing from list using UPDATE (CASSANDRA-10954)
 * Fix UnsupportedOperationException when reading old sstable with range
   tombstone (CASSANDRA-10743)
 * MV should use the maximum timestamp of the primary key (CASSANDRA-10910)
 * Fix potential assertion error during compaction (CASSANDRA-10944)
Merged from 2.2:
 * maxPurgeableTimestamp needs to check memtables too (CASSANDRA-9949)
 * Apply change to compaction throughput in real time (CASSANDRA-10025)
 * (cqlsh) encode input correctly when saving history
 * Fix potential NPE on ORDER BY queries with IN (CASSANDRA-10955)
 * Start L0 STCS-compactions even if there is a L0 -> L1 compaction
   going (CASSANDRA-10979)
 * Make UUID LSB unique per process (CASSANDRA-7925)
 * Avoid NPE when performing sstable tasks (scrub etc.) (CASSANDRA-10980)
 * Make sure client gets tombstone overwhelmed warning (CASSANDRA-9465)
 * Fix error streaming section more than 2GB (CASSANDRA-10961)
 * Histogram buckets exposed in jmx are sorted incorrectly (CASSANDRA-10975)
 * Enable GC logging by default (CASSANDRA-10140)
 * Optimize pending range computation (CASSANDRA-9258)
 * Skip commit log and saved cache directories in SSTable version startup check (CASSANDRA-10902)
 * drop/alter user should be case sensitive (CASSANDRA-10817)
Merged from 2.1:
 * test_bulk_round_trip_blogposts is failing occasionally (CASSANDRA-10938)
 * Fix isJoined return true only after becoming cluster member (CASANDRA-11007)
 * Fix bad gossip generation seen in long-running clusters (CASSANDRA-10969)
 * Avoid NPE when incremental repair fails (CASSANDRA-10909)
 * Unmark sstables compacting once they are done in cleanup/scrub/upgradesstables (CASSANDRA-10829)
 * Allow simultaneous bootstrapping with strict consistency when no vnodes are used (CASSANDRA-11005)
 * Log a message when major compaction does not result in a single file (CASSANDRA-10847)
 * (cqlsh) fix cqlsh_copy_tests when vnodes are disabled (CASSANDRA-10997)
 * (cqlsh) Add request timeout option to cqlsh (CASSANDRA-10686)
 * Avoid AssertionError while submitting hint with LWT (CASSANDRA-10477)
 * If CompactionMetadata is not in stats file, use index summary instead (CASSANDRA-10676)
 * Retry sending gossip syn multiple times during shadow round (CASSANDRA-8072)
 * Fix pending range calculation during moves (CASSANDRA-10887)
 * Sane default (200Mbps) for inter-DC streaming througput (CASSANDRA-8708)



3.2
 * Make sure tokens don't exist in several data directories (CASSANDRA-6696)
 * Add requireAuthorization method to IAuthorizer (CASSANDRA-10852)
 * Move static JVM options to conf/jvm.options file (CASSANDRA-10494)
 * Fix CassandraVersion to accept x.y version string (CASSANDRA-10931)
 * Add forceUserDefinedCleanup to allow more flexible cleanup (CASSANDRA-10708)
 * (cqlsh) allow setting TTL with COPY (CASSANDRA-9494)
 * Fix counting of received sstables in streaming (CASSANDRA-10949)
 * Implement hints compression (CASSANDRA-9428)
 * Fix potential assertion error when reading static columns (CASSANDRA-10903)
 * Fix EstimatedHistogram creation in nodetool tablehistograms (CASSANDRA-10859)
 * Establish bootstrap stream sessions sequentially (CASSANDRA-6992)
 * Sort compactionhistory output by timestamp (CASSANDRA-10464)
 * More efficient BTree removal (CASSANDRA-9991)
 * Make tablehistograms accept the same syntax as tablestats (CASSANDRA-10149)
 * Group pending compactions based on table (CASSANDRA-10718)
 * Add compressor name in sstablemetadata output (CASSANDRA-9879)
 * Fix type casting for counter columns (CASSANDRA-10824)
 * Prevent running Cassandra as root (CASSANDRA-8142)
 * bound maximum in-flight commit log replay mutation bytes to 64 megabytes (CASSANDRA-8639)
 * Normalize all scripts (CASSANDRA-10679)
 * Make compression ratio much more accurate (CASSANDRA-10225)
 * Optimize building of Clustering object when only one is created (CASSANDRA-10409)
 * Make index building pluggable (CASSANDRA-10681)
 * Add sstable flush observer (CASSANDRA-10678)
 * Improve NTS endpoints calculation (CASSANDRA-10200)
 * Improve performance of the folderSize function (CASSANDRA-10677)
 * Add support for type casting in selection clause (CASSANDRA-10310)
 * Added graphing option to cassandra-stress (CASSANDRA-7918)
 * Abort in-progress queries that time out (CASSANDRA-7392)
 * Add transparent data encryption core classes (CASSANDRA-9945)
Merged from 3.0:
 * Better handling of SSL connection errors inter-node (CASSANDRA-10816)
 * Avoid NoSuchElementException when executing empty batch (CASSANDRA-10711)
 * Avoid building PartitionUpdate in toString (CASSANDRA-10897)
 * Reduce heap spent when receiving many SSTables (CASSANDRA-10797)
 * Add back support for 3rd party auth providers to bulk loader (CASSANDRA-10873)
 * Eliminate the dependency on jgrapht for UDT resolution (CASSANDRA-10653)
 * (Hadoop) Close Clusters and Sessions in Hadoop Input/Output classes (CASSANDRA-10837)
 * Fix sstableloader not working with upper case keyspace name (CASSANDRA-10806)
Merged from 2.2:
 * jemalloc detection fails due to quoting issues in regexv (CASSANDRA-10946)
 * (cqlsh) show correct column names for empty result sets (CASSANDRA-9813)
 * Add new types to Stress (CASSANDRA-9556)
 * Add property to allow listening on broadcast interface (CASSANDRA-9748)
Merged from 2.1:
 * Match cassandra-loader options in COPY FROM (CASSANDRA-9303)
 * Fix binding to any address in CqlBulkRecordWriter (CASSANDRA-9309)
 * cqlsh fails to decode utf-8 characters for text typed columns (CASSANDRA-10875)
 * Log error when stream session fails (CASSANDRA-9294)
 * Fix bugs in commit log archiving startup behavior (CASSANDRA-10593)
 * (cqlsh) further optimise COPY FROM (CASSANDRA-9302)
 * Allow CREATE TABLE WITH ID (CASSANDRA-9179)
 * Make Stress compiles within eclipse (CASSANDRA-10807)
 * Cassandra Daemon should print JVM arguments (CASSANDRA-10764)
 * Allow cancellation of index summary redistribution (CASSANDRA-8805)


3.1.1
Merged from 3.0:
  * Fix upgrade data loss due to range tombstone deleting more data than then should
    (CASSANDRA-10822)


3.1
Merged from 3.0:
 * Avoid MV race during node decommission (CASSANDRA-10674)
 * Disable reloading of GossipingPropertyFileSnitch (CASSANDRA-9474)
 * Handle single-column deletions correction in materialized views
   when the column is part of the view primary key (CASSANDRA-10796)
 * Fix issue with datadir migration on upgrade (CASSANDRA-10788)
 * Fix bug with range tombstones on reverse queries and test coverage for
   AbstractBTreePartition (CASSANDRA-10059)
 * Remove 64k limit on collection elements (CASSANDRA-10374)
 * Remove unclear Indexer.indexes() method (CASSANDRA-10690)
 * Fix NPE on stream read error (CASSANDRA-10771)
 * Normalize cqlsh DESC output (CASSANDRA-10431)
 * Rejects partition range deletions when columns are specified (CASSANDRA-10739)
 * Fix error when saving cached key for old format sstable (CASSANDRA-10778)
 * Invalidate prepared statements on DROP INDEX (CASSANDRA-10758)
 * Fix SELECT statement with IN restrictions on partition key,
   ORDER BY and LIMIT (CASSANDRA-10729)
 * Improve stress performance over 1k threads (CASSANDRA-7217)
 * Wait for migration responses to complete before bootstrapping (CASSANDRA-10731)
 * Unable to create a function with argument of type Inet (CASSANDRA-10741)
 * Fix backward incompatibiliy in CqlInputFormat (CASSANDRA-10717)
 * Correctly preserve deletion info on updated rows when notifying indexers
   of single-row deletions (CASSANDRA-10694)
 * Notify indexers of partition delete during cleanup (CASSANDRA-10685)
 * Keep the file open in trySkipCache (CASSANDRA-10669)
 * Updated trigger example (CASSANDRA-10257)
Merged from 2.2:
 * Verify tables in pseudo-system keyspaces at startup (CASSANDRA-10761)
 * Fix IllegalArgumentException in DataOutputBuffer.reallocate for large buffers (CASSANDRA-10592)
 * Show CQL help in cqlsh in web browser (CASSANDRA-7225)
 * Serialize on disk the proper SSTable compression ratio (CASSANDRA-10775)
 * Reject index queries while the index is building (CASSANDRA-8505)
 * CQL.textile syntax incorrectly includes optional keyspace for aggregate SFUNC and FINALFUNC (CASSANDRA-10747)
 * Fix JSON update with prepared statements (CASSANDRA-10631)
 * Don't do anticompaction after subrange repair (CASSANDRA-10422)
 * Fix SimpleDateType type compatibility (CASSANDRA-10027)
 * (Hadoop) fix splits calculation (CASSANDRA-10640)
 * (Hadoop) ensure that Cluster instances are always closed (CASSANDRA-10058)
Merged from 2.1:
 * Fix Stress profile parsing on Windows (CASSANDRA-10808)
 * Fix incremental repair hang when replica is down (CASSANDRA-10288)
 * Optimize the way we check if a token is repaired in anticompaction (CASSANDRA-10768)
 * Add proper error handling to stream receiver (CASSANDRA-10774)
 * Warn or fail when changing cluster topology live (CASSANDRA-10243)
 * Status command in debian/ubuntu init script doesn't work (CASSANDRA-10213)
 * Some DROP ... IF EXISTS incorrectly result in exceptions on non-existing KS (CASSANDRA-10658)
 * DeletionTime.compareTo wrong in rare cases (CASSANDRA-10749)
 * Force encoding when computing statement ids (CASSANDRA-10755)
 * Properly reject counters as map keys (CASSANDRA-10760)
 * Fix the sstable-needs-cleanup check (CASSANDRA-10740)
 * (cqlsh) Print column names before COPY operation (CASSANDRA-8935)
 * Fix CompressedInputStream for proper cleanup (CASSANDRA-10012)
 * (cqlsh) Support counters in COPY commands (CASSANDRA-9043)
 * Try next replica if not possible to connect to primary replica on
   ColumnFamilyRecordReader (CASSANDRA-2388)
 * Limit window size in DTCS (CASSANDRA-10280)
 * sstableloader does not use MAX_HEAP_SIZE env parameter (CASSANDRA-10188)
 * (cqlsh) Improve COPY TO performance and error handling (CASSANDRA-9304)
 * Create compression chunk for sending file only (CASSANDRA-10680)
 * Forbid compact clustering column type changes in ALTER TABLE (CASSANDRA-8879)
 * Reject incremental repair with subrange repair (CASSANDRA-10422)
 * Add a nodetool command to refresh size_estimates (CASSANDRA-9579)
 * Invalidate cache after stream receive task is completed (CASSANDRA-10341)
 * Reject counter writes in CQLSSTableWriter (CASSANDRA-10258)
 * Remove superfluous COUNTER_MUTATION stage mapping (CASSANDRA-10605)


3.0
 * Fix AssertionError while flushing memtable due to materialized views
   incorrectly inserting empty rows (CASSANDRA-10614)
 * Store UDA initcond as CQL literal in the schema table, instead of a blob (CASSANDRA-10650)
 * Don't use -1 for the position of partition key in schema (CASSANDRA-10491)
 * Fix distinct queries in mixed version cluster (CASSANDRA-10573)
 * Skip sstable on clustering in names query (CASSANDRA-10571)
 * Remove value skipping as it breaks read-repair (CASSANDRA-10655)
 * Fix bootstrapping with MVs (CASSANDRA-10621)
 * Make sure EACH_QUORUM reads are using NTS (CASSANDRA-10584)
 * Fix MV replica filtering for non-NetworkTopologyStrategy (CASSANDRA-10634)
 * (Hadoop) fix CIF describeSplits() not handling 0 size estimates (CASSANDRA-10600)
 * Fix reading of legacy sstables (CASSANDRA-10590)
 * Use CQL type names in schema metadata tables (CASSANDRA-10365)
 * Guard batchlog replay against integer division by zero (CASSANDRA-9223)
 * Fix bug when adding a column to thrift with the same name than a primary key (CASSANDRA-10608)
 * Add client address argument to IAuthenticator::newSaslNegotiator (CASSANDRA-8068)
 * Fix implementation of LegacyLayout.LegacyBoundComparator (CASSANDRA-10602)
 * Don't use 'names query' read path for counters (CASSANDRA-10572)
 * Fix backward compatibility for counters (CASSANDRA-10470)
 * Remove memory_allocator paramter from cassandra.yaml (CASSANDRA-10581,10628)
 * Execute the metadata reload task of all registered indexes on CFS::reload (CASSANDRA-10604)
 * Fix thrift cas operations with defined columns (CASSANDRA-10576)
 * Fix PartitionUpdate.operationCount()for updates with static column operations (CASSANDRA-10606)
 * Fix thrift get() queries with defined columns (CASSANDRA-10586)
 * Fix marking of indexes as built and removed (CASSANDRA-10601)
 * Skip initialization of non-registered 2i instances, remove Index::getIndexName (CASSANDRA-10595)
 * Fix batches on multiple tables (CASSANDRA-10554)
 * Ensure compaction options are validated when updating KeyspaceMetadata (CASSANDRA-10569)
 * Flatten Iterator Transformation Hierarchy (CASSANDRA-9975)
 * Remove token generator (CASSANDRA-5261)
 * RolesCache should not be created for any authenticator that does not requireAuthentication (CASSANDRA-10562)
 * Fix LogTransaction checking only a single directory for files (CASSANDRA-10421)
 * Fix handling of range tombstones when reading old format sstables (CASSANDRA-10360)
 * Aggregate with Initial Condition fails with C* 3.0 (CASSANDRA-10367)
Merged from 2.2:
 * (cqlsh) show partial trace if incomplete after max_trace_wait (CASSANDRA-7645)
 * Use most up-to-date version of schema for system tables (CASSANDRA-10652)
 * Deprecate memory_allocator in cassandra.yaml (CASSANDRA-10581,10628)
 * Expose phi values from failure detector via JMX and tweak debug
   and trace logging (CASSANDRA-9526)
 * Fix IllegalArgumentException in DataOutputBuffer.reallocate for large buffers (CASSANDRA-10592)
Merged from 2.1:
 * Shutdown compaction in drain to prevent leak (CASSANDRA-10079)
 * (cqlsh) fix COPY using wrong variable name for time_format (CASSANDRA-10633)
 * Do not run SizeEstimatesRecorder if a node is not a member of the ring (CASSANDRA-9912)
 * Improve handling of dead nodes in gossip (CASSANDRA-10298)
 * Fix logback-tools.xml incorrectly configured for outputing to System.err
   (CASSANDRA-9937)
 * Fix streaming to catch exception so retry not fail (CASSANDRA-10557)
 * Add validation method to PerRowSecondaryIndex (CASSANDRA-10092)
 * Support encrypted and plain traffic on the same port (CASSANDRA-10559)
 * Do STCS in DTCS windows (CASSANDRA-10276)
 * Avoid repetition of JVM_OPTS in debian package (CASSANDRA-10251)
 * Fix potential NPE from handling result of SIM.highestSelectivityIndex (CASSANDRA-10550)
 * Fix paging issues with partitions containing only static columns data (CASSANDRA-10381)
 * Fix conditions on static columns (CASSANDRA-10264)
 * AssertionError: attempted to delete non-existing file CommitLog (CASSANDRA-10377)
 * Fix sorting for queries with an IN condition on partition key columns (CASSANDRA-10363)


3.0-rc2
 * Fix SELECT DISTINCT queries between 2.2.2 nodes and 3.0 nodes (CASSANDRA-10473)
 * Remove circular references in SegmentedFile (CASSANDRA-10543)
 * Ensure validation of indexed values only occurs once per-partition (CASSANDRA-10536)
 * Fix handling of static columns for range tombstones in thrift (CASSANDRA-10174)
 * Support empty ColumnFilter for backward compatility on empty IN (CASSANDRA-10471)
 * Remove Pig support (CASSANDRA-10542)
 * Fix LogFile throws Exception when assertion is disabled (CASSANDRA-10522)
 * Revert CASSANDRA-7486, make CMS default GC, move GC config to
   conf/jvm.options (CASSANDRA-10403)
 * Fix TeeingAppender causing some logs to be truncated/empty (CASSANDRA-10447)
 * Allow EACH_QUORUM for reads (CASSANDRA-9602)
 * Fix potential ClassCastException while upgrading (CASSANDRA-10468)
 * Fix NPE in MVs on update (CASSANDRA-10503)
 * Only include modified cell data in indexing deltas (CASSANDRA-10438)
 * Do not load keyspace when creating sstable writer (CASSANDRA-10443)
 * If node is not yet gossiping write all MV updates to batchlog only (CASSANDRA-10413)
 * Re-populate token metadata after commit log recovery (CASSANDRA-10293)
 * Provide additional metrics for materialized views (CASSANDRA-10323)
 * Flush system schema tables after local schema changes (CASSANDRA-10429)
Merged from 2.2:
 * Reduce contention getting instances of CompositeType (CASSANDRA-10433)
 * Fix the regression when using LIMIT with aggregates (CASSANDRA-10487)
 * Avoid NoClassDefFoundError during DataDescriptor initialization on windows (CASSANDRA-10412)
 * Preserve case of quoted Role & User names (CASSANDRA-10394)
 * cqlsh pg-style-strings broken (CASSANDRA-10484)
 * cqlsh prompt includes name of keyspace after failed `use` statement (CASSANDRA-10369)
Merged from 2.1:
 * (cqlsh) Distinguish negative and positive infinity in output (CASSANDRA-10523)
 * (cqlsh) allow custom time_format for COPY TO (CASSANDRA-8970)
 * Don't allow startup if the node's rack has changed (CASSANDRA-10242)
 * (cqlsh) show partial trace if incomplete after max_trace_wait (CASSANDRA-7645)
 * Allow LOCAL_JMX to be easily overridden (CASSANDRA-10275)
 * Mark nodes as dead even if they've already left (CASSANDRA-10205)


3.0.0-rc1
 * Fix mixed version read request compatibility for compact static tables
   (CASSANDRA-10373)
 * Fix paging of DISTINCT with static and IN (CASSANDRA-10354)
 * Allow MATERIALIZED VIEW's SELECT statement to restrict primary key
   columns (CASSANDRA-9664)
 * Move crc_check_chance out of compression options (CASSANDRA-9839)
 * Fix descending iteration past end of BTreeSearchIterator (CASSANDRA-10301)
 * Transfer hints to a different node on decommission (CASSANDRA-10198)
 * Check partition keys for CAS operations during stmt validation (CASSANDRA-10338)
 * Add custom query expressions to SELECT (CASSANDRA-10217)
 * Fix minor bugs in MV handling (CASSANDRA-10362)
 * Allow custom indexes with 0,1 or multiple target columns (CASSANDRA-10124)
 * Improve MV schema representation (CASSANDRA-9921)
 * Add flag to enable/disable coordinator batchlog for MV writes (CASSANDRA-10230)
 * Update cqlsh COPY for new internal driver serialization interface (CASSANDRA-10318)
 * Give index implementations more control over rebuild operations (CASSANDRA-10312)
 * Update index file format (CASSANDRA-10314)
 * Add "shadowable" row tombstones to deal with mv timestamp issues (CASSANDRA-10261)
 * CFS.loadNewSSTables() broken for pre-3.0 sstables
 * Cache selected index in read command to reduce lookups (CASSANDRA-10215)
 * Small optimizations of sstable index serialization (CASSANDRA-10232)
 * Support for both encrypted and unencrypted native transport connections (CASSANDRA-9590)
Merged from 2.2:
 * Configurable page size in cqlsh (CASSANDRA-9855)
 * Defer default role manager setup until all nodes are on 2.2+ (CASSANDRA-9761)
 * Handle missing RoleManager in config after upgrade to 2.2 (CASSANDRA-10209)
Merged from 2.1:
 * Bulk Loader API could not tolerate even node failure (CASSANDRA-10347)
 * Avoid misleading pushed notifications when multiple nodes
   share an rpc_address (CASSANDRA-10052)
 * Fix dropping undroppable when message queue is full (CASSANDRA-10113)
 * Fix potential ClassCastException during paging (CASSANDRA-10352)
 * Prevent ALTER TYPE from creating circular references (CASSANDRA-10339)
 * Fix cache handling of 2i and base tables (CASSANDRA-10155, 10359)
 * Fix NPE in nodetool compactionhistory (CASSANDRA-9758)
 * (Pig) support BulkOutputFormat as a URL parameter (CASSANDRA-7410)
 * BATCH statement is broken in cqlsh (CASSANDRA-10272)
 * (cqlsh) Make cqlsh PEP8 Compliant (CASSANDRA-10066)
 * (cqlsh) Fix error when starting cqlsh with --debug (CASSANDRA-10282)
 * Scrub, Cleanup and Upgrade do not unmark compacting until all operations
   have completed, regardless of the occurence of exceptions (CASSANDRA-10274)


3.0.0-beta2
 * Fix columns returned by AbstractBtreePartitions (CASSANDRA-10220)
 * Fix backward compatibility issue due to AbstractBounds serialization bug (CASSANDRA-9857)
 * Fix startup error when upgrading nodes (CASSANDRA-10136)
 * Base table PRIMARY KEY can be assumed to be NOT NULL in MV creation (CASSANDRA-10147)
 * Improve batchlog write patch (CASSANDRA-9673)
 * Re-apply MaterializedView updates on commitlog replay (CASSANDRA-10164)
 * Require AbstractType.isByteOrderComparable declaration in constructor (CASSANDRA-9901)
 * Avoid digest mismatch on upgrade to 3.0 (CASSANDRA-9554)
 * Fix Materialized View builder when adding multiple MVs (CASSANDRA-10156)
 * Choose better poolingOptions for protocol v4 in cassandra-stress (CASSANDRA-10182)
 * Fix LWW bug affecting Materialized Views (CASSANDRA-10197)
 * Ensures frozen sets and maps are always sorted (CASSANDRA-10162)
 * Don't deadlock when flushing CFS backed custom indexes (CASSANDRA-10181)
 * Fix double flushing of secondary index tables (CASSANDRA-10180)
 * Fix incorrect handling of range tombstones in thrift (CASSANDRA-10046)
 * Only use batchlog when paired materialized view replica is remote (CASSANDRA-10061)
 * Reuse TemporalRow when updating multiple MaterializedViews (CASSANDRA-10060)
 * Validate gc_grace_seconds for batchlog writes and MVs (CASSANDRA-9917)
 * Fix sstablerepairedset (CASSANDRA-10132)
Merged from 2.2:
 * Cancel transaction for sstables we wont redistribute index summary
   for (CASSANDRA-10270)
 * Retry snapshot deletion after compaction and gc on Windows (CASSANDRA-10222)
 * Fix failure to start with space in directory path on Windows (CASSANDRA-10239)
 * Fix repair hang when snapshot failed (CASSANDRA-10057)
 * Fall back to 1/4 commitlog volume for commitlog_total_space on small disks
   (CASSANDRA-10199)
Merged from 2.1:
 * Added configurable warning threshold for GC duration (CASSANDRA-8907)
 * Fix handling of streaming EOF (CASSANDRA-10206)
 * Only check KeyCache when it is enabled
 * Change streaming_socket_timeout_in_ms default to 1 hour (CASSANDRA-8611)
 * (cqlsh) update list of CQL keywords (CASSANDRA-9232)
 * Add nodetool gettraceprobability command (CASSANDRA-10234)
Merged from 2.0:
 * Fix rare race where older gossip states can be shadowed (CASSANDRA-10366)
 * Fix consolidating racks violating the RF contract (CASSANDRA-10238)
 * Disallow decommission when node is in drained state (CASSANDRA-8741)


2.2.1
 * Fix race during construction of commit log (CASSANDRA-10049)
 * Fix LeveledCompactionStrategyTest (CASSANDRA-9757)
 * Fix broken UnbufferedDataOutputStreamPlus.writeUTF (CASSANDRA-10203)
 * (cqlsh) default load-from-file encoding to utf-8 (CASSANDRA-9898)
 * Avoid returning Permission.NONE when failing to query users table (CASSANDRA-10168)
 * (cqlsh) add CLEAR command (CASSANDRA-10086)
 * Support string literals as Role names for compatibility (CASSANDRA-10135)
Merged from 2.1:
 * Only check KeyCache when it is enabled
 * Change streaming_socket_timeout_in_ms default to 1 hour (CASSANDRA-8611)
 * (cqlsh) update list of CQL keywords (CASSANDRA-9232)


3.0.0-beta1
 * Redesign secondary index API (CASSANDRA-9459, 7771, 9041)
 * Fix throwing ReadFailure instead of ReadTimeout on range queries (CASSANDRA-10125)
 * Rewrite hinted handoff (CASSANDRA-6230)
 * Fix query on static compact tables (CASSANDRA-10093)
 * Fix race during construction of commit log (CASSANDRA-10049)
 * Add option to only purge repaired tombstones (CASSANDRA-6434)
 * Change authorization handling for MVs (CASSANDRA-9927)
 * Add custom JMX enabled executor for UDF sandbox (CASSANDRA-10026)
 * Fix row deletion bug for Materialized Views (CASSANDRA-10014)
 * Support mixed-version clusters with Cassandra 2.1 and 2.2 (CASSANDRA-9704)
 * Fix multiple slices on RowSearchers (CASSANDRA-10002)
 * Fix bug in merging of collections (CASSANDRA-10001)
 * Optimize batchlog replay to avoid full scans (CASSANDRA-7237)
 * Repair improvements when using vnodes (CASSANDRA-5220)
 * Disable scripted UDFs by default (CASSANDRA-9889)
 * Bytecode inspection for Java-UDFs (CASSANDRA-9890)
 * Use byte to serialize MT hash length (CASSANDRA-9792)
 * Replace usage of Adler32 with CRC32 (CASSANDRA-8684)
 * Fix migration to new format from 2.1 SSTable (CASSANDRA-10006)
 * SequentialWriter should extend BufferedDataOutputStreamPlus (CASSANDRA-9500)
 * Use the same repairedAt timestamp within incremental repair session (CASSANDRA-9111)
Merged from 2.2:
 * Allow count(*) and count(1) to be use as normal aggregation (CASSANDRA-10114)
 * An NPE is thrown if the column name is unknown for an IN relation (CASSANDRA-10043)
 * Apply commit_failure_policy to more errors on startup (CASSANDRA-9749)
 * Fix histogram overflow exception (CASSANDRA-9973)
 * Route gossip messages over dedicated socket (CASSANDRA-9237)
 * Add checksum to saved cache files (CASSANDRA-9265)
 * Log warning when using an aggregate without partition key (CASSANDRA-9737)
Merged from 2.1:
 * (cqlsh) Allow encoding to be set through command line (CASSANDRA-10004)
 * Add new JMX methods to change local compaction strategy (CASSANDRA-9965)
 * Write hints for paxos commits (CASSANDRA-7342)
 * (cqlsh) Fix timestamps before 1970 on Windows, always
   use UTC for timestamp display (CASSANDRA-10000)
 * (cqlsh) Avoid overwriting new config file with old config
   when both exist (CASSANDRA-9777)
 * Release snapshot selfRef when doing snapshot repair (CASSANDRA-9998)
 * Cannot replace token does not exist - DN node removed as Fat Client (CASSANDRA-9871)
Merged from 2.0:
 * Don't cast expected bf size to an int (CASSANDRA-9959)
 * Make getFullyExpiredSSTables less expensive (CASSANDRA-9882)


3.0.0-alpha1
 * Implement proper sandboxing for UDFs (CASSANDRA-9402)
 * Simplify (and unify) cleanup of compaction leftovers (CASSANDRA-7066)
 * Allow extra schema definitions in cassandra-stress yaml (CASSANDRA-9850)
 * Metrics should use up to date nomenclature (CASSANDRA-9448)
 * Change CREATE/ALTER TABLE syntax for compression (CASSANDRA-8384)
 * Cleanup crc and adler code for java 8 (CASSANDRA-9650)
 * Storage engine refactor (CASSANDRA-8099, 9743, 9746, 9759, 9781, 9808, 9825,
   9848, 9705, 9859, 9867, 9874, 9828, 9801)
 * Update Guava to 18.0 (CASSANDRA-9653)
 * Bloom filter false positive ratio is not honoured (CASSANDRA-8413)
 * New option for cassandra-stress to leave a ratio of columns null (CASSANDRA-9522)
 * Change hinted_handoff_enabled yaml setting, JMX (CASSANDRA-9035)
 * Add algorithmic token allocation (CASSANDRA-7032)
 * Add nodetool command to replay batchlog (CASSANDRA-9547)
 * Make file buffer cache independent of paths being read (CASSANDRA-8897)
 * Remove deprecated legacy Hadoop code (CASSANDRA-9353)
 * Decommissioned nodes will not rejoin the cluster (CASSANDRA-8801)
 * Change gossip stabilization to use endpoit size (CASSANDRA-9401)
 * Change default garbage collector to G1 (CASSANDRA-7486)
 * Populate TokenMetadata early during startup (CASSANDRA-9317)
 * Undeprecate cache recentHitRate (CASSANDRA-6591)
 * Add support for selectively varint encoding fields (CASSANDRA-9499, 9865)
 * Materialized Views (CASSANDRA-6477)
Merged from 2.2:
 * Avoid grouping sstables for anticompaction with DTCS (CASSANDRA-9900)
 * UDF / UDA execution time in trace (CASSANDRA-9723)
 * Fix broken internode SSL (CASSANDRA-9884)
Merged from 2.1:
 * Add new JMX methods to change local compaction strategy (CASSANDRA-9965)
 * Fix handling of enable/disable autocompaction (CASSANDRA-9899)
 * Add consistency level to tracing ouput (CASSANDRA-9827)
 * Remove repair snapshot leftover on startup (CASSANDRA-7357)
 * Use random nodes for batch log when only 2 racks (CASSANDRA-8735)
 * Ensure atomicity inside thrift and stream session (CASSANDRA-7757)
 * Fix nodetool info error when the node is not joined (CASSANDRA-9031)
Merged from 2.0:
 * Log when messages are dropped due to cross_node_timeout (CASSANDRA-9793)
 * Don't track hotness when opening from snapshot for validation (CASSANDRA-9382)


2.2.0
 * Allow the selection of columns together with aggregates (CASSANDRA-9767)
 * Fix cqlsh copy methods and other windows specific issues (CASSANDRA-9795)
 * Don't wrap byte arrays in SequentialWriter (CASSANDRA-9797)
 * sum() and avg() functions missing for smallint and tinyint types (CASSANDRA-9671)
 * Revert CASSANDRA-9542 (allow native functions in UDA) (CASSANDRA-9771)
Merged from 2.1:
 * Fix MarshalException when upgrading superColumn family (CASSANDRA-9582)
 * Fix broken logging for "empty" flushes in Memtable (CASSANDRA-9837)
 * Handle corrupt files on startup (CASSANDRA-9686)
 * Fix clientutil jar and tests (CASSANDRA-9760)
 * (cqlsh) Allow the SSL protocol version to be specified through the
    config file or environment variables (CASSANDRA-9544)
Merged from 2.0:
 * Add tool to find why expired sstables are not getting dropped (CASSANDRA-10015)
 * Remove erroneous pending HH tasks from tpstats/jmx (CASSANDRA-9129)
 * Don't cast expected bf size to an int (CASSANDRA-9959)
 * checkForEndpointCollision fails for legitimate collisions (CASSANDRA-9765)
 * Complete CASSANDRA-8448 fix (CASSANDRA-9519)
 * Don't include auth credentials in debug log (CASSANDRA-9682)
 * Can't transition from write survey to normal mode (CASSANDRA-9740)
 * Scrub (recover) sstables even when -Index.db is missing (CASSANDRA-9591)
 * Fix growing pending background compaction (CASSANDRA-9662)


2.2.0-rc2
 * Re-enable memory-mapped I/O on Windows (CASSANDRA-9658)
 * Warn when an extra-large partition is compacted (CASSANDRA-9643)
 * (cqlsh) Allow setting the initial connection timeout (CASSANDRA-9601)
 * BulkLoader has --transport-factory option but does not use it (CASSANDRA-9675)
 * Allow JMX over SSL directly from nodetool (CASSANDRA-9090)
 * Update cqlsh for UDFs (CASSANDRA-7556)
 * Change Windows kernel default timer resolution (CASSANDRA-9634)
 * Deprected sstable2json and json2sstable (CASSANDRA-9618)
 * Allow native functions in user-defined aggregates (CASSANDRA-9542)
 * Don't repair system_distributed by default (CASSANDRA-9621)
 * Fix mixing min, max, and count aggregates for blob type (CASSANRA-9622)
 * Rename class for DATE type in Java driver (CASSANDRA-9563)
 * Duplicate compilation of UDFs on coordinator (CASSANDRA-9475)
 * Fix connection leak in CqlRecordWriter (CASSANDRA-9576)
 * Mlockall before opening system sstables & remove boot_without_jna option (CASSANDRA-9573)
 * Add functions to convert timeuuid to date or time, deprecate dateOf and unixTimestampOf (CASSANDRA-9229)
 * Make sure we cancel non-compacting sstables from LifecycleTransaction (CASSANDRA-9566)
 * Fix deprecated repair JMX API (CASSANDRA-9570)
 * Add logback metrics (CASSANDRA-9378)
 * Update and refactor ant test/test-compression to run the tests in parallel (CASSANDRA-9583)
 * Fix upgrading to new directory for secondary index (CASSANDRA-9687)
Merged from 2.1:
 * (cqlsh) Fix bad check for CQL compatibility when DESCRIBE'ing
   COMPACT STORAGE tables with no clustering columns
 * Eliminate strong self-reference chains in sstable ref tidiers (CASSANDRA-9656)
 * Ensure StreamSession uses canonical sstable reader instances (CASSANDRA-9700)
 * Ensure memtable book keeping is not corrupted in the event we shrink usage (CASSANDRA-9681)
 * Update internal python driver for cqlsh (CASSANDRA-9064)
 * Fix IndexOutOfBoundsException when inserting tuple with too many
   elements using the string literal notation (CASSANDRA-9559)
 * Enable describe on indices (CASSANDRA-7814)
 * Fix incorrect result for IN queries where column not found (CASSANDRA-9540)
 * ColumnFamilyStore.selectAndReference may block during compaction (CASSANDRA-9637)
 * Fix bug in cardinality check when compacting (CASSANDRA-9580)
 * Fix memory leak in Ref due to ConcurrentLinkedQueue.remove() behaviour (CASSANDRA-9549)
 * Make rebuild only run one at a time (CASSANDRA-9119)
Merged from 2.0:
 * Avoid NPE in AuthSuccess#decode (CASSANDRA-9727)
 * Add listen_address to system.local (CASSANDRA-9603)
 * Bug fixes to resultset metadata construction (CASSANDRA-9636)
 * Fix setting 'durable_writes' in ALTER KEYSPACE (CASSANDRA-9560)
 * Avoids ballot clash in Paxos (CASSANDRA-9649)
 * Improve trace messages for RR (CASSANDRA-9479)
 * Fix suboptimal secondary index selection when restricted
   clustering column is also indexed (CASSANDRA-9631)
 * (cqlsh) Add min_threshold to DTCS option autocomplete (CASSANDRA-9385)
 * Fix error message when attempting to create an index on a column
   in a COMPACT STORAGE table with clustering columns (CASSANDRA-9527)
 * 'WITH WITH' in alter keyspace statements causes NPE (CASSANDRA-9565)
 * Expose some internals of SelectStatement for inspection (CASSANDRA-9532)
 * ArrivalWindow should use primitives (CASSANDRA-9496)
 * Periodically submit background compaction tasks (CASSANDRA-9592)
 * Set HAS_MORE_PAGES flag to false when PagingState is null (CASSANDRA-9571)


2.2.0-rc1
 * Compressed commit log should measure compressed space used (CASSANDRA-9095)
 * Fix comparison bug in CassandraRoleManager#collectRoles (CASSANDRA-9551)
 * Add tinyint,smallint,time,date support for UDFs (CASSANDRA-9400)
 * Deprecates SSTableSimpleWriter and SSTableSimpleUnsortedWriter (CASSANDRA-9546)
 * Empty INITCOND treated as null in aggregate (CASSANDRA-9457)
 * Remove use of Cell in Thrift MapReduce classes (CASSANDRA-8609)
 * Integrate pre-release Java Driver 2.2-rc1, custom build (CASSANDRA-9493)
 * Clean up gossiper logic for old versions (CASSANDRA-9370)
 * Fix custom payload coding/decoding to match the spec (CASSANDRA-9515)
 * ant test-all results incomplete when parsed (CASSANDRA-9463)
 * Disallow frozen<> types in function arguments and return types for
   clarity (CASSANDRA-9411)
 * Static Analysis to warn on unsafe use of Autocloseable instances (CASSANDRA-9431)
 * Update commitlog archiving examples now that commitlog segments are
   not recycled (CASSANDRA-9350)
 * Extend Transactional API to sstable lifecycle management (CASSANDRA-8568)
 * (cqlsh) Add support for native protocol 4 (CASSANDRA-9399)
 * Ensure that UDF and UDAs are keyspace-isolated (CASSANDRA-9409)
 * Revert CASSANDRA-7807 (tracing completion client notifications) (CASSANDRA-9429)
 * Add ability to stop compaction by ID (CASSANDRA-7207)
 * Let CassandraVersion handle SNAPSHOT version (CASSANDRA-9438)
Merged from 2.1:
 * (cqlsh) Fix using COPY through SOURCE or -f (CASSANDRA-9083)
 * Fix occasional lack of `system` keyspace in schema tables (CASSANDRA-8487)
 * Use ProtocolError code instead of ServerError code for native protocol
   error responses to unsupported protocol versions (CASSANDRA-9451)
 * Default commitlog_sync_batch_window_in_ms changed to 2ms (CASSANDRA-9504)
 * Fix empty partition assertion in unsorted sstable writing tools (CASSANDRA-9071)
 * Ensure truncate without snapshot cannot produce corrupt responses (CASSANDRA-9388)
 * Consistent error message when a table mixes counter and non-counter
   columns (CASSANDRA-9492)
 * Avoid getting unreadable keys during anticompaction (CASSANDRA-9508)
 * (cqlsh) Better float precision by default (CASSANDRA-9224)
 * Improve estimated row count (CASSANDRA-9107)
 * Optimize range tombstone memory footprint (CASSANDRA-8603)
 * Use configured gcgs in anticompaction (CASSANDRA-9397)
Merged from 2.0:
 * Don't accumulate more range than necessary in RangeTombstone.Tracker (CASSANDRA-9486)
 * Add broadcast and rpc addresses to system.local (CASSANDRA-9436)
 * Always mark sstable suspect when corrupted (CASSANDRA-9478)
 * Add database users and permissions to CQL3 documentation (CASSANDRA-7558)
 * Allow JVM_OPTS to be passed to standalone tools (CASSANDRA-5969)
 * Fix bad condition in RangeTombstoneList (CASSANDRA-9485)
 * Fix potential StackOverflow when setting CrcCheckChance over JMX (CASSANDRA-9488)
 * Fix null static columns in pages after the first, paged reversed
   queries (CASSANDRA-8502)
 * Fix counting cache serialization in request metrics (CASSANDRA-9466)
 * Add option not to validate atoms during scrub (CASSANDRA-9406)


2.2.0-beta1
 * Introduce Transactional API for internal state changes (CASSANDRA-8984)
 * Add a flag in cassandra.yaml to enable UDFs (CASSANDRA-9404)
 * Better support of null for UDF (CASSANDRA-8374)
 * Use ecj instead of javassist for UDFs (CASSANDRA-8241)
 * faster async logback configuration for tests (CASSANDRA-9376)
 * Add `smallint` and `tinyint` data types (CASSANDRA-8951)
 * Avoid thrift schema creation when native driver is used in stress tool (CASSANDRA-9374)
 * Make Functions.declared thread-safe
 * Add client warnings to native protocol v4 (CASSANDRA-8930)
 * Allow roles cache to be invalidated (CASSANDRA-8967)
 * Upgrade Snappy (CASSANDRA-9063)
 * Don't start Thrift rpc by default (CASSANDRA-9319)
 * Only stream from unrepaired sstables with incremental repair (CASSANDRA-8267)
 * Aggregate UDFs allow SFUNC return type to differ from STYPE if FFUNC specified (CASSANDRA-9321)
 * Remove Thrift dependencies in bundled tools (CASSANDRA-8358)
 * Disable memory mapping of hsperfdata file for JVM statistics (CASSANDRA-9242)
 * Add pre-startup checks to detect potential incompatibilities (CASSANDRA-8049)
 * Distinguish between null and unset in protocol v4 (CASSANDRA-7304)
 * Add user/role permissions for user-defined functions (CASSANDRA-7557)
 * Allow cassandra config to be updated to restart daemon without unloading classes (CASSANDRA-9046)
 * Don't initialize compaction writer before checking if iter is empty (CASSANDRA-9117)
 * Don't execute any functions at prepare-time (CASSANDRA-9037)
 * Share file handles between all instances of a SegmentedFile (CASSANDRA-8893)
 * Make it possible to major compact LCS (CASSANDRA-7272)
 * Make FunctionExecutionException extend RequestExecutionException
   (CASSANDRA-9055)
 * Add support for SELECT JSON, INSERT JSON syntax and new toJson(), fromJson()
   functions (CASSANDRA-7970)
 * Optimise max purgeable timestamp calculation in compaction (CASSANDRA-8920)
 * Constrain internode message buffer sizes, and improve IO class hierarchy (CASSANDRA-8670)
 * New tool added to validate all sstables in a node (CASSANDRA-5791)
 * Push notification when tracing completes for an operation (CASSANDRA-7807)
 * Delay "node up" and "node added" notifications until native protocol server is started (CASSANDRA-8236)
 * Compressed Commit Log (CASSANDRA-6809)
 * Optimise IntervalTree (CASSANDRA-8988)
 * Add a key-value payload for third party usage (CASSANDRA-8553, 9212)
 * Bump metrics-reporter-config dependency for metrics 3.0 (CASSANDRA-8149)
 * Partition intra-cluster message streams by size, not type (CASSANDRA-8789)
 * Add WriteFailureException to native protocol, notify coordinator of
   write failures (CASSANDRA-8592)
 * Convert SequentialWriter to nio (CASSANDRA-8709)
 * Add role based access control (CASSANDRA-7653, 8650, 7216, 8760, 8849, 8761, 8850)
 * Record client ip address in tracing sessions (CASSANDRA-8162)
 * Indicate partition key columns in response metadata for prepared
   statements (CASSANDRA-7660)
 * Merge UUIDType and TimeUUIDType parse logic (CASSANDRA-8759)
 * Avoid memory allocation when searching index summary (CASSANDRA-8793)
 * Optimise (Time)?UUIDType Comparisons (CASSANDRA-8730)
 * Make CRC32Ex into a separate maven dependency (CASSANDRA-8836)
 * Use preloaded jemalloc w/ Unsafe (CASSANDRA-8714, 9197)
 * Avoid accessing partitioner through StorageProxy (CASSANDRA-8244, 8268)
 * Upgrade Metrics library and remove depricated metrics (CASSANDRA-5657)
 * Serializing Row cache alternative, fully off heap (CASSANDRA-7438)
 * Duplicate rows returned when in clause has repeated values (CASSANDRA-6706)
 * Make CassandraException unchecked, extend RuntimeException (CASSANDRA-8560)
 * Support direct buffer decompression for reads (CASSANDRA-8464)
 * DirectByteBuffer compatible LZ4 methods (CASSANDRA-7039)
 * Group sstables for anticompaction correctly (CASSANDRA-8578)
 * Add ReadFailureException to native protocol, respond
   immediately when replicas encounter errors while handling
   a read request (CASSANDRA-7886)
 * Switch CommitLogSegment from RandomAccessFile to nio (CASSANDRA-8308)
 * Allow mixing token and partition key restrictions (CASSANDRA-7016)
 * Support index key/value entries on map collections (CASSANDRA-8473)
 * Modernize schema tables (CASSANDRA-8261)
 * Support for user-defined aggregation functions (CASSANDRA-8053)
 * Fix NPE in SelectStatement with empty IN values (CASSANDRA-8419)
 * Refactor SelectStatement, return IN results in natural order instead
   of IN value list order and ignore duplicate values in partition key IN restrictions (CASSANDRA-7981)
 * Support UDTs, tuples, and collections in user-defined
   functions (CASSANDRA-7563)
 * Fix aggregate fn results on empty selection, result column name,
   and cqlsh parsing (CASSANDRA-8229)
 * Mark sstables as repaired after full repair (CASSANDRA-7586)
 * Extend Descriptor to include a format value and refactor reader/writer
   APIs (CASSANDRA-7443)
 * Integrate JMH for microbenchmarks (CASSANDRA-8151)
 * Keep sstable levels when bootstrapping (CASSANDRA-7460)
 * Add Sigar library and perform basic OS settings check on startup (CASSANDRA-7838)
 * Support for aggregation functions (CASSANDRA-4914)
 * Remove cassandra-cli (CASSANDRA-7920)
 * Accept dollar quoted strings in CQL (CASSANDRA-7769)
 * Make assassinate a first class command (CASSANDRA-7935)
 * Support IN clause on any partition key column (CASSANDRA-7855)
 * Support IN clause on any clustering column (CASSANDRA-4762)
 * Improve compaction logging (CASSANDRA-7818)
 * Remove YamlFileNetworkTopologySnitch (CASSANDRA-7917)
 * Do anticompaction in groups (CASSANDRA-6851)
 * Support user-defined functions (CASSANDRA-7395, 7526, 7562, 7740, 7781, 7929,
   7924, 7812, 8063, 7813, 7708)
 * Permit configurable timestamps with cassandra-stress (CASSANDRA-7416)
 * Move sstable RandomAccessReader to nio2, which allows using the
   FILE_SHARE_DELETE flag on Windows (CASSANDRA-4050)
 * Remove CQL2 (CASSANDRA-5918)
 * Optimize fetching multiple cells by name (CASSANDRA-6933)
 * Allow compilation in java 8 (CASSANDRA-7028)
 * Make incremental repair default (CASSANDRA-7250)
 * Enable code coverage thru JaCoCo (CASSANDRA-7226)
 * Switch external naming of 'column families' to 'tables' (CASSANDRA-4369)
 * Shorten SSTable path (CASSANDRA-6962)
 * Use unsafe mutations for most unit tests (CASSANDRA-6969)
 * Fix race condition during calculation of pending ranges (CASSANDRA-7390)
 * Fail on very large batch sizes (CASSANDRA-8011)
 * Improve concurrency of repair (CASSANDRA-6455, 8208, 9145)
 * Select optimal CRC32 implementation at runtime (CASSANDRA-8614)
 * Evaluate MurmurHash of Token once per query (CASSANDRA-7096)
 * Generalize progress reporting (CASSANDRA-8901)
 * Resumable bootstrap streaming (CASSANDRA-8838, CASSANDRA-8942)
 * Allow scrub for secondary index (CASSANDRA-5174)
 * Save repair data to system table (CASSANDRA-5839)
 * fix nodetool names that reference column families (CASSANDRA-8872)
 Merged from 2.1:
 * Warn on misuse of unlogged batches (CASSANDRA-9282)
 * Failure detector detects and ignores local pauses (CASSANDRA-9183)
 * Add utility class to support for rate limiting a given log statement (CASSANDRA-9029)
 * Add missing consistency levels to cassandra-stess (CASSANDRA-9361)
 * Fix commitlog getCompletedTasks to not increment (CASSANDRA-9339)
 * Fix for harmless exceptions logged as ERROR (CASSANDRA-8564)
 * Delete processed sstables in sstablesplit/sstableupgrade (CASSANDRA-8606)
 * Improve sstable exclusion from partition tombstones (CASSANDRA-9298)
 * Validate the indexed column rather than the cell's contents for 2i (CASSANDRA-9057)
 * Add support for top-k custom 2i queries (CASSANDRA-8717)
 * Fix error when dropping table during compaction (CASSANDRA-9251)
 * cassandra-stress supports validation operations over user profiles (CASSANDRA-8773)
 * Add support for rate limiting log messages (CASSANDRA-9029)
 * Log the partition key with tombstone warnings (CASSANDRA-8561)
 * Reduce runWithCompactionsDisabled poll interval to 1ms (CASSANDRA-9271)
 * Fix PITR commitlog replay (CASSANDRA-9195)
 * GCInspector logs very different times (CASSANDRA-9124)
 * Fix deleting from an empty list (CASSANDRA-9198)
 * Update tuple and collection types that use a user-defined type when that UDT
   is modified (CASSANDRA-9148, CASSANDRA-9192)
 * Use higher timeout for prepair and snapshot in repair (CASSANDRA-9261)
 * Fix anticompaction blocking ANTI_ENTROPY stage (CASSANDRA-9151)
 * Repair waits for anticompaction to finish (CASSANDRA-9097)
 * Fix streaming not holding ref when stream error (CASSANDRA-9295)
 * Fix canonical view returning early opened SSTables (CASSANDRA-9396)
Merged from 2.0:
 * (cqlsh) Add LOGIN command to switch users (CASSANDRA-7212)
 * Clone SliceQueryFilter in AbstractReadCommand implementations (CASSANDRA-8940)
 * Push correct protocol notification for DROP INDEX (CASSANDRA-9310)
 * token-generator - generated tokens too long (CASSANDRA-9300)
 * Fix counting of tombstones for TombstoneOverwhelmingException (CASSANDRA-9299)
 * Fix ReconnectableSnitch reconnecting to peers during upgrade (CASSANDRA-6702)
 * Include keyspace and table name in error log for collections over the size
   limit (CASSANDRA-9286)
 * Avoid potential overlap in LCS with single-partition sstables (CASSANDRA-9322)
 * Log warning message when a table is queried before the schema has fully
   propagated (CASSANDRA-9136)
 * Overload SecondaryIndex#indexes to accept the column definition (CASSANDRA-9314)
 * (cqlsh) Add SERIAL and LOCAL_SERIAL consistency levels (CASSANDRA-8051)
 * Fix index selection during rebuild with certain table layouts (CASSANDRA-9281)
 * Fix partition-level-delete-only workload accounting (CASSANDRA-9194)
 * Allow scrub to handle corrupted compressed chunks (CASSANDRA-9140)
 * Fix assertion error when resetlocalschema is run during repair (CASSANDRA-9249)
 * Disable single sstable tombstone compactions for DTCS by default (CASSANDRA-9234)
 * IncomingTcpConnection thread is not named (CASSANDRA-9262)
 * Close incoming connections when MessagingService is stopped (CASSANDRA-9238)
 * Fix streaming hang when retrying (CASSANDRA-9132)


2.1.5
 * Re-add deprecated cold_reads_to_omit param for backwards compat (CASSANDRA-9203)
 * Make anticompaction visible in compactionstats (CASSANDRA-9098)
 * Improve nodetool getendpoints documentation about the partition
   key parameter (CASSANDRA-6458)
 * Don't check other keyspaces for schema changes when an user-defined
   type is altered (CASSANDRA-9187)
 * Add generate-idea-files target to build.xml (CASSANDRA-9123)
 * Allow takeColumnFamilySnapshot to take a list of tables (CASSANDRA-8348)
 * Limit major sstable operations to their canonical representation (CASSANDRA-8669)
 * cqlsh: Add tests for INSERT and UPDATE tab completion (CASSANDRA-9125)
 * cqlsh: quote column names when needed in COPY FROM inserts (CASSANDRA-9080)
 * Do not load read meter for offline operations (CASSANDRA-9082)
 * cqlsh: Make CompositeType data readable (CASSANDRA-8919)
 * cqlsh: Fix display of triggers (CASSANDRA-9081)
 * Fix NullPointerException when deleting or setting an element by index on
   a null list collection (CASSANDRA-9077)
 * Buffer bloom filter serialization (CASSANDRA-9066)
 * Fix anti-compaction target bloom filter size (CASSANDRA-9060)
 * Make FROZEN and TUPLE unreserved keywords in CQL (CASSANDRA-9047)
 * Prevent AssertionError from SizeEstimatesRecorder (CASSANDRA-9034)
 * Avoid overwriting index summaries for sstables with an older format that
   does not support downsampling; rebuild summaries on startup when this
   is detected (CASSANDRA-8993)
 * Fix potential data loss in CompressedSequentialWriter (CASSANDRA-8949)
 * Make PasswordAuthenticator number of hashing rounds configurable (CASSANDRA-8085)
 * Fix AssertionError when binding nested collections in DELETE (CASSANDRA-8900)
 * Check for overlap with non-early sstables in LCS (CASSANDRA-8739)
 * Only calculate max purgable timestamp if we have to (CASSANDRA-8914)
 * (cqlsh) Greatly improve performance of COPY FROM (CASSANDRA-8225)
 * IndexSummary effectiveIndexInterval is now a guideline, not a rule (CASSANDRA-8993)
 * Use correct bounds for page cache eviction of compressed files (CASSANDRA-8746)
 * SSTableScanner enforces its bounds (CASSANDRA-8946)
 * Cleanup cell equality (CASSANDRA-8947)
 * Introduce intra-cluster message coalescing (CASSANDRA-8692)
 * DatabaseDescriptor throws NPE when rpc_interface is used (CASSANDRA-8839)
 * Don't check if an sstable is live for offline compactions (CASSANDRA-8841)
 * Don't set clientMode in SSTableLoader (CASSANDRA-8238)
 * Fix SSTableRewriter with disabled early open (CASSANDRA-8535)
 * Fix cassandra-stress so it respects the CL passed in user mode (CASSANDRA-8948)
 * Fix rare NPE in ColumnDefinition#hasIndexOption() (CASSANDRA-8786)
 * cassandra-stress reports per-operation statistics, plus misc (CASSANDRA-8769)
 * Add SimpleDate (cql date) and Time (cql time) types (CASSANDRA-7523)
 * Use long for key count in cfstats (CASSANDRA-8913)
 * Make SSTableRewriter.abort() more robust to failure (CASSANDRA-8832)
 * Remove cold_reads_to_omit from STCS (CASSANDRA-8860)
 * Make EstimatedHistogram#percentile() use ceil instead of floor (CASSANDRA-8883)
 * Fix top partitions reporting wrong cardinality (CASSANDRA-8834)
 * Fix rare NPE in KeyCacheSerializer (CASSANDRA-8067)
 * Pick sstables for validation as late as possible inc repairs (CASSANDRA-8366)
 * Fix commitlog getPendingTasks to not increment (CASSANDRA-8862)
 * Fix parallelism adjustment in range and secondary index queries
   when the first fetch does not satisfy the limit (CASSANDRA-8856)
 * Check if the filtered sstables is non-empty in STCS (CASSANDRA-8843)
 * Upgrade java-driver used for cassandra-stress (CASSANDRA-8842)
 * Fix CommitLog.forceRecycleAllSegments() memory access error (CASSANDRA-8812)
 * Improve assertions in Memory (CASSANDRA-8792)
 * Fix SSTableRewriter cleanup (CASSANDRA-8802)
 * Introduce SafeMemory for CompressionMetadata.Writer (CASSANDRA-8758)
 * 'nodetool info' prints exception against older node (CASSANDRA-8796)
 * Ensure SSTableReader.last corresponds exactly with the file end (CASSANDRA-8750)
 * Make SSTableWriter.openEarly more robust and obvious (CASSANDRA-8747)
 * Enforce SSTableReader.first/last (CASSANDRA-8744)
 * Cleanup SegmentedFile API (CASSANDRA-8749)
 * Avoid overlap with early compaction replacement (CASSANDRA-8683)
 * Safer Resource Management++ (CASSANDRA-8707)
 * Write partition size estimates into a system table (CASSANDRA-7688)
 * cqlsh: Fix keys() and full() collection indexes in DESCRIBE output
   (CASSANDRA-8154)
 * Show progress of streaming in nodetool netstats (CASSANDRA-8886)
 * IndexSummaryBuilder utilises offheap memory, and shares data between
   each IndexSummary opened from it (CASSANDRA-8757)
 * markCompacting only succeeds if the exact SSTableReader instances being
   marked are in the live set (CASSANDRA-8689)
 * cassandra-stress support for varint (CASSANDRA-8882)
 * Fix Adler32 digest for compressed sstables (CASSANDRA-8778)
 * Add nodetool statushandoff/statusbackup (CASSANDRA-8912)
 * Use stdout for progress and stats in sstableloader (CASSANDRA-8982)
 * Correctly identify 2i datadir from older versions (CASSANDRA-9116)
Merged from 2.0:
 * Ignore gossip SYNs after shutdown (CASSANDRA-9238)
 * Avoid overflow when calculating max sstable size in LCS (CASSANDRA-9235)
 * Make sstable blacklisting work with compression (CASSANDRA-9138)
 * Do not attempt to rebuild indexes if no index accepts any column (CASSANDRA-9196)
 * Don't initiate snitch reconnection for dead states (CASSANDRA-7292)
 * Fix ArrayIndexOutOfBoundsException in CQLSSTableWriter (CASSANDRA-8978)
 * Add shutdown gossip state to prevent timeouts during rolling restarts (CASSANDRA-8336)
 * Fix running with java.net.preferIPv6Addresses=true (CASSANDRA-9137)
 * Fix failed bootstrap/replace attempts being persisted in system.peers (CASSANDRA-9180)
 * Flush system.IndexInfo after marking index built (CASSANDRA-9128)
 * Fix updates to min/max_compaction_threshold through cassandra-cli
   (CASSANDRA-8102)
 * Don't include tmp files when doing offline relevel (CASSANDRA-9088)
 * Use the proper CAS WriteType when finishing a previous round during Paxos
   preparation (CASSANDRA-8672)
 * Avoid race in cancelling compactions (CASSANDRA-9070)
 * More aggressive check for expired sstables in DTCS (CASSANDRA-8359)
 * Fix ignored index_interval change in ALTER TABLE statements (CASSANDRA-7976)
 * Do more aggressive compaction in old time windows in DTCS (CASSANDRA-8360)
 * java.lang.AssertionError when reading saved cache (CASSANDRA-8740)
 * "disk full" when running cleanup (CASSANDRA-9036)
 * Lower logging level from ERROR to DEBUG when a scheduled schema pull
   cannot be completed due to a node being down (CASSANDRA-9032)
 * Fix MOVED_NODE client event (CASSANDRA-8516)
 * Allow overriding MAX_OUTSTANDING_REPLAY_COUNT (CASSANDRA-7533)
 * Fix malformed JMX ObjectName containing IPv6 addresses (CASSANDRA-9027)
 * (cqlsh) Allow increasing CSV field size limit through
   cqlshrc config option (CASSANDRA-8934)
 * Stop logging range tombstones when exceeding the threshold
   (CASSANDRA-8559)
 * Fix NullPointerException when nodetool getendpoints is run
   against invalid keyspaces or tables (CASSANDRA-8950)
 * Allow specifying the tmp dir (CASSANDRA-7712)
 * Improve compaction estimated tasks estimation (CASSANDRA-8904)
 * Fix duplicate up/down messages sent to native clients (CASSANDRA-7816)
 * Expose commit log archive status via JMX (CASSANDRA-8734)
 * Provide better exceptions for invalid replication strategy parameters
   (CASSANDRA-8909)
 * Fix regression in mixed single and multi-column relation support for
   SELECT statements (CASSANDRA-8613)
 * Add ability to limit number of native connections (CASSANDRA-8086)
 * Fix CQLSSTableWriter throwing exception and spawning threads
   (CASSANDRA-8808)
 * Fix MT mismatch between empty and GC-able data (CASSANDRA-8979)
 * Fix incorrect validation when snapshotting single table (CASSANDRA-8056)
 * Add offline tool to relevel sstables (CASSANDRA-8301)
 * Preserve stream ID for more protocol errors (CASSANDRA-8848)
 * Fix combining token() function with multi-column relations on
   clustering columns (CASSANDRA-8797)
 * Make CFS.markReferenced() resistant to bad refcounting (CASSANDRA-8829)
 * Fix StreamTransferTask abort/complete bad refcounting (CASSANDRA-8815)
 * Fix AssertionError when querying a DESC clustering ordered
   table with ASC ordering and paging (CASSANDRA-8767)
 * AssertionError: "Memory was freed" when running cleanup (CASSANDRA-8716)
 * Make it possible to set max_sstable_age to fractional days (CASSANDRA-8406)
 * Fix some multi-column relations with indexes on some clustering
   columns (CASSANDRA-8275)
 * Fix memory leak in SSTableSimple*Writer and SSTableReader.validate()
   (CASSANDRA-8748)
 * Throw OOM if allocating memory fails to return a valid pointer (CASSANDRA-8726)
 * Fix SSTableSimpleUnsortedWriter ConcurrentModificationException (CASSANDRA-8619)
 * 'nodetool info' prints exception against older node (CASSANDRA-8796)
 * Ensure SSTableSimpleUnsortedWriter.close() terminates if
   disk writer has crashed (CASSANDRA-8807)


2.1.4
 * Bind JMX to localhost unless explicitly configured otherwise (CASSANDRA-9085)


2.1.3
 * Fix HSHA/offheap_objects corruption (CASSANDRA-8719)
 * Upgrade libthrift to 0.9.2 (CASSANDRA-8685)
 * Don't use the shared ref in sstableloader (CASSANDRA-8704)
 * Purge internal prepared statements if related tables or
   keyspaces are dropped (CASSANDRA-8693)
 * (cqlsh) Handle unicode BOM at start of files (CASSANDRA-8638)
 * Stop compactions before exiting offline tools (CASSANDRA-8623)
 * Update tools/stress/README.txt to match current behaviour (CASSANDRA-7933)
 * Fix schema from Thrift conversion with empty metadata (CASSANDRA-8695)
 * Safer Resource Management (CASSANDRA-7705)
 * Make sure we compact highly overlapping cold sstables with
   STCS (CASSANDRA-8635)
 * rpc_interface and listen_interface generate NPE on startup when specified
   interface doesn't exist (CASSANDRA-8677)
 * Fix ArrayIndexOutOfBoundsException in nodetool cfhistograms (CASSANDRA-8514)
 * Switch from yammer metrics for nodetool cf/proxy histograms (CASSANDRA-8662)
 * Make sure we don't add tmplink files to the compaction
   strategy (CASSANDRA-8580)
 * (cqlsh) Handle maps with blob keys (CASSANDRA-8372)
 * (cqlsh) Handle DynamicCompositeType schemas correctly (CASSANDRA-8563)
 * Duplicate rows returned when in clause has repeated values (CASSANDRA-6706)
 * Add tooling to detect hot partitions (CASSANDRA-7974)
 * Fix cassandra-stress user-mode truncation of partition generation (CASSANDRA-8608)
 * Only stream from unrepaired sstables during inc repair (CASSANDRA-8267)
 * Don't allow starting multiple inc repairs on the same sstables (CASSANDRA-8316)
 * Invalidate prepared BATCH statements when related tables
   or keyspaces are dropped (CASSANDRA-8652)
 * Fix missing results in secondary index queries on collections
   with ALLOW FILTERING (CASSANDRA-8421)
 * Expose EstimatedHistogram metrics for range slices (CASSANDRA-8627)
 * (cqlsh) Escape clqshrc passwords properly (CASSANDRA-8618)
 * Fix NPE when passing wrong argument in ALTER TABLE statement (CASSANDRA-8355)
 * Pig: Refactor and deprecate CqlStorage (CASSANDRA-8599)
 * Don't reuse the same cleanup strategy for all sstables (CASSANDRA-8537)
 * Fix case-sensitivity of index name on CREATE and DROP INDEX
   statements (CASSANDRA-8365)
 * Better detection/logging for corruption in compressed sstables (CASSANDRA-8192)
 * Use the correct repairedAt value when closing writer (CASSANDRA-8570)
 * (cqlsh) Handle a schema mismatch being detected on startup (CASSANDRA-8512)
 * Properly calculate expected write size during compaction (CASSANDRA-8532)
 * Invalidate affected prepared statements when a table's columns
   are altered (CASSANDRA-7910)
 * Stress - user defined writes should populate sequentally (CASSANDRA-8524)
 * Fix regression in SSTableRewriter causing some rows to become unreadable
   during compaction (CASSANDRA-8429)
 * Run major compactions for repaired/unrepaired in parallel (CASSANDRA-8510)
 * (cqlsh) Fix compression options in DESCRIBE TABLE output when compression
   is disabled (CASSANDRA-8288)
 * (cqlsh) Fix DESCRIBE output after keyspaces are altered (CASSANDRA-7623)
 * Make sure we set lastCompactedKey correctly (CASSANDRA-8463)
 * (cqlsh) Fix output of CONSISTENCY command (CASSANDRA-8507)
 * (cqlsh) Fixed the handling of LIST statements (CASSANDRA-8370)
 * Make sstablescrub check leveled manifest again (CASSANDRA-8432)
 * Check first/last keys in sstable when giving out positions (CASSANDRA-8458)
 * Disable mmap on Windows (CASSANDRA-6993)
 * Add missing ConsistencyLevels to cassandra-stress (CASSANDRA-8253)
 * Add auth support to cassandra-stress (CASSANDRA-7985)
 * Fix ArrayIndexOutOfBoundsException when generating error message
   for some CQL syntax errors (CASSANDRA-8455)
 * Scale memtable slab allocation logarithmically (CASSANDRA-7882)
 * cassandra-stress simultaneous inserts over same seed (CASSANDRA-7964)
 * Reduce cassandra-stress sampling memory requirements (CASSANDRA-7926)
 * Ensure memtable flush cannot expire commit log entries from its future (CASSANDRA-8383)
 * Make read "defrag" async to reclaim memtables (CASSANDRA-8459)
 * Remove tmplink files for offline compactions (CASSANDRA-8321)
 * Reduce maxHintsInProgress (CASSANDRA-8415)
 * BTree updates may call provided update function twice (CASSANDRA-8018)
 * Release sstable references after anticompaction (CASSANDRA-8386)
 * Handle abort() in SSTableRewriter properly (CASSANDRA-8320)
 * Centralize shared executors (CASSANDRA-8055)
 * Fix filtering for CONTAINS (KEY) relations on frozen collection
   clustering columns when the query is restricted to a single
   partition (CASSANDRA-8203)
 * Do more aggressive entire-sstable TTL expiry checks (CASSANDRA-8243)
 * Add more log info if readMeter is null (CASSANDRA-8238)
 * add check of the system wall clock time at startup (CASSANDRA-8305)
 * Support for frozen collections (CASSANDRA-7859)
 * Fix overflow on histogram computation (CASSANDRA-8028)
 * Have paxos reuse the timestamp generation of normal queries (CASSANDRA-7801)
 * Fix incremental repair not remove parent session on remote (CASSANDRA-8291)
 * Improve JBOD disk utilization (CASSANDRA-7386)
 * Log failed host when preparing incremental repair (CASSANDRA-8228)
 * Force config client mode in CQLSSTableWriter (CASSANDRA-8281)
 * Fix sstableupgrade throws exception (CASSANDRA-8688)
 * Fix hang when repairing empty keyspace (CASSANDRA-8694)
Merged from 2.0:
 * Fix IllegalArgumentException in dynamic snitch (CASSANDRA-8448)
 * Add support for UPDATE ... IF EXISTS (CASSANDRA-8610)
 * Fix reversal of list prepends (CASSANDRA-8733)
 * Prevent non-zero default_time_to_live on tables with counters
   (CASSANDRA-8678)
 * Fix SSTableSimpleUnsortedWriter ConcurrentModificationException
   (CASSANDRA-8619)
 * Round up time deltas lower than 1ms in BulkLoader (CASSANDRA-8645)
 * Add batch remove iterator to ABSC (CASSANDRA-8414, 8666)
 * Round up time deltas lower than 1ms in BulkLoader (CASSANDRA-8645)
 * Fix isClientMode check in Keyspace (CASSANDRA-8687)
 * Use more efficient slice size for querying internal secondary
   index tables (CASSANDRA-8550)
 * Fix potentially returning deleted rows with range tombstone (CASSANDRA-8558)
 * Check for available disk space before starting a compaction (CASSANDRA-8562)
 * Fix DISTINCT queries with LIMITs or paging when some partitions
   contain only tombstones (CASSANDRA-8490)
 * Introduce background cache refreshing to permissions cache
   (CASSANDRA-8194)
 * Fix race condition in StreamTransferTask that could lead to
   infinite loops and premature sstable deletion (CASSANDRA-7704)
 * Add an extra version check to MigrationTask (CASSANDRA-8462)
 * Ensure SSTableWriter cleans up properly after failure (CASSANDRA-8499)
 * Increase bf true positive count on key cache hit (CASSANDRA-8525)
 * Move MeteredFlusher to its own thread (CASSANDRA-8485)
 * Fix non-distinct results in DISTNCT queries on static columns when
   paging is enabled (CASSANDRA-8087)
 * Move all hints related tasks to hints internal executor (CASSANDRA-8285)
 * Fix paging for multi-partition IN queries (CASSANDRA-8408)
 * Fix MOVED_NODE topology event never being emitted when a node
   moves its token (CASSANDRA-8373)
 * Fix validation of indexes in COMPACT tables (CASSANDRA-8156)
 * Avoid StackOverflowError when a large list of IN values
   is used for a clustering column (CASSANDRA-8410)
 * Fix NPE when writetime() or ttl() calls are wrapped by
   another function call (CASSANDRA-8451)
 * Fix NPE after dropping a keyspace (CASSANDRA-8332)
 * Fix error message on read repair timeouts (CASSANDRA-7947)
 * Default DTCS base_time_seconds changed to 60 (CASSANDRA-8417)
 * Refuse Paxos operation with more than one pending endpoint (CASSANDRA-8346, 8640)
 * Throw correct exception when trying to bind a keyspace or table
   name (CASSANDRA-6952)
 * Make HHOM.compact synchronized (CASSANDRA-8416)
 * cancel latency-sampling task when CF is dropped (CASSANDRA-8401)
 * don't block SocketThread for MessagingService (CASSANDRA-8188)
 * Increase quarantine delay on replacement (CASSANDRA-8260)
 * Expose off-heap memory usage stats (CASSANDRA-7897)
 * Ignore Paxos commits for truncated tables (CASSANDRA-7538)
 * Validate size of indexed column values (CASSANDRA-8280)
 * Make LCS split compaction results over all data directories (CASSANDRA-8329)
 * Fix some failing queries that use multi-column relations
   on COMPACT STORAGE tables (CASSANDRA-8264)
 * Fix InvalidRequestException with ORDER BY (CASSANDRA-8286)
 * Disable SSLv3 for POODLE (CASSANDRA-8265)
 * Fix millisecond timestamps in Tracing (CASSANDRA-8297)
 * Include keyspace name in error message when there are insufficient
   live nodes to stream from (CASSANDRA-8221)
 * Avoid overlap in L1 when L0 contains many nonoverlapping
   sstables (CASSANDRA-8211)
 * Improve PropertyFileSnitch logging (CASSANDRA-8183)
 * Add DC-aware sequential repair (CASSANDRA-8193)
 * Use live sstables in snapshot repair if possible (CASSANDRA-8312)
 * Fix hints serialized size calculation (CASSANDRA-8587)


2.1.2
 * (cqlsh) parse_for_table_meta errors out on queries with undefined
   grammars (CASSANDRA-8262)
 * (cqlsh) Fix SELECT ... TOKEN() function broken in C* 2.1.1 (CASSANDRA-8258)
 * Fix Cassandra crash when running on JDK8 update 40 (CASSANDRA-8209)
 * Optimize partitioner tokens (CASSANDRA-8230)
 * Improve compaction of repaired/unrepaired sstables (CASSANDRA-8004)
 * Make cache serializers pluggable (CASSANDRA-8096)
 * Fix issues with CONTAINS (KEY) queries on secondary indexes
   (CASSANDRA-8147)
 * Fix read-rate tracking of sstables for some queries (CASSANDRA-8239)
 * Fix default timestamp in QueryOptions (CASSANDRA-8246)
 * Set socket timeout when reading remote version (CASSANDRA-8188)
 * Refactor how we track live size (CASSANDRA-7852)
 * Make sure unfinished compaction files are removed (CASSANDRA-8124)
 * Fix shutdown when run as Windows service (CASSANDRA-8136)
 * Fix DESCRIBE TABLE with custom indexes (CASSANDRA-8031)
 * Fix race in RecoveryManagerTest (CASSANDRA-8176)
 * Avoid IllegalArgumentException while sorting sstables in
   IndexSummaryManager (CASSANDRA-8182)
 * Shutdown JVM on file descriptor exhaustion (CASSANDRA-7579)
 * Add 'die' policy for commit log and disk failure (CASSANDRA-7927)
 * Fix installing as service on Windows (CASSANDRA-8115)
 * Fix CREATE TABLE for CQL2 (CASSANDRA-8144)
 * Avoid boxing in ColumnStats min/max trackers (CASSANDRA-8109)
Merged from 2.0:
 * Correctly handle non-text column names in cql3 (CASSANDRA-8178)
 * Fix deletion for indexes on primary key columns (CASSANDRA-8206)
 * Add 'nodetool statusgossip' (CASSANDRA-8125)
 * Improve client notification that nodes are ready for requests (CASSANDRA-7510)
 * Handle negative timestamp in writetime method (CASSANDRA-8139)
 * Pig: Remove errant LIMIT clause in CqlNativeStorage (CASSANDRA-8166)
 * Throw ConfigurationException when hsha is used with the default
   rpc_max_threads setting of 'unlimited' (CASSANDRA-8116)
 * Allow concurrent writing of the same table in the same JVM using
   CQLSSTableWriter (CASSANDRA-7463)
 * Fix totalDiskSpaceUsed calculation (CASSANDRA-8205)


2.1.1
 * Fix spin loop in AtomicSortedColumns (CASSANDRA-7546)
 * Dont notify when replacing tmplink files (CASSANDRA-8157)
 * Fix validation with multiple CONTAINS clause (CASSANDRA-8131)
 * Fix validation of collections in TriggerExecutor (CASSANDRA-8146)
 * Fix IllegalArgumentException when a list of IN values containing tuples
   is passed as a single arg to a prepared statement with the v1 or v2
   protocol (CASSANDRA-8062)
 * Fix ClassCastException in DISTINCT query on static columns with
   query paging (CASSANDRA-8108)
 * Fix NPE on null nested UDT inside a set (CASSANDRA-8105)
 * Fix exception when querying secondary index on set items or map keys
   when some clustering columns are specified (CASSANDRA-8073)
 * Send proper error response when there is an error during native
   protocol message decode (CASSANDRA-8118)
 * Gossip should ignore generation numbers too far in the future (CASSANDRA-8113)
 * Fix NPE when creating a table with frozen sets, lists (CASSANDRA-8104)
 * Fix high memory use due to tracking reads on incrementally opened sstable
   readers (CASSANDRA-8066)
 * Fix EXECUTE request with skipMetadata=false returning no metadata
   (CASSANDRA-8054)
 * Allow concurrent use of CQLBulkOutputFormat (CASSANDRA-7776)
 * Shutdown JVM on OOM (CASSANDRA-7507)
 * Upgrade netty version and enable epoll event loop (CASSANDRA-7761)
 * Don't duplicate sstables smaller than split size when using
   the sstablesplitter tool (CASSANDRA-7616)
 * Avoid re-parsing already prepared statements (CASSANDRA-7923)
 * Fix some Thrift slice deletions and updates of COMPACT STORAGE
   tables with some clustering columns omitted (CASSANDRA-7990)
 * Fix filtering for CONTAINS on sets (CASSANDRA-8033)
 * Properly track added size (CASSANDRA-7239)
 * Allow compilation in java 8 (CASSANDRA-7208)
 * Fix Assertion error on RangeTombstoneList diff (CASSANDRA-8013)
 * Release references to overlapping sstables during compaction (CASSANDRA-7819)
 * Send notification when opening compaction results early (CASSANDRA-8034)
 * Make native server start block until properly bound (CASSANDRA-7885)
 * (cqlsh) Fix IPv6 support (CASSANDRA-7988)
 * Ignore fat clients when checking for endpoint collision (CASSANDRA-7939)
 * Make sstablerepairedset take a list of files (CASSANDRA-7995)
 * (cqlsh) Tab completeion for indexes on map keys (CASSANDRA-7972)
 * (cqlsh) Fix UDT field selection in select clause (CASSANDRA-7891)
 * Fix resource leak in event of corrupt sstable
 * (cqlsh) Add command line option for cqlshrc file path (CASSANDRA-7131)
 * Provide visibility into prepared statements churn (CASSANDRA-7921, CASSANDRA-7930)
 * Invalidate prepared statements when their keyspace or table is
   dropped (CASSANDRA-7566)
 * cassandra-stress: fix support for NetworkTopologyStrategy (CASSANDRA-7945)
 * Fix saving caches when a table is dropped (CASSANDRA-7784)
 * Add better error checking of new stress profile (CASSANDRA-7716)
 * Use ThreadLocalRandom and remove FBUtilities.threadLocalRandom (CASSANDRA-7934)
 * Prevent operator mistakes due to simultaneous bootstrap (CASSANDRA-7069)
 * cassandra-stress supports whitelist mode for node config (CASSANDRA-7658)
 * GCInspector more closely tracks GC; cassandra-stress and nodetool report it (CASSANDRA-7916)
 * nodetool won't output bogus ownership info without a keyspace (CASSANDRA-7173)
 * Add human readable option to nodetool commands (CASSANDRA-5433)
 * Don't try to set repairedAt on old sstables (CASSANDRA-7913)
 * Add metrics for tracking PreparedStatement use (CASSANDRA-7719)
 * (cqlsh) tab-completion for triggers (CASSANDRA-7824)
 * (cqlsh) Support for query paging (CASSANDRA-7514)
 * (cqlsh) Show progress of COPY operations (CASSANDRA-7789)
 * Add syntax to remove multiple elements from a map (CASSANDRA-6599)
 * Support non-equals conditions in lightweight transactions (CASSANDRA-6839)
 * Add IF [NOT] EXISTS to create/drop triggers (CASSANDRA-7606)
 * (cqlsh) Display the current logged-in user (CASSANDRA-7785)
 * (cqlsh) Don't ignore CTRL-C during COPY FROM execution (CASSANDRA-7815)
 * (cqlsh) Order UDTs according to cross-type dependencies in DESCRIBE
   output (CASSANDRA-7659)
 * (cqlsh) Fix handling of CAS statement results (CASSANDRA-7671)
 * (cqlsh) COPY TO/FROM improvements (CASSANDRA-7405)
 * Support list index operations with conditions (CASSANDRA-7499)
 * Add max live/tombstoned cells to nodetool cfstats output (CASSANDRA-7731)
 * Validate IPv6 wildcard addresses properly (CASSANDRA-7680)
 * (cqlsh) Error when tracing query (CASSANDRA-7613)
 * Avoid IOOBE when building SyntaxError message snippet (CASSANDRA-7569)
 * SSTableExport uses correct validator to create string representation of partition
   keys (CASSANDRA-7498)
 * Avoid NPEs when receiving type changes for an unknown keyspace (CASSANDRA-7689)
 * Add support for custom 2i validation (CASSANDRA-7575)
 * Pig support for hadoop CqlInputFormat (CASSANDRA-6454)
 * Add duration mode to cassandra-stress (CASSANDRA-7468)
 * Add listen_interface and rpc_interface options (CASSANDRA-7417)
 * Improve schema merge performance (CASSANDRA-7444)
 * Adjust MT depth based on # of partition validating (CASSANDRA-5263)
 * Optimise NativeCell comparisons (CASSANDRA-6755)
 * Configurable client timeout for cqlsh (CASSANDRA-7516)
 * Include snippet of CQL query near syntax error in messages (CASSANDRA-7111)
 * Make repair -pr work with -local (CASSANDRA-7450)
 * Fix error in sstableloader with -cph > 1 (CASSANDRA-8007)
 * Fix snapshot repair error on indexed tables (CASSANDRA-8020)
 * Do not exit nodetool repair when receiving JMX NOTIF_LOST (CASSANDRA-7909)
 * Stream to private IP when available (CASSANDRA-8084)
Merged from 2.0:
 * Reject conditions on DELETE unless full PK is given (CASSANDRA-6430)
 * Properly reject the token function DELETE (CASSANDRA-7747)
 * Force batchlog replay before decommissioning a node (CASSANDRA-7446)
 * Fix hint replay with many accumulated expired hints (CASSANDRA-6998)
 * Fix duplicate results in DISTINCT queries on static columns with query
   paging (CASSANDRA-8108)
 * Add DateTieredCompactionStrategy (CASSANDRA-6602)
 * Properly validate ascii and utf8 string literals in CQL queries (CASSANDRA-8101)
 * (cqlsh) Fix autocompletion for alter keyspace (CASSANDRA-8021)
 * Create backup directories for commitlog archiving during startup (CASSANDRA-8111)
 * Reduce totalBlockFor() for LOCAL_* consistency levels (CASSANDRA-8058)
 * Fix merging schemas with re-dropped keyspaces (CASSANDRA-7256)
 * Fix counters in supercolumns during live upgrades from 1.2 (CASSANDRA-7188)
 * Notify DT subscribers when a column family is truncated (CASSANDRA-8088)
 * Add sanity check of $JAVA on startup (CASSANDRA-7676)
 * Schedule fat client schema pull on join (CASSANDRA-7993)
 * Don't reset nodes' versions when closing IncomingTcpConnections
   (CASSANDRA-7734)
 * Record the real messaging version in all cases in OutboundTcpConnection
   (CASSANDRA-8057)
 * SSL does not work in cassandra-cli (CASSANDRA-7899)
 * Fix potential exception when using ReversedType in DynamicCompositeType
   (CASSANDRA-7898)
 * Better validation of collection values (CASSANDRA-7833)
 * Track min/max timestamps correctly (CASSANDRA-7969)
 * Fix possible overflow while sorting CL segments for replay (CASSANDRA-7992)
 * Increase nodetool Xmx (CASSANDRA-7956)
 * Archive any commitlog segments present at startup (CASSANDRA-6904)
 * CrcCheckChance should adjust based on live CFMetadata not
   sstable metadata (CASSANDRA-7978)
 * token() should only accept columns in the partitioning
   key order (CASSANDRA-6075)
 * Add method to invalidate permission cache via JMX (CASSANDRA-7977)
 * Allow propagating multiple gossip states atomically (CASSANDRA-6125)
 * Log exceptions related to unclean native protocol client disconnects
   at DEBUG or INFO (CASSANDRA-7849)
 * Allow permissions cache to be set via JMX (CASSANDRA-7698)
 * Include schema_triggers CF in readable system resources (CASSANDRA-7967)
 * Fix RowIndexEntry to report correct serializedSize (CASSANDRA-7948)
 * Make CQLSSTableWriter sync within partitions (CASSANDRA-7360)
 * Potentially use non-local replicas in CqlConfigHelper (CASSANDRA-7906)
 * Explicitly disallow mixing multi-column and single-column
   relations on clustering columns (CASSANDRA-7711)
 * Better error message when condition is set on PK column (CASSANDRA-7804)
 * Don't send schema change responses and events for no-op DDL
   statements (CASSANDRA-7600)
 * (Hadoop) fix cluster initialisation for a split fetching (CASSANDRA-7774)
 * Throw InvalidRequestException when queries contain relations on entire
   collection columns (CASSANDRA-7506)
 * (cqlsh) enable CTRL-R history search with libedit (CASSANDRA-7577)
 * (Hadoop) allow ACFRW to limit nodes to local DC (CASSANDRA-7252)
 * (cqlsh) cqlsh should automatically disable tracing when selecting
   from system_traces (CASSANDRA-7641)
 * (Hadoop) Add CqlOutputFormat (CASSANDRA-6927)
 * Don't depend on cassandra config for nodetool ring (CASSANDRA-7508)
 * (cqlsh) Fix failing cqlsh formatting tests (CASSANDRA-7703)
 * Fix IncompatibleClassChangeError from hadoop2 (CASSANDRA-7229)
 * Add 'nodetool sethintedhandoffthrottlekb' (CASSANDRA-7635)
 * (cqlsh) Add tab-completion for CREATE/DROP USER IF [NOT] EXISTS (CASSANDRA-7611)
 * Catch errors when the JVM pulls the rug out from GCInspector (CASSANDRA-5345)
 * cqlsh fails when version number parts are not int (CASSANDRA-7524)
 * Fix NPE when table dropped during streaming (CASSANDRA-7946)
 * Fix wrong progress when streaming uncompressed (CASSANDRA-7878)
 * Fix possible infinite loop in creating repair range (CASSANDRA-7983)
 * Fix unit in nodetool for streaming throughput (CASSANDRA-7375)
Merged from 1.2:
 * Don't index tombstones (CASSANDRA-7828)
 * Improve PasswordAuthenticator default super user setup (CASSANDRA-7788)


2.1.0
 * (cqlsh) Removed "ALTER TYPE <name> RENAME TO <name>" from tab-completion
   (CASSANDRA-7895)
 * Fixed IllegalStateException in anticompaction (CASSANDRA-7892)
 * cqlsh: DESCRIBE support for frozen UDTs, tuples (CASSANDRA-7863)
 * Avoid exposing internal classes over JMX (CASSANDRA-7879)
 * Add null check for keys when freezing collection (CASSANDRA-7869)
 * Improve stress workload realism (CASSANDRA-7519)
Merged from 2.0:
 * Configure system.paxos with LeveledCompactionStrategy (CASSANDRA-7753)
 * Fix ALTER clustering column type from DateType to TimestampType when
   using DESC clustering order (CASSANRDA-7797)
 * Throw EOFException if we run out of chunks in compressed datafile
   (CASSANDRA-7664)
 * Fix PRSI handling of CQL3 row markers for row cleanup (CASSANDRA-7787)
 * Fix dropping collection when it's the last regular column (CASSANDRA-7744)
 * Make StreamReceiveTask thread safe and gc friendly (CASSANDRA-7795)
 * Validate empty cell names from counter updates (CASSANDRA-7798)
Merged from 1.2:
 * Don't allow compacted sstables to be marked as compacting (CASSANDRA-7145)
 * Track expired tombstones (CASSANDRA-7810)


2.1.0-rc7
 * Add frozen keyword and require UDT to be frozen (CASSANDRA-7857)
 * Track added sstable size correctly (CASSANDRA-7239)
 * (cqlsh) Fix case insensitivity (CASSANDRA-7834)
 * Fix failure to stream ranges when moving (CASSANDRA-7836)
 * Correctly remove tmplink files (CASSANDRA-7803)
 * (cqlsh) Fix column name formatting for functions, CAS operations,
   and UDT field selections (CASSANDRA-7806)
 * (cqlsh) Fix COPY FROM handling of null/empty primary key
   values (CASSANDRA-7792)
 * Fix ordering of static cells (CASSANDRA-7763)
Merged from 2.0:
 * Forbid re-adding dropped counter columns (CASSANDRA-7831)
 * Fix CFMetaData#isThriftCompatible() for PK-only tables (CASSANDRA-7832)
 * Always reject inequality on the partition key without token()
   (CASSANDRA-7722)
 * Always send Paxos commit to all replicas (CASSANDRA-7479)
 * Make disruptor_thrift_server invocation pool configurable (CASSANDRA-7594)
 * Make repair no-op when RF=1 (CASSANDRA-7864)


2.1.0-rc6
 * Fix OOM issue from netty caching over time (CASSANDRA-7743)
 * json2sstable couldn't import JSON for CQL table (CASSANDRA-7477)
 * Invalidate all caches on table drop (CASSANDRA-7561)
 * Skip strict endpoint selection for ranges if RF == nodes (CASSANRA-7765)
 * Fix Thrift range filtering without 2ary index lookups (CASSANDRA-7741)
 * Add tracing entries about concurrent range requests (CASSANDRA-7599)
 * (cqlsh) Fix DESCRIBE for NTS keyspaces (CASSANDRA-7729)
 * Remove netty buffer ref-counting (CASSANDRA-7735)
 * Pass mutated cf to index updater for use by PRSI (CASSANDRA-7742)
 * Include stress yaml example in release and deb (CASSANDRA-7717)
 * workaround for netty issue causing corrupted data off the wire (CASSANDRA-7695)
 * cqlsh DESC CLUSTER fails retrieving ring information (CASSANDRA-7687)
 * Fix binding null values inside UDT (CASSANDRA-7685)
 * Fix UDT field selection with empty fields (CASSANDRA-7670)
 * Bogus deserialization of static cells from sstable (CASSANDRA-7684)
 * Fix NPE on compaction leftover cleanup for dropped table (CASSANDRA-7770)
Merged from 2.0:
 * Fix race condition in StreamTransferTask that could lead to
   infinite loops and premature sstable deletion (CASSANDRA-7704)
 * (cqlsh) Wait up to 10 sec for a tracing session (CASSANDRA-7222)
 * Fix NPE in FileCacheService.sizeInBytes (CASSANDRA-7756)
 * Remove duplicates from StorageService.getJoiningNodes (CASSANDRA-7478)
 * Clone token map outside of hot gossip loops (CASSANDRA-7758)
 * Fix MS expiring map timeout for Paxos messages (CASSANDRA-7752)
 * Do not flush on truncate if durable_writes is false (CASSANDRA-7750)
 * Give CRR a default input_cql Statement (CASSANDRA-7226)
 * Better error message when adding a collection with the same name
   than a previously dropped one (CASSANDRA-6276)
 * Fix validation when adding static columns (CASSANDRA-7730)
 * (Thrift) fix range deletion of supercolumns (CASSANDRA-7733)
 * Fix potential AssertionError in RangeTombstoneList (CASSANDRA-7700)
 * Validate arguments of blobAs* functions (CASSANDRA-7707)
 * Fix potential AssertionError with 2ndary indexes (CASSANDRA-6612)
 * Avoid logging CompactionInterrupted at ERROR (CASSANDRA-7694)
 * Minor leak in sstable2jon (CASSANDRA-7709)
 * Add cassandra.auto_bootstrap system property (CASSANDRA-7650)
 * Update java driver (for hadoop) (CASSANDRA-7618)
 * Remove CqlPagingRecordReader/CqlPagingInputFormat (CASSANDRA-7570)
 * Support connecting to ipv6 jmx with nodetool (CASSANDRA-7669)


2.1.0-rc5
 * Reject counters inside user types (CASSANDRA-7672)
 * Switch to notification-based GCInspector (CASSANDRA-7638)
 * (cqlsh) Handle nulls in UDTs and tuples correctly (CASSANDRA-7656)
 * Don't use strict consistency when replacing (CASSANDRA-7568)
 * Fix min/max cell name collection on 2.0 SSTables with range
   tombstones (CASSANDRA-7593)
 * Tolerate min/max cell names of different lengths (CASSANDRA-7651)
 * Filter cached results correctly (CASSANDRA-7636)
 * Fix tracing on the new SEPExecutor (CASSANDRA-7644)
 * Remove shuffle and taketoken (CASSANDRA-7601)
 * Clean up Windows batch scripts (CASSANDRA-7619)
 * Fix native protocol drop user type notification (CASSANDRA-7571)
 * Give read access to system.schema_usertypes to all authenticated users
   (CASSANDRA-7578)
 * (cqlsh) Fix cqlsh display when zero rows are returned (CASSANDRA-7580)
 * Get java version correctly when JAVA_TOOL_OPTIONS is set (CASSANDRA-7572)
 * Fix NPE when dropping index from non-existent keyspace, AssertionError when
   dropping non-existent index with IF EXISTS (CASSANDRA-7590)
 * Fix sstablelevelresetter hang (CASSANDRA-7614)
 * (cqlsh) Fix deserialization of blobs (CASSANDRA-7603)
 * Use "keyspace updated" schema change message for UDT changes in v1 and
   v2 protocols (CASSANDRA-7617)
 * Fix tracing of range slices and secondary index lookups that are local
   to the coordinator (CASSANDRA-7599)
 * Set -Dcassandra.storagedir for all tool shell scripts (CASSANDRA-7587)
 * Don't swap max/min col names when mutating sstable metadata (CASSANDRA-7596)
 * (cqlsh) Correctly handle paged result sets (CASSANDRA-7625)
 * (cqlsh) Improve waiting for a trace to complete (CASSANDRA-7626)
 * Fix tracing of concurrent range slices and 2ary index queries (CASSANDRA-7626)
 * Fix scrub against collection type (CASSANDRA-7665)
Merged from 2.0:
 * Set gc_grace_seconds to seven days for system schema tables (CASSANDRA-7668)
 * SimpleSeedProvider no longer caches seeds forever (CASSANDRA-7663)
 * Always flush on truncate (CASSANDRA-7511)
 * Fix ReversedType(DateType) mapping to native protocol (CASSANDRA-7576)
 * Always merge ranges owned by a single node (CASSANDRA-6930)
 * Track max/min timestamps for range tombstones (CASSANDRA-7647)
 * Fix NPE when listing saved caches dir (CASSANDRA-7632)


2.1.0-rc4
 * Fix word count hadoop example (CASSANDRA-7200)
 * Updated memtable_cleanup_threshold and memtable_flush_writers defaults
   (CASSANDRA-7551)
 * (Windows) fix startup when WMI memory query fails (CASSANDRA-7505)
 * Anti-compaction proceeds if any part of the repair failed (CASSANDRA-7521)
 * Add missing table name to DROP INDEX responses and notifications (CASSANDRA-7539)
 * Bump CQL version to 3.2.0 and update CQL documentation (CASSANDRA-7527)
 * Fix configuration error message when running nodetool ring (CASSANDRA-7508)
 * Support conditional updates, tuple type, and the v3 protocol in cqlsh (CASSANDRA-7509)
 * Handle queries on multiple secondary index types (CASSANDRA-7525)
 * Fix cqlsh authentication with v3 native protocol (CASSANDRA-7564)
 * Fix NPE when unknown prepared statement ID is used (CASSANDRA-7454)
Merged from 2.0:
 * (Windows) force range-based repair to non-sequential mode (CASSANDRA-7541)
 * Fix range merging when DES scores are zero (CASSANDRA-7535)
 * Warn when SSL certificates have expired (CASSANDRA-7528)
 * Fix error when doing reversed queries with static columns (CASSANDRA-7490)
Merged from 1.2:
 * Set correct stream ID on responses when non-Exception Throwables
   are thrown while handling native protocol messages (CASSANDRA-7470)


2.1.0-rc3
 * Consider expiry when reconciling otherwise equal cells (CASSANDRA-7403)
 * Introduce CQL support for stress tool (CASSANDRA-6146)
 * Fix ClassCastException processing expired messages (CASSANDRA-7496)
 * Fix prepared marker for collections inside UDT (CASSANDRA-7472)
 * Remove left-over populate_io_cache_on_flush and replicate_on_write
   uses (CASSANDRA-7493)
 * (Windows) handle spaces in path names (CASSANDRA-7451)
 * Ensure writes have completed after dropping a table, before recycling
   commit log segments (CASSANDRA-7437)
 * Remove left-over rows_per_partition_to_cache (CASSANDRA-7493)
 * Fix error when CONTAINS is used with a bind marker (CASSANDRA-7502)
 * Properly reject unknown UDT field (CASSANDRA-7484)
Merged from 2.0:
 * Fix CC#collectTimeOrderedData() tombstone optimisations (CASSANDRA-7394)
 * Support DISTINCT for static columns and fix behaviour when DISTINC is
   not use (CASSANDRA-7305).
 * Workaround JVM NPE on JMX bind failure (CASSANDRA-7254)
 * Fix race in FileCacheService RemovalListener (CASSANDRA-7278)
 * Fix inconsistent use of consistencyForCommit that allowed LOCAL_QUORUM
   operations to incorrect become full QUORUM (CASSANDRA-7345)
 * Properly handle unrecognized opcodes and flags (CASSANDRA-7440)
 * (Hadoop) close CqlRecordWriter clients when finished (CASSANDRA-7459)
 * Commit disk failure policy (CASSANDRA-7429)
 * Make sure high level sstables get compacted (CASSANDRA-7414)
 * Fix AssertionError when using empty clustering columns and static columns
   (CASSANDRA-7455)
 * Add option to disable STCS in L0 (CASSANDRA-6621)
 * Upgrade to snappy-java 1.0.5.2 (CASSANDRA-7476)


2.1.0-rc2
 * Fix heap size calculation for CompoundSparseCellName and
   CompoundSparseCellName.WithCollection (CASSANDRA-7421)
 * Allow counter mutations in UNLOGGED batches (CASSANDRA-7351)
 * Modify reconcile logic to always pick a tombstone over a counter cell
   (CASSANDRA-7346)
 * Avoid incremental compaction on Windows (CASSANDRA-7365)
 * Fix exception when querying a composite-keyed table with a collection index
   (CASSANDRA-7372)
 * Use node's host id in place of counter ids (CASSANDRA-7366)
 * Fix error when doing reversed queries with static columns (CASSANDRA-7490)
 * Backport CASSANDRA-6747 (CASSANDRA-7560)
 * Track max/min timestamps for range tombstones (CASSANDRA-7647)
 * Fix NPE when listing saved caches dir (CASSANDRA-7632)
 * Fix sstableloader unable to connect encrypted node (CASSANDRA-7585)
Merged from 1.2:
 * Clone token map outside of hot gossip loops (CASSANDRA-7758)
 * Add stop method to EmbeddedCassandraService (CASSANDRA-7595)
 * Support connecting to ipv6 jmx with nodetool (CASSANDRA-7669)
 * Set gc_grace_seconds to seven days for system schema tables (CASSANDRA-7668)
 * SimpleSeedProvider no longer caches seeds forever (CASSANDRA-7663)
 * Set correct stream ID on responses when non-Exception Throwables
   are thrown while handling native protocol messages (CASSANDRA-7470)
 * Fix row size miscalculation in LazilyCompactedRow (CASSANDRA-7543)
 * Fix race in background compaction check (CASSANDRA-7745)
 * Don't clear out range tombstones during compaction (CASSANDRA-7808)


2.1.0-rc1
 * Revert flush directory (CASSANDRA-6357)
 * More efficient executor service for fast operations (CASSANDRA-4718)
 * Move less common tools into a new cassandra-tools package (CASSANDRA-7160)
 * Support more concurrent requests in native protocol (CASSANDRA-7231)
 * Add tab-completion to debian nodetool packaging (CASSANDRA-6421)
 * Change concurrent_compactors defaults (CASSANDRA-7139)
 * Add PowerShell Windows launch scripts (CASSANDRA-7001)
 * Make commitlog archive+restore more robust (CASSANDRA-6974)
 * Fix marking commitlogsegments clean (CASSANDRA-6959)
 * Add snapshot "manifest" describing files included (CASSANDRA-6326)
 * Parallel streaming for sstableloader (CASSANDRA-3668)
 * Fix bugs in supercolumns handling (CASSANDRA-7138)
 * Fix ClassClassException on composite dense tables (CASSANDRA-7112)
 * Cleanup and optimize collation and slice iterators (CASSANDRA-7107)
 * Upgrade NBHM lib (CASSANDRA-7128)
 * Optimize netty server (CASSANDRA-6861)
 * Fix repair hang when given CF does not exist (CASSANDRA-7189)
 * Allow c* to be shutdown in an embedded mode (CASSANDRA-5635)
 * Add server side batching to native transport (CASSANDRA-5663)
 * Make batchlog replay asynchronous (CASSANDRA-6134)
 * remove unused classes (CASSANDRA-7197)
 * Limit user types to the keyspace they are defined in (CASSANDRA-6643)
 * Add validate method to CollectionType (CASSANDRA-7208)
 * New serialization format for UDT values (CASSANDRA-7209, CASSANDRA-7261)
 * Fix nodetool netstats (CASSANDRA-7270)
 * Fix potential ClassCastException in HintedHandoffManager (CASSANDRA-7284)
 * Use prepared statements internally (CASSANDRA-6975)
 * Fix broken paging state with prepared statement (CASSANDRA-7120)
 * Fix IllegalArgumentException in CqlStorage (CASSANDRA-7287)
 * Allow nulls/non-existant fields in UDT (CASSANDRA-7206)
 * Add Thrift MultiSliceRequest (CASSANDRA-6757, CASSANDRA-7027)
 * Handle overlapping MultiSlices (CASSANDRA-7279)
 * Fix DataOutputTest on Windows (CASSANDRA-7265)
 * Embedded sets in user defined data-types are not updating (CASSANDRA-7267)
 * Add tuple type to CQL/native protocol (CASSANDRA-7248)
 * Fix CqlPagingRecordReader on tables with few rows (CASSANDRA-7322)
Merged from 2.0:
 * Copy compaction options to make sure they are reloaded (CASSANDRA-7290)
 * Add option to do more aggressive tombstone compactions (CASSANDRA-6563)
 * Don't try to compact already-compacting files in HHOM (CASSANDRA-7288)
 * Always reallocate buffers in HSHA (CASSANDRA-6285)
 * (Hadoop) support authentication in CqlRecordReader (CASSANDRA-7221)
 * (Hadoop) Close java driver Cluster in CQLRR.close (CASSANDRA-7228)
 * Warn when 'USING TIMESTAMP' is used on a CAS BATCH (CASSANDRA-7067)
 * return all cpu values from BackgroundActivityMonitor.readAndCompute (CASSANDRA-7183)
 * Correctly delete scheduled range xfers (CASSANDRA-7143)
 * return all cpu values from BackgroundActivityMonitor.readAndCompute (CASSANDRA-7183)
 * reduce garbage creation in calculatePendingRanges (CASSANDRA-7191)
 * fix c* launch issues on Russian os's due to output of linux 'free' cmd (CASSANDRA-6162)
 * Fix disabling autocompaction (CASSANDRA-7187)
 * Fix potential NumberFormatException when deserializing IntegerType (CASSANDRA-7088)
 * cqlsh can't tab-complete disabling compaction (CASSANDRA-7185)
 * cqlsh: Accept and execute CQL statement(s) from command-line parameter (CASSANDRA-7172)
 * Fix IllegalStateException in CqlPagingRecordReader (CASSANDRA-7198)
 * Fix the InvertedIndex trigger example (CASSANDRA-7211)
 * Add --resolve-ip option to 'nodetool ring' (CASSANDRA-7210)
 * reduce garbage on codec flag deserialization (CASSANDRA-7244)
 * Fix duplicated error messages on directory creation error at startup (CASSANDRA-5818)
 * Proper null handle for IF with map element access (CASSANDRA-7155)
 * Improve compaction visibility (CASSANDRA-7242)
 * Correctly delete scheduled range xfers (CASSANDRA-7143)
 * Make batchlog replica selection rack-aware (CASSANDRA-6551)
 * Fix CFMetaData#getColumnDefinitionFromColumnName() (CASSANDRA-7074)
 * Fix writetime/ttl functions for static columns (CASSANDRA-7081)
 * Suggest CTRL-C or semicolon after three blank lines in cqlsh (CASSANDRA-7142)
 * Fix 2ndary index queries with DESC clustering order (CASSANDRA-6950)
 * Invalid key cache entries on DROP (CASSANDRA-6525)
 * Fix flapping RecoveryManagerTest (CASSANDRA-7084)
 * Add missing iso8601 patterns for date strings (CASSANDRA-6973)
 * Support selecting multiple rows in a partition using IN (CASSANDRA-6875)
 * Add authentication support to shuffle (CASSANDRA-6484)
 * Swap local and global default read repair chances (CASSANDRA-7320)
 * Add conditional CREATE/DROP USER support (CASSANDRA-7264)
 * Cqlsh counts non-empty lines for "Blank lines" warning (CASSANDRA-7325)
Merged from 1.2:
 * Add Cloudstack snitch (CASSANDRA-7147)
 * Update system.peers correctly when relocating tokens (CASSANDRA-7126)
 * Add Google Compute Engine snitch (CASSANDRA-7132)
 * remove duplicate query for local tokens (CASSANDRA-7182)
 * exit CQLSH with error status code if script fails (CASSANDRA-6344)
 * Fix bug with some IN queries missig results (CASSANDRA-7105)
 * Fix availability validation for LOCAL_ONE CL (CASSANDRA-7319)
 * Hint streaming can cause decommission to fail (CASSANDRA-7219)


2.1.0-beta2
 * Increase default CL space to 8GB (CASSANDRA-7031)
 * Add range tombstones to read repair digests (CASSANDRA-6863)
 * Fix BTree.clear for large updates (CASSANDRA-6943)
 * Fail write instead of logging a warning when unable to append to CL
   (CASSANDRA-6764)
 * Eliminate possibility of CL segment appearing twice in active list
   (CASSANDRA-6557)
 * Apply DONTNEED fadvise to commitlog segments (CASSANDRA-6759)
 * Switch CRC component to Adler and include it for compressed sstables
   (CASSANDRA-4165)
 * Allow cassandra-stress to set compaction strategy options (CASSANDRA-6451)
 * Add broadcast_rpc_address option to cassandra.yaml (CASSANDRA-5899)
 * Auto reload GossipingPropertyFileSnitch config (CASSANDRA-5897)
 * Fix overflow of memtable_total_space_in_mb (CASSANDRA-6573)
 * Fix ABTC NPE and apply update function correctly (CASSANDRA-6692)
 * Allow nodetool to use a file or prompt for password (CASSANDRA-6660)
 * Fix AIOOBE when concurrently accessing ABSC (CASSANDRA-6742)
 * Fix assertion error in ALTER TYPE RENAME (CASSANDRA-6705)
 * Scrub should not always clear out repaired status (CASSANDRA-5351)
 * Improve handling of range tombstone for wide partitions (CASSANDRA-6446)
 * Fix ClassCastException for compact table with composites (CASSANDRA-6738)
 * Fix potentially repairing with wrong nodes (CASSANDRA-6808)
 * Change caching option syntax (CASSANDRA-6745)
 * Fix stress to do proper counter reads (CASSANDRA-6835)
 * Fix help message for stress counter_write (CASSANDRA-6824)
 * Fix stress smart Thrift client to pick servers correctly (CASSANDRA-6848)
 * Add logging levels (minimal, normal or verbose) to stress tool (CASSANDRA-6849)
 * Fix race condition in Batch CLE (CASSANDRA-6860)
 * Improve cleanup/scrub/upgradesstables failure handling (CASSANDRA-6774)
 * ByteBuffer write() methods for serializing sstables (CASSANDRA-6781)
 * Proper compare function for CollectionType (CASSANDRA-6783)
 * Update native server to Netty 4 (CASSANDRA-6236)
 * Fix off-by-one error in stress (CASSANDRA-6883)
 * Make OpOrder AutoCloseable (CASSANDRA-6901)
 * Remove sync repair JMX interface (CASSANDRA-6900)
 * Add multiple memory allocation options for memtables (CASSANDRA-6689, 6694)
 * Remove adjusted op rate from stress output (CASSANDRA-6921)
 * Add optimized CF.hasColumns() implementations (CASSANDRA-6941)
 * Serialize batchlog mutations with the version of the target node
   (CASSANDRA-6931)
 * Optimize CounterColumn#reconcile() (CASSANDRA-6953)
 * Properly remove 1.2 sstable support in 2.1 (CASSANDRA-6869)
 * Lock counter cells, not partitions (CASSANDRA-6880)
 * Track presence of legacy counter shards in sstables (CASSANDRA-6888)
 * Ensure safe resource cleanup when replacing sstables (CASSANDRA-6912)
 * Add failure handler to async callback (CASSANDRA-6747)
 * Fix AE when closing SSTable without releasing reference (CASSANDRA-7000)
 * Clean up IndexInfo on keyspace/table drops (CASSANDRA-6924)
 * Only snapshot relative SSTables when sequential repair (CASSANDRA-7024)
 * Require nodetool rebuild_index to specify index names (CASSANDRA-7038)
 * fix cassandra stress errors on reads with native protocol (CASSANDRA-7033)
 * Use OpOrder to guard sstable references for reads (CASSANDRA-6919)
 * Preemptive opening of compaction result (CASSANDRA-6916)
 * Multi-threaded scrub/cleanup/upgradesstables (CASSANDRA-5547)
 * Optimize cellname comparison (CASSANDRA-6934)
 * Native protocol v3 (CASSANDRA-6855)
 * Optimize Cell liveness checks and clean up Cell (CASSANDRA-7119)
 * Support consistent range movements (CASSANDRA-2434)
 * Display min timestamp in sstablemetadata viewer (CASSANDRA-6767)
Merged from 2.0:
 * Avoid race-prone second "scrub" of system keyspace (CASSANDRA-6797)
 * Pool CqlRecordWriter clients by inetaddress rather than Range
   (CASSANDRA-6665)
 * Fix compaction_history timestamps (CASSANDRA-6784)
 * Compare scores of full replica ordering in DES (CASSANDRA-6683)
 * fix CME in SessionInfo updateProgress affecting netstats (CASSANDRA-6577)
 * Allow repairing between specific replicas (CASSANDRA-6440)
 * Allow per-dc enabling of hints (CASSANDRA-6157)
 * Add compatibility for Hadoop 0.2.x (CASSANDRA-5201)
 * Fix EstimatedHistogram races (CASSANDRA-6682)
 * Failure detector correctly converts initial value to nanos (CASSANDRA-6658)
 * Add nodetool taketoken to relocate vnodes (CASSANDRA-4445)
 * Expose bulk loading progress over JMX (CASSANDRA-4757)
 * Correctly handle null with IF conditions and TTL (CASSANDRA-6623)
 * Account for range/row tombstones in tombstone drop
   time histogram (CASSANDRA-6522)
 * Stop CommitLogSegment.close() from calling sync() (CASSANDRA-6652)
 * Make commitlog failure handling configurable (CASSANDRA-6364)
 * Avoid overlaps in LCS (CASSANDRA-6688)
 * Improve support for paginating over composites (CASSANDRA-4851)
 * Fix count(*) queries in a mixed cluster (CASSANDRA-6707)
 * Improve repair tasks(snapshot, differencing) concurrency (CASSANDRA-6566)
 * Fix replaying pre-2.0 commit logs (CASSANDRA-6714)
 * Add static columns to CQL3 (CASSANDRA-6561)
 * Optimize single partition batch statements (CASSANDRA-6737)
 * Disallow post-query re-ordering when paging (CASSANDRA-6722)
 * Fix potential paging bug with deleted columns (CASSANDRA-6748)
 * Fix NPE on BulkLoader caused by losing StreamEvent (CASSANDRA-6636)
 * Fix truncating compression metadata (CASSANDRA-6791)
 * Add CMSClassUnloadingEnabled JVM option (CASSANDRA-6541)
 * Catch memtable flush exceptions during shutdown (CASSANDRA-6735)
 * Fix upgradesstables NPE for non-CF-based indexes (CASSANDRA-6645)
 * Fix UPDATE updating PRIMARY KEY columns implicitly (CASSANDRA-6782)
 * Fix IllegalArgumentException when updating from 1.2 with SuperColumns
   (CASSANDRA-6733)
 * FBUtilities.singleton() should use the CF comparator (CASSANDRA-6778)
 * Fix CQLSStableWriter.addRow(Map<String, Object>) (CASSANDRA-6526)
 * Fix HSHA server introducing corrupt data (CASSANDRA-6285)
 * Fix CAS conditions for COMPACT STORAGE tables (CASSANDRA-6813)
 * Starting threads in OutboundTcpConnectionPool constructor causes race conditions (CASSANDRA-7177)
 * Allow overriding cassandra-rackdc.properties file (CASSANDRA-7072)
 * Set JMX RMI port to 7199 (CASSANDRA-7087)
 * Use LOCAL_QUORUM for data reads at LOCAL_SERIAL (CASSANDRA-6939)
 * Log a warning for large batches (CASSANDRA-6487)
 * Put nodes in hibernate when join_ring is false (CASSANDRA-6961)
 * Avoid early loading of non-system keyspaces before compaction-leftovers
   cleanup at startup (CASSANDRA-6913)
 * Restrict Windows to parallel repairs (CASSANDRA-6907)
 * (Hadoop) Allow manually specifying start/end tokens in CFIF (CASSANDRA-6436)
 * Fix NPE in MeteredFlusher (CASSANDRA-6820)
 * Fix race processing range scan responses (CASSANDRA-6820)
 * Allow deleting snapshots from dropped keyspaces (CASSANDRA-6821)
 * Add uuid() function (CASSANDRA-6473)
 * Omit tombstones from schema digests (CASSANDRA-6862)
 * Include correct consistencyLevel in LWT timeout (CASSANDRA-6884)
 * Lower chances for losing new SSTables during nodetool refresh and
   ColumnFamilyStore.loadNewSSTables (CASSANDRA-6514)
 * Add support for DELETE ... IF EXISTS to CQL3 (CASSANDRA-5708)
 * Update hadoop_cql3_word_count example (CASSANDRA-6793)
 * Fix handling of RejectedExecution in sync Thrift server (CASSANDRA-6788)
 * Log more information when exceeding tombstone_warn_threshold (CASSANDRA-6865)
 * Fix truncate to not abort due to unreachable fat clients (CASSANDRA-6864)
 * Fix schema concurrency exceptions (CASSANDRA-6841)
 * Fix leaking validator FH in StreamWriter (CASSANDRA-6832)
 * Fix saving triggers to schema (CASSANDRA-6789)
 * Fix trigger mutations when base mutation list is immutable (CASSANDRA-6790)
 * Fix accounting in FileCacheService to allow re-using RAR (CASSANDRA-6838)
 * Fix static counter columns (CASSANDRA-6827)
 * Restore expiring->deleted (cell) compaction optimization (CASSANDRA-6844)
 * Fix CompactionManager.needsCleanup (CASSANDRA-6845)
 * Correctly compare BooleanType values other than 0 and 1 (CASSANDRA-6779)
 * Read message id as string from earlier versions (CASSANDRA-6840)
 * Properly use the Paxos consistency for (non-protocol) batch (CASSANDRA-6837)
 * Add paranoid disk failure option (CASSANDRA-6646)
 * Improve PerRowSecondaryIndex performance (CASSANDRA-6876)
 * Extend triggers to support CAS updates (CASSANDRA-6882)
 * Static columns with IF NOT EXISTS don't always work as expected (CASSANDRA-6873)
 * Fix paging with SELECT DISTINCT (CASSANDRA-6857)
 * Fix UnsupportedOperationException on CAS timeout (CASSANDRA-6923)
 * Improve MeteredFlusher handling of MF-unaffected column families
   (CASSANDRA-6867)
 * Add CqlRecordReader using native pagination (CASSANDRA-6311)
 * Add QueryHandler interface (CASSANDRA-6659)
 * Track liveRatio per-memtable, not per-CF (CASSANDRA-6945)
 * Make sure upgradesstables keeps sstable level (CASSANDRA-6958)
 * Fix LIMIT with static columns (CASSANDRA-6956)
 * Fix clash with CQL column name in thrift validation (CASSANDRA-6892)
 * Fix error with super columns in mixed 1.2-2.0 clusters (CASSANDRA-6966)
 * Fix bad skip of sstables on slice query with composite start/finish (CASSANDRA-6825)
 * Fix unintended update with conditional statement (CASSANDRA-6893)
 * Fix map element access in IF (CASSANDRA-6914)
 * Avoid costly range calculations for range queries on system keyspaces
   (CASSANDRA-6906)
 * Fix SSTable not released if stream session fails (CASSANDRA-6818)
 * Avoid build failure due to ANTLR timeout (CASSANDRA-6991)
 * Queries on compact tables can return more rows that requested (CASSANDRA-7052)
 * USING TIMESTAMP for batches does not work (CASSANDRA-7053)
 * Fix performance regression from CASSANDRA-5614 (CASSANDRA-6949)
 * Ensure that batchlog and hint timeouts do not produce hints (CASSANDRA-7058)
 * Merge groupable mutations in TriggerExecutor#execute() (CASSANDRA-7047)
 * Plug holes in resource release when wiring up StreamSession (CASSANDRA-7073)
 * Re-add parameter columns to tracing session (CASSANDRA-6942)
 * Preserves CQL metadata when updating table from thrift (CASSANDRA-6831)
Merged from 1.2:
 * Fix nodetool display with vnodes (CASSANDRA-7082)
 * Add UNLOGGED, COUNTER options to BATCH documentation (CASSANDRA-6816)
 * add extra SSL cipher suites (CASSANDRA-6613)
 * fix nodetool getsstables for blob PK (CASSANDRA-6803)
 * Fix BatchlogManager#deleteBatch() use of millisecond timestamps
   (CASSANDRA-6822)
 * Continue assassinating even if the endpoint vanishes (CASSANDRA-6787)
 * Schedule schema pulls on change (CASSANDRA-6971)
 * Non-droppable verbs shouldn't be dropped from OTC (CASSANDRA-6980)
 * Shutdown batchlog executor in SS#drain() (CASSANDRA-7025)
 * Fix batchlog to account for CF truncation records (CASSANDRA-6999)
 * Fix CQLSH parsing of functions and BLOB literals (CASSANDRA-7018)
 * Properly load trustore in the native protocol (CASSANDRA-6847)
 * Always clean up references in SerializingCache (CASSANDRA-6994)
 * Don't shut MessagingService down when replacing a node (CASSANDRA-6476)
 * fix npe when doing -Dcassandra.fd_initial_value_ms (CASSANDRA-6751)


2.1.0-beta1
 * Add flush directory distinct from compaction directories (CASSANDRA-6357)
 * Require JNA by default (CASSANDRA-6575)
 * add listsnapshots command to nodetool (CASSANDRA-5742)
 * Introduce AtomicBTreeColumns (CASSANDRA-6271, 6692)
 * Multithreaded commitlog (CASSANDRA-3578)
 * allocate fixed index summary memory pool and resample cold index summaries
   to use less memory (CASSANDRA-5519)
 * Removed multithreaded compaction (CASSANDRA-6142)
 * Parallelize fetching rows for low-cardinality indexes (CASSANDRA-1337)
 * change logging from log4j to logback (CASSANDRA-5883)
 * switch to LZ4 compression for internode communication (CASSANDRA-5887)
 * Stop using Thrift-generated Index* classes internally (CASSANDRA-5971)
 * Remove 1.2 network compatibility code (CASSANDRA-5960)
 * Remove leveled json manifest migration code (CASSANDRA-5996)
 * Remove CFDefinition (CASSANDRA-6253)
 * Use AtomicIntegerFieldUpdater in RefCountedMemory (CASSANDRA-6278)
 * User-defined types for CQL3 (CASSANDRA-5590)
 * Use of o.a.c.metrics in nodetool (CASSANDRA-5871, 6406)
 * Batch read from OTC's queue and cleanup (CASSANDRA-1632)
 * Secondary index support for collections (CASSANDRA-4511, 6383)
 * SSTable metadata(Stats.db) format change (CASSANDRA-6356)
 * Push composites support in the storage engine
   (CASSANDRA-5417, CASSANDRA-6520)
 * Add snapshot space used to cfstats (CASSANDRA-6231)
 * Add cardinality estimator for key count estimation (CASSANDRA-5906)
 * CF id is changed to be non-deterministic. Data dir/key cache are created
   uniquely for CF id (CASSANDRA-5202)
 * New counters implementation (CASSANDRA-6504)
 * Replace UnsortedColumns, EmptyColumns, TreeMapBackedSortedColumns with new
   ArrayBackedSortedColumns (CASSANDRA-6630, CASSANDRA-6662, CASSANDRA-6690)
 * Add option to use row cache with a given amount of rows (CASSANDRA-5357)
 * Avoid repairing already repaired data (CASSANDRA-5351)
 * Reject counter updates with USING TTL/TIMESTAMP (CASSANDRA-6649)
 * Replace index_interval with min/max_index_interval (CASSANDRA-6379)
 * Lift limitation that order by columns must be selected for IN queries (CASSANDRA-4911)


2.0.5
 * Reduce garbage generated by bloom filter lookups (CASSANDRA-6609)
 * Add ks.cf names to tombstone logging (CASSANDRA-6597)
 * Use LOCAL_QUORUM for LWT operations at LOCAL_SERIAL (CASSANDRA-6495)
 * Wait for gossip to settle before accepting client connections (CASSANDRA-4288)
 * Delete unfinished compaction incrementally (CASSANDRA-6086)
 * Allow specifying custom secondary index options in CQL3 (CASSANDRA-6480)
 * Improve replica pinning for cache efficiency in DES (CASSANDRA-6485)
 * Fix LOCAL_SERIAL from thrift (CASSANDRA-6584)
 * Don't special case received counts in CAS timeout exceptions (CASSANDRA-6595)
 * Add support for 2.1 global counter shards (CASSANDRA-6505)
 * Fix NPE when streaming connection is not yet established (CASSANDRA-6210)
 * Avoid rare duplicate read repair triggering (CASSANDRA-6606)
 * Fix paging discardFirst (CASSANDRA-6555)
 * Fix ArrayIndexOutOfBoundsException in 2ndary index query (CASSANDRA-6470)
 * Release sstables upon rebuilding 2i (CASSANDRA-6635)
 * Add AbstractCompactionStrategy.startup() method (CASSANDRA-6637)
 * SSTableScanner may skip rows during cleanup (CASSANDRA-6638)
 * sstables from stalled repair sessions can resurrect deleted data (CASSANDRA-6503)
 * Switch stress to use ITransportFactory (CASSANDRA-6641)
 * Fix IllegalArgumentException during prepare (CASSANDRA-6592)
 * Fix possible loss of 2ndary index entries during compaction (CASSANDRA-6517)
 * Fix direct Memory on architectures that do not support unaligned long access
   (CASSANDRA-6628)
 * Let scrub optionally skip broken counter partitions (CASSANDRA-5930)
Merged from 1.2:
 * fsync compression metadata (CASSANDRA-6531)
 * Validate CF existence on execution for prepared statement (CASSANDRA-6535)
 * Add ability to throttle batchlog replay (CASSANDRA-6550)
 * Fix executing LOCAL_QUORUM with SimpleStrategy (CASSANDRA-6545)
 * Avoid StackOverflow when using large IN queries (CASSANDRA-6567)
 * Nodetool upgradesstables includes secondary indexes (CASSANDRA-6598)
 * Paginate batchlog replay (CASSANDRA-6569)
 * skip blocking on streaming during drain (CASSANDRA-6603)
 * Improve error message when schema doesn't match loaded sstable (CASSANDRA-6262)
 * Add properties to adjust FD initial value and max interval (CASSANDRA-4375)
 * Fix preparing with batch and delete from collection (CASSANDRA-6607)
 * Fix ABSC reverse iterator's remove() method (CASSANDRA-6629)
 * Handle host ID conflicts properly (CASSANDRA-6615)
 * Move handling of migration event source to solve bootstrap race. (CASSANDRA-6648)
 * Make sure compaction throughput value doesn't overflow with int math (CASSANDRA-6647)


2.0.4
 * Allow removing snapshots of no-longer-existing CFs (CASSANDRA-6418)
 * add StorageService.stopDaemon() (CASSANDRA-4268)
 * add IRE for invalid CF supplied to get_count (CASSANDRA-5701)
 * add client encryption support to sstableloader (CASSANDRA-6378)
 * Fix accept() loop for SSL sockets post-shutdown (CASSANDRA-6468)
 * Fix size-tiered compaction in LCS L0 (CASSANDRA-6496)
 * Fix assertion failure in filterColdSSTables (CASSANDRA-6483)
 * Fix row tombstones in larger-than-memory compactions (CASSANDRA-6008)
 * Fix cleanup ClassCastException (CASSANDRA-6462)
 * Reduce gossip memory use by interning VersionedValue strings (CASSANDRA-6410)
 * Allow specifying datacenters to participate in a repair (CASSANDRA-6218)
 * Fix divide-by-zero in PCI (CASSANDRA-6403)
 * Fix setting last compacted key in the wrong level for LCS (CASSANDRA-6284)
 * Add millisecond precision formats to the timestamp parser (CASSANDRA-6395)
 * Expose a total memtable size metric for a CF (CASSANDRA-6391)
 * cqlsh: handle symlinks properly (CASSANDRA-6425)
 * Fix potential infinite loop when paging query with IN (CASSANDRA-6464)
 * Fix assertion error in AbstractQueryPager.discardFirst (CASSANDRA-6447)
 * Fix streaming older SSTable yields unnecessary tombstones (CASSANDRA-6527)
Merged from 1.2:
 * Improved error message on bad properties in DDL queries (CASSANDRA-6453)
 * Randomize batchlog candidates selection (CASSANDRA-6481)
 * Fix thundering herd on endpoint cache invalidation (CASSANDRA-6345, 6485)
 * Improve batchlog write performance with vnodes (CASSANDRA-6488)
 * cqlsh: quote single quotes in strings inside collections (CASSANDRA-6172)
 * Improve gossip performance for typical messages (CASSANDRA-6409)
 * Throw IRE if a prepared statement has more markers than supported
   (CASSANDRA-5598)
 * Expose Thread metrics for the native protocol server (CASSANDRA-6234)
 * Change snapshot response message verb to INTERNAL to avoid dropping it
   (CASSANDRA-6415)
 * Warn when collection read has > 65K elements (CASSANDRA-5428)
 * Fix cache persistence when both row and key cache are enabled
   (CASSANDRA-6413)
 * (Hadoop) add describe_local_ring (CASSANDRA-6268)
 * Fix handling of concurrent directory creation failure (CASSANDRA-6459)
 * Allow executing CREATE statements multiple times (CASSANDRA-6471)
 * Don't send confusing info with timeouts (CASSANDRA-6491)
 * Don't resubmit counter mutation runnables internally (CASSANDRA-6427)
 * Don't drop local mutations without a hint (CASSANDRA-6510)
 * Don't allow null max_hint_window_in_ms (CASSANDRA-6419)
 * Validate SliceRange start and finish lengths (CASSANDRA-6521)


2.0.3
 * Fix FD leak on slice read path (CASSANDRA-6275)
 * Cancel read meter task when closing SSTR (CASSANDRA-6358)
 * free off-heap IndexSummary during bulk (CASSANDRA-6359)
 * Recover from IOException in accept() thread (CASSANDRA-6349)
 * Improve Gossip tolerance of abnormally slow tasks (CASSANDRA-6338)
 * Fix trying to hint timed out counter writes (CASSANDRA-6322)
 * Allow restoring specific columnfamilies from archived CL (CASSANDRA-4809)
 * Avoid flushing compaction_history after each operation (CASSANDRA-6287)
 * Fix repair assertion error when tombstones expire (CASSANDRA-6277)
 * Skip loading corrupt key cache (CASSANDRA-6260)
 * Fixes for compacting larger-than-memory rows (CASSANDRA-6274)
 * Compact hottest sstables first and optionally omit coldest from
   compaction entirely (CASSANDRA-6109)
 * Fix modifying column_metadata from thrift (CASSANDRA-6182)
 * cqlsh: fix LIST USERS output (CASSANDRA-6242)
 * Add IRequestSink interface (CASSANDRA-6248)
 * Update memtable size while flushing (CASSANDRA-6249)
 * Provide hooks around CQL2/CQL3 statement execution (CASSANDRA-6252)
 * Require Permission.SELECT for CAS updates (CASSANDRA-6247)
 * New CQL-aware SSTableWriter (CASSANDRA-5894)
 * Reject CAS operation when the protocol v1 is used (CASSANDRA-6270)
 * Correctly throw error when frame too large (CASSANDRA-5981)
 * Fix serialization bug in PagedRange with 2ndary indexes (CASSANDRA-6299)
 * Fix CQL3 table validation in Thrift (CASSANDRA-6140)
 * Fix bug missing results with IN clauses (CASSANDRA-6327)
 * Fix paging with reversed slices (CASSANDRA-6343)
 * Set minTimestamp correctly to be able to drop expired sstables (CASSANDRA-6337)
 * Support NaN and Infinity as float literals (CASSANDRA-6003)
 * Remove RF from nodetool ring output (CASSANDRA-6289)
 * Fix attempting to flush empty rows (CASSANDRA-6374)
 * Fix potential out of bounds exception when paging (CASSANDRA-6333)
Merged from 1.2:
 * Optimize FD phi calculation (CASSANDRA-6386)
 * Improve initial FD phi estimate when starting up (CASSANDRA-6385)
 * Don't list CQL3 table in CLI describe even if named explicitely
   (CASSANDRA-5750)
 * Invalidate row cache when dropping CF (CASSANDRA-6351)
 * add non-jamm path for cached statements (CASSANDRA-6293)
 * add windows bat files for shell commands (CASSANDRA-6145)
 * Require logging in for Thrift CQL2/3 statement preparation (CASSANDRA-6254)
 * restrict max_num_tokens to 1536 (CASSANDRA-6267)
 * Nodetool gets default JMX port from cassandra-env.sh (CASSANDRA-6273)
 * make calculatePendingRanges asynchronous (CASSANDRA-6244)
 * Remove blocking flushes in gossip thread (CASSANDRA-6297)
 * Fix potential socket leak in connectionpool creation (CASSANDRA-6308)
 * Allow LOCAL_ONE/LOCAL_QUORUM to work with SimpleStrategy (CASSANDRA-6238)
 * cqlsh: handle 'null' as session duration (CASSANDRA-6317)
 * Fix json2sstable handling of range tombstones (CASSANDRA-6316)
 * Fix missing one row in reverse query (CASSANDRA-6330)
 * Fix reading expired row value from row cache (CASSANDRA-6325)
 * Fix AssertionError when doing set element deletion (CASSANDRA-6341)
 * Make CL code for the native protocol match the one in C* 2.0
   (CASSANDRA-6347)
 * Disallow altering CQL3 table from thrift (CASSANDRA-6370)
 * Fix size computation of prepared statement (CASSANDRA-6369)


2.0.2
 * Update FailureDetector to use nanontime (CASSANDRA-4925)
 * Fix FileCacheService regressions (CASSANDRA-6149)
 * Never return WriteTimeout for CL.ANY (CASSANDRA-6132)
 * Fix race conditions in bulk loader (CASSANDRA-6129)
 * Add configurable metrics reporting (CASSANDRA-4430)
 * drop queries exceeding a configurable number of tombstones (CASSANDRA-6117)
 * Track and persist sstable read activity (CASSANDRA-5515)
 * Fixes for speculative retry (CASSANDRA-5932, CASSANDRA-6194)
 * Improve memory usage of metadata min/max column names (CASSANDRA-6077)
 * Fix thrift validation refusing row markers on CQL3 tables (CASSANDRA-6081)
 * Fix insertion of collections with CAS (CASSANDRA-6069)
 * Correctly send metadata on SELECT COUNT (CASSANDRA-6080)
 * Track clients' remote addresses in ClientState (CASSANDRA-6070)
 * Create snapshot dir if it does not exist when migrating
   leveled manifest (CASSANDRA-6093)
 * make sequential nodetool repair the default (CASSANDRA-5950)
 * Add more hooks for compaction strategy implementations (CASSANDRA-6111)
 * Fix potential NPE on composite 2ndary indexes (CASSANDRA-6098)
 * Delete can potentially be skipped in batch (CASSANDRA-6115)
 * Allow alter keyspace on system_traces (CASSANDRA-6016)
 * Disallow empty column names in cql (CASSANDRA-6136)
 * Use Java7 file-handling APIs and fix file moving on Windows (CASSANDRA-5383)
 * Save compaction history to system keyspace (CASSANDRA-5078)
 * Fix NPE if StorageService.getOperationMode() is executed before full startup (CASSANDRA-6166)
 * CQL3: support pre-epoch longs for TimestampType (CASSANDRA-6212)
 * Add reloadtriggers command to nodetool (CASSANDRA-4949)
 * cqlsh: ignore empty 'value alias' in DESCRIBE (CASSANDRA-6139)
 * Fix sstable loader (CASSANDRA-6205)
 * Reject bootstrapping if the node already exists in gossip (CASSANDRA-5571)
 * Fix NPE while loading paxos state (CASSANDRA-6211)
 * cqlsh: add SHOW SESSION <tracing-session> command (CASSANDRA-6228)
Merged from 1.2:
 * (Hadoop) Require CFRR batchSize to be at least 2 (CASSANDRA-6114)
 * Add a warning for small LCS sstable size (CASSANDRA-6191)
 * Add ability to list specific KS/CF combinations in nodetool cfstats (CASSANDRA-4191)
 * Mark CF clean if a mutation raced the drop and got it marked dirty (CASSANDRA-5946)
 * Add a LOCAL_ONE consistency level (CASSANDRA-6202)
 * Limit CQL prepared statement cache by size instead of count (CASSANDRA-6107)
 * Tracing should log write failure rather than raw exceptions (CASSANDRA-6133)
 * lock access to TM.endpointToHostIdMap (CASSANDRA-6103)
 * Allow estimated memtable size to exceed slab allocator size (CASSANDRA-6078)
 * Start MeteredFlusher earlier to prevent OOM during CL replay (CASSANDRA-6087)
 * Avoid sending Truncate command to fat clients (CASSANDRA-6088)
 * Allow where clause conditions to be in parenthesis (CASSANDRA-6037)
 * Do not open non-ssl storage port if encryption option is all (CASSANDRA-3916)
 * Move batchlog replay to its own executor (CASSANDRA-6079)
 * Add tombstone debug threshold and histogram (CASSANDRA-6042, 6057)
 * Enable tcp keepalive on incoming connections (CASSANDRA-4053)
 * Fix fat client schema pull NPE (CASSANDRA-6089)
 * Fix memtable flushing for indexed tables (CASSANDRA-6112)
 * Fix skipping columns with multiple slices (CASSANDRA-6119)
 * Expose connected thrift + native client counts (CASSANDRA-5084)
 * Optimize auth setup (CASSANDRA-6122)
 * Trace index selection (CASSANDRA-6001)
 * Update sstablesPerReadHistogram to use biased sampling (CASSANDRA-6164)
 * Log UnknownColumnfamilyException when closing socket (CASSANDRA-5725)
 * Properly error out on CREATE INDEX for counters table (CASSANDRA-6160)
 * Handle JMX notification failure for repair (CASSANDRA-6097)
 * (Hadoop) Fetch no more than 128 splits in parallel (CASSANDRA-6169)
 * stress: add username/password authentication support (CASSANDRA-6068)
 * Fix indexed queries with row cache enabled on parent table (CASSANDRA-5732)
 * Fix compaction race during columnfamily drop (CASSANDRA-5957)
 * Fix validation of empty column names for compact tables (CASSANDRA-6152)
 * Skip replaying mutations that pass CRC but fail to deserialize (CASSANDRA-6183)
 * Rework token replacement to use replace_address (CASSANDRA-5916)
 * Fix altering column types (CASSANDRA-6185)
 * cqlsh: fix CREATE/ALTER WITH completion (CASSANDRA-6196)
 * add windows bat files for shell commands (CASSANDRA-6145)
 * Fix potential stack overflow during range tombstones insertion (CASSANDRA-6181)
 * (Hadoop) Make LOCAL_ONE the default consistency level (CASSANDRA-6214)


2.0.1
 * Fix bug that could allow reading deleted data temporarily (CASSANDRA-6025)
 * Improve memory use defaults (CASSANDRA-6059)
 * Make ThriftServer more easlly extensible (CASSANDRA-6058)
 * Remove Hadoop dependency from ITransportFactory (CASSANDRA-6062)
 * add file_cache_size_in_mb setting (CASSANDRA-5661)
 * Improve error message when yaml contains invalid properties (CASSANDRA-5958)
 * Improve leveled compaction's ability to find non-overlapping L0 compactions
   to work on concurrently (CASSANDRA-5921)
 * Notify indexer of columns shadowed by range tombstones (CASSANDRA-5614)
 * Log Merkle tree stats (CASSANDRA-2698)
 * Switch from crc32 to adler32 for compressed sstable checksums (CASSANDRA-5862)
 * Improve offheap memcpy performance (CASSANDRA-5884)
 * Use a range aware scanner for cleanup (CASSANDRA-2524)
 * Cleanup doesn't need to inspect sstables that contain only local data
   (CASSANDRA-5722)
 * Add ability for CQL3 to list partition keys (CASSANDRA-4536)
 * Improve native protocol serialization (CASSANDRA-5664)
 * Upgrade Thrift to 0.9.1 (CASSANDRA-5923)
 * Require superuser status for adding triggers (CASSANDRA-5963)
 * Make standalone scrubber handle old and new style leveled manifest
   (CASSANDRA-6005)
 * Fix paxos bugs (CASSANDRA-6012, 6013, 6023)
 * Fix paged ranges with multiple replicas (CASSANDRA-6004)
 * Fix potential AssertionError during tracing (CASSANDRA-6041)
 * Fix NPE in sstablesplit (CASSANDRA-6027)
 * Migrate pre-2.0 key/value/column aliases to system.schema_columns
   (CASSANDRA-6009)
 * Paging filter empty rows too agressively (CASSANDRA-6040)
 * Support variadic parameters for IN clauses (CASSANDRA-4210)
 * cqlsh: return the result of CAS writes (CASSANDRA-5796)
 * Fix validation of IN clauses with 2ndary indexes (CASSANDRA-6050)
 * Support named bind variables in CQL (CASSANDRA-6033)
Merged from 1.2:
 * Allow cache-keys-to-save to be set at runtime (CASSANDRA-5980)
 * Avoid second-guessing out-of-space state (CASSANDRA-5605)
 * Tuning knobs for dealing with large blobs and many CFs (CASSANDRA-5982)
 * (Hadoop) Fix CQLRW for thrift tables (CASSANDRA-6002)
 * Fix possible divide-by-zero in HHOM (CASSANDRA-5990)
 * Allow local batchlog writes for CL.ANY (CASSANDRA-5967)
 * Upgrade metrics-core to version 2.2.0 (CASSANDRA-5947)
 * Fix CqlRecordWriter with composite keys (CASSANDRA-5949)
 * Add snitch, schema version, cluster, partitioner to JMX (CASSANDRA-5881)
 * Allow disabling SlabAllocator (CASSANDRA-5935)
 * Make user-defined compaction JMX blocking (CASSANDRA-4952)
 * Fix streaming does not transfer wrapped range (CASSANDRA-5948)
 * Fix loading index summary containing empty key (CASSANDRA-5965)
 * Correctly handle limits in CompositesSearcher (CASSANDRA-5975)
 * Pig: handle CQL collections (CASSANDRA-5867)
 * Pass the updated cf to the PRSI index() method (CASSANDRA-5999)
 * Allow empty CQL3 batches (as no-op) (CASSANDRA-5994)
 * Support null in CQL3 functions (CASSANDRA-5910)
 * Replace the deprecated MapMaker with CacheLoader (CASSANDRA-6007)
 * Add SSTableDeletingNotification to DataTracker (CASSANDRA-6010)
 * Fix snapshots in use get deleted during snapshot repair (CASSANDRA-6011)
 * Move hints and exception count to o.a.c.metrics (CASSANDRA-6017)
 * Fix memory leak in snapshot repair (CASSANDRA-6047)
 * Fix sstable2sjon for CQL3 tables (CASSANDRA-5852)


2.0.0
 * Fix thrift validation when inserting into CQL3 tables (CASSANDRA-5138)
 * Fix periodic memtable flushing behavior with clean memtables (CASSANDRA-5931)
 * Fix dateOf() function for pre-2.0 timestamp columns (CASSANDRA-5928)
 * Fix SSTable unintentionally loads BF when opened for batch (CASSANDRA-5938)
 * Add stream session progress to JMX (CASSANDRA-4757)
 * Fix NPE during CAS operation (CASSANDRA-5925)
Merged from 1.2:
 * Fix getBloomFilterDiskSpaceUsed for AlwaysPresentFilter (CASSANDRA-5900)
 * Don't announce schema version until we've loaded the changes locally
   (CASSANDRA-5904)
 * Fix to support off heap bloom filters size greater than 2 GB (CASSANDRA-5903)
 * Properly handle parsing huge map and set literals (CASSANDRA-5893)


2.0.0-rc2
 * enable vnodes by default (CASSANDRA-5869)
 * fix CAS contention timeout (CASSANDRA-5830)
 * fix HsHa to respect max frame size (CASSANDRA-4573)
 * Fix (some) 2i on composite components omissions (CASSANDRA-5851)
 * cqlsh: add DESCRIBE FULL SCHEMA variant (CASSANDRA-5880)
Merged from 1.2:
 * Correctly validate sparse composite cells in scrub (CASSANDRA-5855)
 * Add KeyCacheHitRate metric to CF metrics (CASSANDRA-5868)
 * cqlsh: add support for multiline comments (CASSANDRA-5798)
 * Handle CQL3 SELECT duplicate IN restrictions on clustering columns
   (CASSANDRA-5856)


2.0.0-rc1
 * improve DecimalSerializer performance (CASSANDRA-5837)
 * fix potential spurious wakeup in AsyncOneResponse (CASSANDRA-5690)
 * fix schema-related trigger issues (CASSANDRA-5774)
 * Better validation when accessing CQL3 table from thrift (CASSANDRA-5138)
 * Fix assertion error during repair (CASSANDRA-5801)
 * Fix range tombstone bug (CASSANDRA-5805)
 * DC-local CAS (CASSANDRA-5797)
 * Add a native_protocol_version column to the system.local table (CASSANRDA-5819)
 * Use index_interval from cassandra.yaml when upgraded (CASSANDRA-5822)
 * Fix buffer underflow on socket close (CASSANDRA-5792)
Merged from 1.2:
 * Fix reading DeletionTime from 1.1-format sstables (CASSANDRA-5814)
 * cqlsh: add collections support to COPY (CASSANDRA-5698)
 * retry important messages for any IOException (CASSANDRA-5804)
 * Allow empty IN relations in SELECT/UPDATE/DELETE statements (CASSANDRA-5626)
 * cqlsh: fix crashing on Windows due to libedit detection (CASSANDRA-5812)
 * fix bulk-loading compressed sstables (CASSANDRA-5820)
 * (Hadoop) fix quoting in CqlPagingRecordReader and CqlRecordWriter
   (CASSANDRA-5824)
 * update default LCS sstable size to 160MB (CASSANDRA-5727)
 * Allow compacting 2Is via nodetool (CASSANDRA-5670)
 * Hex-encode non-String keys in OPP (CASSANDRA-5793)
 * nodetool history logging (CASSANDRA-5823)
 * (Hadoop) fix support for Thrift tables in CqlPagingRecordReader
   (CASSANDRA-5752)
 * add "all time blocked" to StatusLogger output (CASSANDRA-5825)
 * Future-proof inter-major-version schema migrations (CASSANDRA-5845)
 * (Hadoop) add CqlPagingRecordReader support for ReversedType in Thrift table
   (CASSANDRA-5718)
 * Add -no-snapshot option to scrub (CASSANDRA-5891)
 * Fix to support off heap bloom filters size greater than 2 GB (CASSANDRA-5903)
 * Properly handle parsing huge map and set literals (CASSANDRA-5893)
 * Fix LCS L0 compaction may overlap in L1 (CASSANDRA-5907)
 * New sstablesplit tool to split large sstables offline (CASSANDRA-4766)
 * Fix potential deadlock in native protocol server (CASSANDRA-5926)
 * Disallow incompatible type change in CQL3 (CASSANDRA-5882)
Merged from 1.1:
 * Correctly validate sparse composite cells in scrub (CASSANDRA-5855)


2.0.0-beta2
 * Replace countPendingHints with Hints Created metric (CASSANDRA-5746)
 * Allow nodetool with no args, and with help to run without a server (CASSANDRA-5734)
 * Cleanup AbstractType/TypeSerializer classes (CASSANDRA-5744)
 * Remove unimplemented cli option schema-mwt (CASSANDRA-5754)
 * Support range tombstones in thrift (CASSANDRA-5435)
 * Normalize table-manipulating CQL3 statements' class names (CASSANDRA-5759)
 * cqlsh: add missing table options to DESCRIBE output (CASSANDRA-5749)
 * Fix assertion error during repair (CASSANDRA-5757)
 * Fix bulkloader (CASSANDRA-5542)
 * Add LZ4 compression to the native protocol (CASSANDRA-5765)
 * Fix bugs in the native protocol v2 (CASSANDRA-5770)
 * CAS on 'primary key only' table (CASSANDRA-5715)
 * Support streaming SSTables of old versions (CASSANDRA-5772)
 * Always respect protocol version in native protocol (CASSANDRA-5778)
 * Fix ConcurrentModificationException during streaming (CASSANDRA-5782)
 * Update deletion timestamp in Commit#updatesWithPaxosTime (CASSANDRA-5787)
 * Thrift cas() method crashes if input columns are not sorted (CASSANDRA-5786)
 * Order columns names correctly when querying for CAS (CASSANDRA-5788)
 * Fix streaming retry (CASSANDRA-5775)
Merged from 1.2:
 * if no seeds can be a reached a node won't start in a ring by itself (CASSANDRA-5768)
 * add cassandra.unsafesystem property (CASSANDRA-5704)
 * (Hadoop) quote identifiers in CqlPagingRecordReader (CASSANDRA-5763)
 * Add replace_node functionality for vnodes (CASSANDRA-5337)
 * Add timeout events to query traces (CASSANDRA-5520)
 * Fix serialization of the LEFT gossip value (CASSANDRA-5696)
 * Pig: support for cql3 tables (CASSANDRA-5234)
 * Fix skipping range tombstones with reverse queries (CASSANDRA-5712)
 * Expire entries out of ThriftSessionManager (CASSANDRA-5719)
 * Don't keep ancestor information in memory (CASSANDRA-5342)
 * Expose native protocol server status in nodetool info (CASSANDRA-5735)
 * Fix pathetic performance of range tombstones (CASSANDRA-5677)
 * Fix querying with an empty (impossible) range (CASSANDRA-5573)
 * cqlsh: handle CUSTOM 2i in DESCRIBE output (CASSANDRA-5760)
 * Fix minor bug in Range.intersects(Bound) (CASSANDRA-5771)
 * cqlsh: handle disabled compression in DESCRIBE output (CASSANDRA-5766)
 * Ensure all UP events are notified on the native protocol (CASSANDRA-5769)
 * Fix formatting of sstable2json with multiple -k arguments (CASSANDRA-5781)
 * Don't rely on row marker for queries in general to hide lost markers
   after TTL expires (CASSANDRA-5762)
 * Sort nodetool help output (CASSANDRA-5776)
 * Fix column expiring during 2 phases compaction (CASSANDRA-5799)
 * now() is being rejected in INSERTs when inside collections (CASSANDRA-5795)


2.0.0-beta1
 * Add support for indexing clustered columns (CASSANDRA-5125)
 * Removed on-heap row cache (CASSANDRA-5348)
 * use nanotime consistently for node-local timeouts (CASSANDRA-5581)
 * Avoid unnecessary second pass on name-based queries (CASSANDRA-5577)
 * Experimental triggers (CASSANDRA-1311)
 * JEMalloc support for off-heap allocation (CASSANDRA-3997)
 * Single-pass compaction (CASSANDRA-4180)
 * Removed token range bisection (CASSANDRA-5518)
 * Removed compatibility with pre-1.2.5 sstables and network messages
   (CASSANDRA-5511)
 * removed PBSPredictor (CASSANDRA-5455)
 * CAS support (CASSANDRA-5062, 5441, 5442, 5443, 5619, 5667)
 * Leveled compaction performs size-tiered compactions in L0
   (CASSANDRA-5371, 5439)
 * Add yaml network topology snitch for mixed ec2/other envs (CASSANDRA-5339)
 * Log when a node is down longer than the hint window (CASSANDRA-4554)
 * Optimize tombstone creation for ExpiringColumns (CASSANDRA-4917)
 * Improve LeveledScanner work estimation (CASSANDRA-5250, 5407)
 * Replace compaction lock with runWithCompactionsDisabled (CASSANDRA-3430)
 * Change Message IDs to ints (CASSANDRA-5307)
 * Move sstable level information into the Stats component, removing the
   need for a separate Manifest file (CASSANDRA-4872)
 * avoid serializing to byte[] on commitlog append (CASSANDRA-5199)
 * make index_interval configurable per columnfamily (CASSANDRA-3961, CASSANDRA-5650)
 * add default_time_to_live (CASSANDRA-3974)
 * add memtable_flush_period_in_ms (CASSANDRA-4237)
 * replace supercolumns internally by composites (CASSANDRA-3237, 5123)
 * upgrade thrift to 0.9.0 (CASSANDRA-3719)
 * drop unnecessary keyspace parameter from user-defined compaction API
   (CASSANDRA-5139)
 * more robust solution to incomplete compactions + counters (CASSANDRA-5151)
 * Change order of directory searching for c*.in.sh (CASSANDRA-3983)
 * Add tool to reset SSTable compaction level for LCS (CASSANDRA-5271)
 * Allow custom configuration loader (CASSANDRA-5045)
 * Remove memory emergency pressure valve logic (CASSANDRA-3534)
 * Reduce request latency with eager retry (CASSANDRA-4705)
 * cqlsh: Remove ASSUME command (CASSANDRA-5331)
 * Rebuild BF when loading sstables if bloom_filter_fp_chance
   has changed since compaction (CASSANDRA-5015)
 * remove row-level bloom filters (CASSANDRA-4885)
 * Change Kernel Page Cache skipping into row preheating (disabled by default)
   (CASSANDRA-4937)
 * Improve repair by deciding on a gcBefore before sending
   out TreeRequests (CASSANDRA-4932)
 * Add an official way to disable compactions (CASSANDRA-5074)
 * Reenable ALTER TABLE DROP with new semantics (CASSANDRA-3919)
 * Add binary protocol versioning (CASSANDRA-5436)
 * Swap THshaServer for TThreadedSelectorServer (CASSANDRA-5530)
 * Add alias support to SELECT statement (CASSANDRA-5075)
 * Don't create empty RowMutations in CommitLogReplayer (CASSANDRA-5541)
 * Use range tombstones when dropping cfs/columns from schema (CASSANDRA-5579)
 * cqlsh: drop CQL2/CQL3-beta support (CASSANDRA-5585)
 * Track max/min column names in sstables to be able to optimize slice
   queries (CASSANDRA-5514, CASSANDRA-5595, CASSANDRA-5600)
 * Binary protocol: allow batching already prepared statements (CASSANDRA-4693)
 * Allow preparing timestamp, ttl and limit in CQL3 queries (CASSANDRA-4450)
 * Support native link w/o JNA in Java7 (CASSANDRA-3734)
 * Use SASL authentication in binary protocol v2 (CASSANDRA-5545)
 * Replace Thrift HsHa with LMAX Disruptor based implementation (CASSANDRA-5582)
 * cqlsh: Add row count to SELECT output (CASSANDRA-5636)
 * Include a timestamp with all read commands to determine column expiration
   (CASSANDRA-5149)
 * Streaming 2.0 (CASSANDRA-5286, 5699)
 * Conditional create/drop ks/table/index statements in CQL3 (CASSANDRA-2737)
 * more pre-table creation property validation (CASSANDRA-5693)
 * Redesign repair messages (CASSANDRA-5426)
 * Fix ALTER RENAME post-5125 (CASSANDRA-5702)
 * Disallow renaming a 2ndary indexed column (CASSANDRA-5705)
 * Rename Table to Keyspace (CASSANDRA-5613)
 * Ensure changing column_index_size_in_kb on different nodes don't corrupt the
   sstable (CASSANDRA-5454)
 * Move resultset type information into prepare, not execute (CASSANDRA-5649)
 * Auto paging in binary protocol (CASSANDRA-4415, 5714)
 * Don't tie client side use of AbstractType to JDBC (CASSANDRA-4495)
 * Adds new TimestampType to replace DateType (CASSANDRA-5723, CASSANDRA-5729)
Merged from 1.2:
 * make starting native protocol server idempotent (CASSANDRA-5728)
 * Fix loading key cache when a saved entry is no longer valid (CASSANDRA-5706)
 * Fix serialization of the LEFT gossip value (CASSANDRA-5696)
 * cqlsh: Don't show 'null' in place of empty values (CASSANDRA-5675)
 * Race condition in detecting version on a mixed 1.1/1.2 cluster
   (CASSANDRA-5692)
 * Fix skipping range tombstones with reverse queries (CASSANDRA-5712)
 * Expire entries out of ThriftSessionManager (CASSANRDA-5719)
 * Don't keep ancestor information in memory (CASSANDRA-5342)
 * cqlsh: fix handling of semicolons inside BATCH queries (CASSANDRA-5697)


1.2.6
 * Fix tracing when operation completes before all responses arrive
   (CASSANDRA-5668)
 * Fix cross-DC mutation forwarding (CASSANDRA-5632)
 * Reduce SSTableLoader memory usage (CASSANDRA-5555)
 * Scale hinted_handoff_throttle_in_kb to cluster size (CASSANDRA-5272)
 * (Hadoop) Add CQL3 input/output formats (CASSANDRA-4421, 5622)
 * (Hadoop) Fix InputKeyRange in CFIF (CASSANDRA-5536)
 * Fix dealing with ridiculously large max sstable sizes in LCS (CASSANDRA-5589)
 * Ignore pre-truncate hints (CASSANDRA-4655)
 * Move System.exit on OOM into a separate thread (CASSANDRA-5273)
 * Write row markers when serializing schema (CASSANDRA-5572)
 * Check only SSTables for the requested range when streaming (CASSANDRA-5569)
 * Improve batchlog replay behavior and hint ttl handling (CASSANDRA-5314)
 * Exclude localTimestamp from validation for tombstones (CASSANDRA-5398)
 * cqlsh: add custom prompt support (CASSANDRA-5539)
 * Reuse prepared statements in hot auth queries (CASSANDRA-5594)
 * cqlsh: add vertical output option (see EXPAND) (CASSANDRA-5597)
 * Add a rate limit option to stress (CASSANDRA-5004)
 * have BulkLoader ignore snapshots directories (CASSANDRA-5587)
 * fix SnitchProperties logging context (CASSANDRA-5602)
 * Expose whether jna is enabled and memory is locked via JMX (CASSANDRA-5508)
 * cqlsh: fix COPY FROM with ReversedType (CASSANDRA-5610)
 * Allow creating CUSTOM indexes on collections (CASSANDRA-5615)
 * Evaluate now() function at execution time (CASSANDRA-5616)
 * Expose detailed read repair metrics (CASSANDRA-5618)
 * Correct blob literal + ReversedType parsing (CASSANDRA-5629)
 * Allow GPFS to prefer the internal IP like EC2MRS (CASSANDRA-5630)
 * fix help text for -tspw cassandra-cli (CASSANDRA-5643)
 * don't throw away initial causes exceptions for internode encryption issues
   (CASSANDRA-5644)
 * Fix message spelling errors for cql select statements (CASSANDRA-5647)
 * Suppress custom exceptions thru jmx (CASSANDRA-5652)
 * Update CREATE CUSTOM INDEX syntax (CASSANDRA-5639)
 * Fix PermissionDetails.equals() method (CASSANDRA-5655)
 * Never allow partition key ranges in CQL3 without token() (CASSANDRA-5666)
 * Gossiper incorrectly drops AppState for an upgrading node (CASSANDRA-5660)
 * Connection thrashing during multi-region ec2 during upgrade, due to
   messaging version (CASSANDRA-5669)
 * Avoid over reconnecting in EC2MRS (CASSANDRA-5678)
 * Fix ReadResponseSerializer.serializedSize() for digest reads (CASSANDRA-5476)
 * allow sstable2json on 2i CFs (CASSANDRA-5694)
Merged from 1.1:
 * Remove buggy thrift max message length option (CASSANDRA-5529)
 * Fix NPE in Pig's widerow mode (CASSANDRA-5488)
 * Add split size parameter to Pig and disable split combination (CASSANDRA-5544)


1.2.5
 * make BytesToken.toString only return hex bytes (CASSANDRA-5566)
 * Ensure that submitBackground enqueues at least one task (CASSANDRA-5554)
 * fix 2i updates with identical values and timestamps (CASSANDRA-5540)
 * fix compaction throttling bursty-ness (CASSANDRA-4316)
 * reduce memory consumption of IndexSummary (CASSANDRA-5506)
 * remove per-row column name bloom filters (CASSANDRA-5492)
 * Include fatal errors in trace events (CASSANDRA-5447)
 * Ensure that PerRowSecondaryIndex is notified of row-level deletes
   (CASSANDRA-5445)
 * Allow empty blob literals in CQL3 (CASSANDRA-5452)
 * Fix streaming RangeTombstones at column index boundary (CASSANDRA-5418)
 * Fix preparing statements when current keyspace is not set (CASSANDRA-5468)
 * Fix SemanticVersion.isSupportedBy minor/patch handling (CASSANDRA-5496)
 * Don't provide oldCfId for post-1.1 system cfs (CASSANDRA-5490)
 * Fix primary range ignores replication strategy (CASSANDRA-5424)
 * Fix shutdown of binary protocol server (CASSANDRA-5507)
 * Fix repair -snapshot not working (CASSANDRA-5512)
 * Set isRunning flag later in binary protocol server (CASSANDRA-5467)
 * Fix use of CQL3 functions with descending clustering order (CASSANDRA-5472)
 * Disallow renaming columns one at a time for thrift table in CQL3
   (CASSANDRA-5531)
 * cqlsh: add CLUSTERING ORDER BY support to DESCRIBE (CASSANDRA-5528)
 * Add custom secondary index support to CQL3 (CASSANDRA-5484)
 * Fix repair hanging silently on unexpected error (CASSANDRA-5229)
 * Fix Ec2Snitch regression introduced by CASSANDRA-5171 (CASSANDRA-5432)
 * Add nodetool enablebackup/disablebackup (CASSANDRA-5556)
 * cqlsh: fix DESCRIBE after case insensitive USE (CASSANDRA-5567)
Merged from 1.1
 * Add retry mechanism to OTC for non-droppable_verbs (CASSANDRA-5393)
 * Use allocator information to improve memtable memory usage estimate
   (CASSANDRA-5497)
 * Fix trying to load deleted row into row cache on startup (CASSANDRA-4463)
 * fsync leveled manifest to avoid corruption (CASSANDRA-5535)
 * Fix Bound intersection computation (CASSANDRA-5551)
 * sstablescrub now respects max memory size in cassandra.in.sh (CASSANDRA-5562)


1.2.4
 * Ensure that PerRowSecondaryIndex updates see the most recent values
   (CASSANDRA-5397)
 * avoid duplicate index entries ind PrecompactedRow and
   ParallelCompactionIterable (CASSANDRA-5395)
 * remove the index entry on oldColumn when new column is a tombstone
   (CASSANDRA-5395)
 * Change default stream throughput from 400 to 200 mbps (CASSANDRA-5036)
 * Gossiper logs DOWN for symmetry with UP (CASSANDRA-5187)
 * Fix mixing prepared statements between keyspaces (CASSANDRA-5352)
 * Fix consistency level during bootstrap - strike 3 (CASSANDRA-5354)
 * Fix transposed arguments in AlreadyExistsException (CASSANDRA-5362)
 * Improve asynchronous hint delivery (CASSANDRA-5179)
 * Fix Guava dependency version (12.0 -> 13.0.1) for Maven (CASSANDRA-5364)
 * Validate that provided CQL3 collection value are < 64K (CASSANDRA-5355)
 * Make upgradeSSTable skip current version sstables by default (CASSANDRA-5366)
 * Optimize min/max timestamp collection (CASSANDRA-5373)
 * Invalid streamId in cql binary protocol when using invalid CL
   (CASSANDRA-5164)
 * Fix validation for IN where clauses with collections (CASSANDRA-5376)
 * Copy resultSet on count query to avoid ConcurrentModificationException
   (CASSANDRA-5382)
 * Correctly typecheck in CQL3 even with ReversedType (CASSANDRA-5386)
 * Fix streaming compressed files when using encryption (CASSANDRA-5391)
 * cassandra-all 1.2.0 pom missing netty dependency (CASSANDRA-5392)
 * Fix writetime/ttl functions on null values (CASSANDRA-5341)
 * Fix NPE during cql3 select with token() (CASSANDRA-5404)
 * IndexHelper.skipBloomFilters won't skip non-SHA filters (CASSANDRA-5385)
 * cqlsh: Print maps ordered by key, sort sets (CASSANDRA-5413)
 * Add null syntax support in CQL3 for inserts (CASSANDRA-3783)
 * Allow unauthenticated set_keyspace() calls (CASSANDRA-5423)
 * Fix potential incremental backups race (CASSANDRA-5410)
 * Fix prepared BATCH statements with batch-level timestamps (CASSANDRA-5415)
 * Allow overriding superuser setup delay (CASSANDRA-5430)
 * cassandra-shuffle with JMX usernames and passwords (CASSANDRA-5431)
Merged from 1.1:
 * cli: Quote ks and cf names in schema output when needed (CASSANDRA-5052)
 * Fix bad default for min/max timestamp in SSTableMetadata (CASSANDRA-5372)
 * Fix cf name extraction from manifest in Directories.migrateFile()
   (CASSANDRA-5242)
 * Support pluggable internode authentication (CASSANDRA-5401)


1.2.3
 * add check for sstable overlap within a level on startup (CASSANDRA-5327)
 * replace ipv6 colons in jmx object names (CASSANDRA-5298, 5328)
 * Avoid allocating SSTableBoundedScanner during repair when the range does
   not intersect the sstable (CASSANDRA-5249)
 * Don't lowercase property map keys (this breaks NTS) (CASSANDRA-5292)
 * Fix composite comparator with super columns (CASSANDRA-5287)
 * Fix insufficient validation of UPDATE queries against counter cfs
   (CASSANDRA-5300)
 * Fix PropertyFileSnitch default DC/Rack behavior (CASSANDRA-5285)
 * Handle null values when executing prepared statement (CASSANDRA-5081)
 * Add netty to pom dependencies (CASSANDRA-5181)
 * Include type arguments in Thrift CQLPreparedResult (CASSANDRA-5311)
 * Fix compaction not removing columns when bf_fp_ratio is 1 (CASSANDRA-5182)
 * cli: Warn about missing CQL3 tables in schema descriptions (CASSANDRA-5309)
 * Re-enable unknown option in replication/compaction strategies option for
   backward compatibility (CASSANDRA-4795)
 * Add binary protocol support to stress (CASSANDRA-4993)
 * cqlsh: Fix COPY FROM value quoting and null handling (CASSANDRA-5305)
 * Fix repair -pr for vnodes (CASSANDRA-5329)
 * Relax CL for auth queries for non-default users (CASSANDRA-5310)
 * Fix AssertionError during repair (CASSANDRA-5245)
 * Don't announce migrations to pre-1.2 nodes (CASSANDRA-5334)
Merged from 1.1:
 * Update offline scrub for 1.0 -> 1.1 directory structure (CASSANDRA-5195)
 * add tmp flag to Descriptor hashcode (CASSANDRA-4021)
 * fix logging of "Found table data in data directories" when only system tables
   are present (CASSANDRA-5289)
 * cli: Add JMX authentication support (CASSANDRA-5080)
 * nodetool: ability to repair specific range (CASSANDRA-5280)
 * Fix possible assertion triggered in SliceFromReadCommand (CASSANDRA-5284)
 * cqlsh: Add inet type support on Windows (ipv4-only) (CASSANDRA-4801)
 * Fix race when initializing ColumnFamilyStore (CASSANDRA-5350)
 * Add UseTLAB JVM flag (CASSANDRA-5361)


1.2.2
 * fix potential for multiple concurrent compactions of the same sstables
   (CASSANDRA-5256)
 * avoid no-op caching of byte[] on commitlog append (CASSANDRA-5199)
 * fix symlinks under data dir not working (CASSANDRA-5185)
 * fix bug in compact storage metadata handling (CASSANDRA-5189)
 * Validate login for USE queries (CASSANDRA-5207)
 * cli: remove default username and password (CASSANDRA-5208)
 * configure populate_io_cache_on_flush per-CF (CASSANDRA-4694)
 * allow configuration of internode socket buffer (CASSANDRA-3378)
 * Make sstable directory picking blacklist-aware again (CASSANDRA-5193)
 * Correctly expire gossip states for edge cases (CASSANDRA-5216)
 * Improve handling of directory creation failures (CASSANDRA-5196)
 * Expose secondary indicies to the rest of nodetool (CASSANDRA-4464)
 * Binary protocol: avoid sending notification for 0.0.0.0 (CASSANDRA-5227)
 * add UseCondCardMark XX jvm settings on jdk 1.7 (CASSANDRA-4366)
 * CQL3 refactor to allow conversion function (CASSANDRA-5226)
 * Fix drop of sstables in some circumstance (CASSANDRA-5232)
 * Implement caching of authorization results (CASSANDRA-4295)
 * Add support for LZ4 compression (CASSANDRA-5038)
 * Fix missing columns in wide rows queries (CASSANDRA-5225)
 * Simplify auth setup and make system_auth ks alterable (CASSANDRA-5112)
 * Stop compactions from hanging during bootstrap (CASSANDRA-5244)
 * fix compressed streaming sending extra chunk (CASSANDRA-5105)
 * Add CQL3-based implementations of IAuthenticator and IAuthorizer
   (CASSANDRA-4898)
 * Fix timestamp-based tomstone removal logic (CASSANDRA-5248)
 * cli: Add JMX authentication support (CASSANDRA-5080)
 * Fix forceFlush behavior (CASSANDRA-5241)
 * cqlsh: Add username autocompletion (CASSANDRA-5231)
 * Fix CQL3 composite partition key error (CASSANDRA-5240)
 * Allow IN clause on last clustering key (CASSANDRA-5230)
Merged from 1.1:
 * fix start key/end token validation for wide row iteration (CASSANDRA-5168)
 * add ConfigHelper support for Thrift frame and max message sizes (CASSANDRA-5188)
 * fix nodetool repair not fail on node down (CASSANDRA-5203)
 * always collect tombstone hints (CASSANDRA-5068)
 * Fix error when sourcing file in cqlsh (CASSANDRA-5235)


1.2.1
 * stream undelivered hints on decommission (CASSANDRA-5128)
 * GossipingPropertyFileSnitch loads saved dc/rack info if needed (CASSANDRA-5133)
 * drain should flush system CFs too (CASSANDRA-4446)
 * add inter_dc_tcp_nodelay setting (CASSANDRA-5148)
 * re-allow wrapping ranges for start_token/end_token range pairitspwng (CASSANDRA-5106)
 * fix validation compaction of empty rows (CASSANDRA-5136)
 * nodetool methods to enable/disable hint storage/delivery (CASSANDRA-4750)
 * disallow bloom filter false positive chance of 0 (CASSANDRA-5013)
 * add threadpool size adjustment methods to JMXEnabledThreadPoolExecutor and
   CompactionManagerMBean (CASSANDRA-5044)
 * fix hinting for dropped local writes (CASSANDRA-4753)
 * off-heap cache doesn't need mutable column container (CASSANDRA-5057)
 * apply disk_failure_policy to bad disks on initial directory creation
   (CASSANDRA-4847)
 * Optimize name-based queries to use ArrayBackedSortedColumns (CASSANDRA-5043)
 * Fall back to old manifest if most recent is unparseable (CASSANDRA-5041)
 * pool [Compressed]RandomAccessReader objects on the partitioned read path
   (CASSANDRA-4942)
 * Add debug logging to list filenames processed by Directories.migrateFile
   method (CASSANDRA-4939)
 * Expose black-listed directories via JMX (CASSANDRA-4848)
 * Log compaction merge counts (CASSANDRA-4894)
 * Minimize byte array allocation by AbstractData{Input,Output} (CASSANDRA-5090)
 * Add SSL support for the binary protocol (CASSANDRA-5031)
 * Allow non-schema system ks modification for shuffle to work (CASSANDRA-5097)
 * cqlsh: Add default limit to SELECT statements (CASSANDRA-4972)
 * cqlsh: fix DESCRIBE for 1.1 cfs in CQL3 (CASSANDRA-5101)
 * Correctly gossip with nodes >= 1.1.7 (CASSANDRA-5102)
 * Ensure CL guarantees on digest mismatch (CASSANDRA-5113)
 * Validate correctly selects on composite partition key (CASSANDRA-5122)
 * Fix exception when adding collection (CASSANDRA-5117)
 * Handle states for non-vnode clusters correctly (CASSANDRA-5127)
 * Refuse unrecognized replication and compaction strategy options (CASSANDRA-4795)
 * Pick the correct value validator in sstable2json for cql3 tables (CASSANDRA-5134)
 * Validate login for describe_keyspace, describe_keyspaces and set_keyspace
   (CASSANDRA-5144)
 * Fix inserting empty maps (CASSANDRA-5141)
 * Don't remove tokens from System table for node we know (CASSANDRA-5121)
 * fix streaming progress report for compresed files (CASSANDRA-5130)
 * Coverage analysis for low-CL queries (CASSANDRA-4858)
 * Stop interpreting dates as valid timeUUID value (CASSANDRA-4936)
 * Adds E notation for floating point numbers (CASSANDRA-4927)
 * Detect (and warn) unintentional use of the cql2 thrift methods when cql3 was
   intended (CASSANDRA-5172)
 * cli: Quote ks and cf names in schema output when needed (CASSANDRA-5052)
 * Fix cf name extraction from manifest in Directories.migrateFile() (CASSANDRA-5242)
 * Replace mistaken usage of commons-logging with slf4j (CASSANDRA-5464)
 * Ensure Jackson dependency matches lib (CASSANDRA-5126)
 * Expose droppable tombstone ratio stats over JMX (CASSANDRA-5159)
Merged from 1.1:
 * Simplify CompressedRandomAccessReader to work around JDK FD bug (CASSANDRA-5088)
 * Improve handling a changing target throttle rate mid-compaction (CASSANDRA-5087)
 * Pig: correctly decode row keys in widerow mode (CASSANDRA-5098)
 * nodetool repair command now prints progress (CASSANDRA-4767)
 * fix user defined compaction to run against 1.1 data directory (CASSANDRA-5118)
 * Fix CQL3 BATCH authorization caching (CASSANDRA-5145)
 * fix get_count returns incorrect value with TTL (CASSANDRA-5099)
 * better handling for mid-compaction failure (CASSANDRA-5137)
 * convert default marshallers list to map for better readability (CASSANDRA-5109)
 * fix ConcurrentModificationException in getBootstrapSource (CASSANDRA-5170)
 * fix sstable maxtimestamp for row deletes and pre-1.1.1 sstables (CASSANDRA-5153)
 * Fix thread growth on node removal (CASSANDRA-5175)
 * Make Ec2Region's datacenter name configurable (CASSANDRA-5155)


1.2.0
 * Disallow counters in collections (CASSANDRA-5082)
 * cqlsh: add unit tests (CASSANDRA-3920)
 * fix default bloom_filter_fp_chance for LeveledCompactionStrategy (CASSANDRA-5093)
Merged from 1.1:
 * add validation for get_range_slices with start_key and end_token (CASSANDRA-5089)


1.2.0-rc2
 * fix nodetool ownership display with vnodes (CASSANDRA-5065)
 * cqlsh: add DESCRIBE KEYSPACES command (CASSANDRA-5060)
 * Fix potential infinite loop when reloading CFS (CASSANDRA-5064)
 * Fix SimpleAuthorizer example (CASSANDRA-5072)
 * cqlsh: force CL.ONE for tracing and system.schema* queries (CASSANDRA-5070)
 * Includes cassandra-shuffle in the debian package (CASSANDRA-5058)
Merged from 1.1:
 * fix multithreaded compaction deadlock (CASSANDRA-4492)
 * fix temporarily missing schema after upgrade from pre-1.1.5 (CASSANDRA-5061)
 * Fix ALTER TABLE overriding compression options with defaults
   (CASSANDRA-4996, 5066)
 * fix specifying and altering crc_check_chance (CASSANDRA-5053)
 * fix Murmur3Partitioner ownership% calculation (CASSANDRA-5076)
 * Don't expire columns sooner than they should in 2ndary indexes (CASSANDRA-5079)


1.2-rc1
 * rename rpc_timeout settings to request_timeout (CASSANDRA-5027)
 * add BF with 0.1 FP to LCS by default (CASSANDRA-5029)
 * Fix preparing insert queries (CASSANDRA-5016)
 * Fix preparing queries with counter increment (CASSANDRA-5022)
 * Fix preparing updates with collections (CASSANDRA-5017)
 * Don't generate UUID based on other node address (CASSANDRA-5002)
 * Fix message when trying to alter a clustering key type (CASSANDRA-5012)
 * Update IAuthenticator to match the new IAuthorizer (CASSANDRA-5003)
 * Fix inserting only a key in CQL3 (CASSANDRA-5040)
 * Fix CQL3 token() function when used with strings (CASSANDRA-5050)
Merged from 1.1:
 * reduce log spam from invalid counter shards (CASSANDRA-5026)
 * Improve schema propagation performance (CASSANDRA-5025)
 * Fix for IndexHelper.IndexFor throws OOB Exception (CASSANDRA-5030)
 * cqlsh: make it possible to describe thrift CFs (CASSANDRA-4827)
 * cqlsh: fix timestamp formatting on some platforms (CASSANDRA-5046)


1.2-beta3
 * make consistency level configurable in cqlsh (CASSANDRA-4829)
 * fix cqlsh rendering of blob fields (CASSANDRA-4970)
 * fix cqlsh DESCRIBE command (CASSANDRA-4913)
 * save truncation position in system table (CASSANDRA-4906)
 * Move CompressionMetadata off-heap (CASSANDRA-4937)
 * allow CLI to GET cql3 columnfamily data (CASSANDRA-4924)
 * Fix rare race condition in getExpireTimeForEndpoint (CASSANDRA-4402)
 * acquire references to overlapping sstables during compaction so bloom filter
   doesn't get free'd prematurely (CASSANDRA-4934)
 * Don't share slice query filter in CQL3 SelectStatement (CASSANDRA-4928)
 * Separate tracing from Log4J (CASSANDRA-4861)
 * Exclude gcable tombstones from merkle-tree computation (CASSANDRA-4905)
 * Better printing of AbstractBounds for tracing (CASSANDRA-4931)
 * Optimize mostRecentTombstone check in CC.collectAllData (CASSANDRA-4883)
 * Change stream session ID to UUID to avoid collision from same node (CASSANDRA-4813)
 * Use Stats.db when bulk loading if present (CASSANDRA-4957)
 * Skip repair on system_trace and keyspaces with RF=1 (CASSANDRA-4956)
 * (cql3) Remove arbitrary SELECT limit (CASSANDRA-4918)
 * Correctly handle prepared operation on collections (CASSANDRA-4945)
 * Fix CQL3 LIMIT (CASSANDRA-4877)
 * Fix Stress for CQL3 (CASSANDRA-4979)
 * Remove cassandra specific exceptions from JMX interface (CASSANDRA-4893)
 * (CQL3) Force using ALLOW FILTERING on potentially inefficient queries (CASSANDRA-4915)
 * (cql3) Fix adding column when the table has collections (CASSANDRA-4982)
 * (cql3) Fix allowing collections with compact storage (CASSANDRA-4990)
 * (cql3) Refuse ttl/writetime function on collections (CASSANDRA-4992)
 * Replace IAuthority with new IAuthorizer (CASSANDRA-4874)
 * clqsh: fix KEY pseudocolumn escaping when describing Thrift tables
   in CQL3 mode (CASSANDRA-4955)
 * add basic authentication support for Pig CassandraStorage (CASSANDRA-3042)
 * fix CQL2 ALTER TABLE compaction_strategy_class altering (CASSANDRA-4965)
Merged from 1.1:
 * Fall back to old describe_splits if d_s_ex is not available (CASSANDRA-4803)
 * Improve error reporting when streaming ranges fail (CASSANDRA-5009)
 * Fix cqlsh timestamp formatting of timezone info (CASSANDRA-4746)
 * Fix assertion failure with leveled compaction (CASSANDRA-4799)
 * Check for null end_token in get_range_slice (CASSANDRA-4804)
 * Remove all remnants of removed nodes (CASSANDRA-4840)
 * Add aut-reloading of the log4j file in debian package (CASSANDRA-4855)
 * Fix estimated row cache entry size (CASSANDRA-4860)
 * reset getRangeSlice filter after finishing a row for get_paged_slice
   (CASSANDRA-4919)
 * expunge row cache post-truncate (CASSANDRA-4940)
 * Allow static CF definition with compact storage (CASSANDRA-4910)
 * Fix endless loop/compaction of schema_* CFs due to broken timestamps (CASSANDRA-4880)
 * Fix 'wrong class type' assertion in CounterColumn (CASSANDRA-4976)


1.2-beta2
 * fp rate of 1.0 disables BF entirely; LCS defaults to 1.0 (CASSANDRA-4876)
 * off-heap bloom filters for row keys (CASSANDRA_4865)
 * add extension point for sstable components (CASSANDRA-4049)
 * improve tracing output (CASSANDRA-4852, 4862)
 * make TRACE verb droppable (CASSANDRA-4672)
 * fix BulkLoader recognition of CQL3 columnfamilies (CASSANDRA-4755)
 * Sort commitlog segments for replay by id instead of mtime (CASSANDRA-4793)
 * Make hint delivery asynchronous (CASSANDRA-4761)
 * Pluggable Thrift transport factories for CLI and cqlsh (CASSANDRA-4609, 4610)
 * cassandra-cli: allow Double value type to be inserted to a column (CASSANDRA-4661)
 * Add ability to use custom TServerFactory implementations (CASSANDRA-4608)
 * optimize batchlog flushing to skip successful batches (CASSANDRA-4667)
 * include metadata for system keyspace itself in schema tables (CASSANDRA-4416)
 * add check to PropertyFileSnitch to verify presence of location for
   local node (CASSANDRA-4728)
 * add PBSPredictor consistency modeler (CASSANDRA-4261)
 * remove vestiges of Thrift unframed mode (CASSANDRA-4729)
 * optimize single-row PK lookups (CASSANDRA-4710)
 * adjust blockFor calculation to account for pending ranges due to node
   movement (CASSANDRA-833)
 * Change CQL version to 3.0.0 and stop accepting 3.0.0-beta1 (CASSANDRA-4649)
 * (CQL3) Make prepared statement global instead of per connection
   (CASSANDRA-4449)
 * Fix scrubbing of CQL3 created tables (CASSANDRA-4685)
 * (CQL3) Fix validation when using counter and regular columns in the same
   table (CASSANDRA-4706)
 * Fix bug starting Cassandra with simple authentication (CASSANDRA-4648)
 * Add support for batchlog in CQL3 (CASSANDRA-4545, 4738)
 * Add support for multiple column family outputs in CFOF (CASSANDRA-4208)
 * Support repairing only the local DC nodes (CASSANDRA-4747)
 * Use rpc_address for binary protocol and change default port (CASSANDRA-4751)
 * Fix use of collections in prepared statements (CASSANDRA-4739)
 * Store more information into peers table (CASSANDRA-4351, 4814)
 * Configurable bucket size for size tiered compaction (CASSANDRA-4704)
 * Run leveled compaction in parallel (CASSANDRA-4310)
 * Fix potential NPE during CFS reload (CASSANDRA-4786)
 * Composite indexes may miss results (CASSANDRA-4796)
 * Move consistency level to the protocol level (CASSANDRA-4734, 4824)
 * Fix Subcolumn slice ends not respected (CASSANDRA-4826)
 * Fix Assertion error in cql3 select (CASSANDRA-4783)
 * Fix list prepend logic (CQL3) (CASSANDRA-4835)
 * Add booleans as literals in CQL3 (CASSANDRA-4776)
 * Allow renaming PK columns in CQL3 (CASSANDRA-4822)
 * Fix binary protocol NEW_NODE event (CASSANDRA-4679)
 * Fix potential infinite loop in tombstone compaction (CASSANDRA-4781)
 * Remove system tables accounting from schema (CASSANDRA-4850)
 * (cql3) Force provided columns in clustering key order in
   'CLUSTERING ORDER BY' (CASSANDRA-4881)
 * Fix composite index bug (CASSANDRA-4884)
 * Fix short read protection for CQL3 (CASSANDRA-4882)
 * Add tracing support to the binary protocol (CASSANDRA-4699)
 * (cql3) Don't allow prepared marker inside collections (CASSANDRA-4890)
 * Re-allow order by on non-selected columns (CASSANDRA-4645)
 * Bug when composite index is created in a table having collections (CASSANDRA-4909)
 * log index scan subject in CompositesSearcher (CASSANDRA-4904)
Merged from 1.1:
 * add get[Row|Key]CacheEntries to CacheServiceMBean (CASSANDRA-4859)
 * fix get_paged_slice to wrap to next row correctly (CASSANDRA-4816)
 * fix indexing empty column values (CASSANDRA-4832)
 * allow JdbcDate to compose null Date objects (CASSANDRA-4830)
 * fix possible stackoverflow when compacting 1000s of sstables
   (CASSANDRA-4765)
 * fix wrong leveled compaction progress calculation (CASSANDRA-4807)
 * add a close() method to CRAR to prevent leaking file descriptors (CASSANDRA-4820)
 * fix potential infinite loop in get_count (CASSANDRA-4833)
 * fix compositeType.{get/from}String methods (CASSANDRA-4842)
 * (CQL) fix CREATE COLUMNFAMILY permissions check (CASSANDRA-4864)
 * Fix DynamicCompositeType same type comparison (CASSANDRA-4711)
 * Fix duplicate SSTable reference when stream session failed (CASSANDRA-3306)
 * Allow static CF definition with compact storage (CASSANDRA-4910)
 * Fix endless loop/compaction of schema_* CFs due to broken timestamps (CASSANDRA-4880)
 * Fix 'wrong class type' assertion in CounterColumn (CASSANDRA-4976)


1.2-beta1
 * add atomic_batch_mutate (CASSANDRA-4542, -4635)
 * increase default max_hint_window_in_ms to 3h (CASSANDRA-4632)
 * include message initiation time to replicas so they can more
   accurately drop timed-out requests (CASSANDRA-2858)
 * fix clientutil.jar dependencies (CASSANDRA-4566)
 * optimize WriteResponse (CASSANDRA-4548)
 * new metrics (CASSANDRA-4009)
 * redesign KEYS indexes to avoid read-before-write (CASSANDRA-2897)
 * debug tracing (CASSANDRA-1123)
 * parallelize row cache loading (CASSANDRA-4282)
 * Make compaction, flush JBOD-aware (CASSANDRA-4292)
 * run local range scans on the read stage (CASSANDRA-3687)
 * clean up ioexceptions (CASSANDRA-2116)
 * add disk_failure_policy (CASSANDRA-2118)
 * Introduce new json format with row level deletion (CASSANDRA-4054)
 * remove redundant "name" column from schema_keyspaces (CASSANDRA-4433)
 * improve "nodetool ring" handling of multi-dc clusters (CASSANDRA-3047)
 * update NTS calculateNaturalEndpoints to be O(N log N) (CASSANDRA-3881)
 * split up rpc timeout by operation type (CASSANDRA-2819)
 * rewrite key cache save/load to use only sequential i/o (CASSANDRA-3762)
 * update MS protocol with a version handshake + broadcast address id
   (CASSANDRA-4311)
 * multithreaded hint replay (CASSANDRA-4189)
 * add inter-node message compression (CASSANDRA-3127)
 * remove COPP (CASSANDRA-2479)
 * Track tombstone expiration and compact when tombstone content is
   higher than a configurable threshold, default 20% (CASSANDRA-3442, 4234)
 * update MurmurHash to version 3 (CASSANDRA-2975)
 * (CLI) track elapsed time for `delete' operation (CASSANDRA-4060)
 * (CLI) jline version is bumped to 1.0 to properly  support
   'delete' key function (CASSANDRA-4132)
 * Save IndexSummary into new SSTable 'Summary' component (CASSANDRA-2392, 4289)
 * Add support for range tombstones (CASSANDRA-3708)
 * Improve MessagingService efficiency (CASSANDRA-3617)
 * Avoid ID conflicts from concurrent schema changes (CASSANDRA-3794)
 * Set thrift HSHA server thread limit to unlimited by default (CASSANDRA-4277)
 * Avoids double serialization of CF id in RowMutation messages
   (CASSANDRA-4293)
 * stream compressed sstables directly with java nio (CASSANDRA-4297)
 * Support multiple ranges in SliceQueryFilter (CASSANDRA-3885)
 * Add column metadata to system column families (CASSANDRA-4018)
 * (cql3) Always use composite types by default (CASSANDRA-4329)
 * (cql3) Add support for set, map and list (CASSANDRA-3647)
 * Validate date type correctly (CASSANDRA-4441)
 * (cql3) Allow definitions with only a PK (CASSANDRA-4361)
 * (cql3) Add support for row key composites (CASSANDRA-4179)
 * improve DynamicEndpointSnitch by using reservoir sampling (CASSANDRA-4038)
 * (cql3) Add support for 2ndary indexes (CASSANDRA-3680)
 * (cql3) fix defining more than one PK to be invalid (CASSANDRA-4477)
 * remove schema agreement checking from all external APIs (Thrift, CQL and CQL3) (CASSANDRA-4487)
 * add Murmur3Partitioner and make it default for new installations (CASSANDRA-3772, 4621)
 * (cql3) update pseudo-map syntax to use map syntax (CASSANDRA-4497)
 * Finer grained exceptions hierarchy and provides error code with exceptions (CASSANDRA-3979)
 * Adds events push to binary protocol (CASSANDRA-4480)
 * Rewrite nodetool help (CASSANDRA-2293)
 * Make CQL3 the default for CQL (CASSANDRA-4640)
 * update stress tool to be able to use CQL3 (CASSANDRA-4406)
 * Accept all thrift update on CQL3 cf but don't expose their metadata (CASSANDRA-4377)
 * Replace Throttle with Guava's RateLimiter for HintedHandOff (CASSANDRA-4541)
 * fix counter add/get using CQL2 and CQL3 in stress tool (CASSANDRA-4633)
 * Add sstable count per level to cfstats (CASSANDRA-4537)
 * (cql3) Add ALTER KEYSPACE statement (CASSANDRA-4611)
 * (cql3) Allow defining default consistency levels (CASSANDRA-4448)
 * (cql3) Fix queries using LIMIT missing results (CASSANDRA-4579)
 * fix cross-version gossip messaging (CASSANDRA-4576)
 * added inet data type (CASSANDRA-4627)


1.1.6
 * Wait for writes on synchronous read digest mismatch (CASSANDRA-4792)
 * fix commitlog replay for nanotime-infected sstables (CASSANDRA-4782)
 * preflight check ttl for maximum of 20 years (CASSANDRA-4771)
 * (Pig) fix widerow input with single column rows (CASSANDRA-4789)
 * Fix HH to compact with correct gcBefore, which avoids wiping out
   undelivered hints (CASSANDRA-4772)
 * LCS will merge up to 32 L0 sstables as intended (CASSANDRA-4778)
 * NTS will default unconfigured DC replicas to zero (CASSANDRA-4675)
 * use default consistency level in counter validation if none is
   explicitly provide (CASSANDRA-4700)
 * Improve IAuthority interface by introducing fine-grained
   access permissions and grant/revoke commands (CASSANDRA-4490, 4644)
 * fix assumption error in CLI when updating/describing keyspace
   (CASSANDRA-4322)
 * Adds offline sstablescrub to debian packaging (CASSANDRA-4642)
 * Automatic fixing of overlapping leveled sstables (CASSANDRA-4644)
 * fix error when using ORDER BY with extended selections (CASSANDRA-4689)
 * (CQL3) Fix validation for IN queries for non-PK cols (CASSANDRA-4709)
 * fix re-created keyspace disappering after 1.1.5 upgrade
   (CASSANDRA-4698, 4752)
 * (CLI) display elapsed time in 2 fraction digits (CASSANDRA-3460)
 * add authentication support to sstableloader (CASSANDRA-4712)
 * Fix CQL3 'is reversed' logic (CASSANDRA-4716, 4759)
 * (CQL3) Don't return ReversedType in result set metadata (CASSANDRA-4717)
 * Backport adding AlterKeyspace statement (CASSANDRA-4611)
 * (CQL3) Correcty accept upper-case data types (CASSANDRA-4770)
 * Add binary protocol events for schema changes (CASSANDRA-4684)
Merged from 1.0:
 * Switch from NBHM to CHM in MessagingService's callback map, which
   prevents OOM in long-running instances (CASSANDRA-4708)


1.1.5
 * add SecondaryIndex.reload API (CASSANDRA-4581)
 * use millis + atomicint for commitlog segment creation instead of
   nanotime, which has issues under some hypervisors (CASSANDRA-4601)
 * fix FD leak in slice queries (CASSANDRA-4571)
 * avoid recursion in leveled compaction (CASSANDRA-4587)
 * increase stack size under Java7 to 180K
 * Log(info) schema changes (CASSANDRA-4547)
 * Change nodetool setcachecapcity to manipulate global caches (CASSANDRA-4563)
 * (cql3) fix setting compaction strategy (CASSANDRA-4597)
 * fix broken system.schema_* timestamps on system startup (CASSANDRA-4561)
 * fix wrong skip of cache saving (CASSANDRA-4533)
 * Avoid NPE when lost+found is in data dir (CASSANDRA-4572)
 * Respect five-minute flush moratorium after initial CL replay (CASSANDRA-4474)
 * Adds ntp as recommended in debian packaging (CASSANDRA-4606)
 * Configurable transport in CF Record{Reader|Writer} (CASSANDRA-4558)
 * (cql3) fix potential NPE with both equal and unequal restriction (CASSANDRA-4532)
 * (cql3) improves ORDER BY validation (CASSANDRA-4624)
 * Fix potential deadlock during counter writes (CASSANDRA-4578)
 * Fix cql error with ORDER BY when using IN (CASSANDRA-4612)
Merged from 1.0:
 * increase Xss to 160k to accomodate latest 1.6 JVMs (CASSANDRA-4602)
 * fix toString of hint destination tokens (CASSANDRA-4568)
 * Fix multiple values for CurrentLocal NodeID (CASSANDRA-4626)


1.1.4
 * fix offline scrub to catch >= out of order rows (CASSANDRA-4411)
 * fix cassandra-env.sh on RHEL and other non-dash-based systems
   (CASSANDRA-4494)
Merged from 1.0:
 * (Hadoop) fix setting key length for old-style mapred api (CASSANDRA-4534)
 * (Hadoop) fix iterating through a resultset consisting entirely
   of tombstoned rows (CASSANDRA-4466)


1.1.3
 * (cqlsh) add COPY TO (CASSANDRA-4434)
 * munmap commitlog segments before rename (CASSANDRA-4337)
 * (JMX) rename getRangeKeySample to sampleKeyRange to avoid returning
   multi-MB results as an attribute (CASSANDRA-4452)
 * flush based on data size, not throughput; overwritten columns no
   longer artificially inflate liveRatio (CASSANDRA-4399)
 * update default commitlog segment size to 32MB and total commitlog
   size to 32/1024 MB for 32/64 bit JVMs, respectively (CASSANDRA-4422)
 * avoid using global partitioner to estimate ranges in index sstables
   (CASSANDRA-4403)
 * restore pre-CASSANDRA-3862 approach to removing expired tombstones
   from row cache during compaction (CASSANDRA-4364)
 * (stress) support for CQL prepared statements (CASSANDRA-3633)
 * Correctly catch exception when Snappy cannot be loaded (CASSANDRA-4400)
 * (cql3) Support ORDER BY when IN condition is given in WHERE clause (CASSANDRA-4327)
 * (cql3) delete "component_index" column on DROP TABLE call (CASSANDRA-4420)
 * change nanoTime() to currentTimeInMillis() in schema related code (CASSANDRA-4432)
 * add a token generation tool (CASSANDRA-3709)
 * Fix LCS bug with sstable containing only 1 row (CASSANDRA-4411)
 * fix "Can't Modify Index Name" problem on CF update (CASSANDRA-4439)
 * Fix assertion error in getOverlappingSSTables during repair (CASSANDRA-4456)
 * fix nodetool's setcompactionthreshold command (CASSANDRA-4455)
 * Ensure compacted files are never used, to avoid counter overcount (CASSANDRA-4436)
Merged from 1.0:
 * Push the validation of secondary index values to the SecondaryIndexManager (CASSANDRA-4240)
 * allow dropping columns shadowed by not-yet-expired supercolumn or row
   tombstones in PrecompactedRow (CASSANDRA-4396)


1.1.2
 * Fix cleanup not deleting index entries (CASSANDRA-4379)
 * Use correct partitioner when saving + loading caches (CASSANDRA-4331)
 * Check schema before trying to export sstable (CASSANDRA-2760)
 * Raise a meaningful exception instead of NPE when PFS encounters
   an unconfigured node + no default (CASSANDRA-4349)
 * fix bug in sstable blacklisting with LCS (CASSANDRA-4343)
 * LCS no longer promotes tiny sstables out of L0 (CASSANDRA-4341)
 * skip tombstones during hint replay (CASSANDRA-4320)
 * fix NPE in compactionstats (CASSANDRA-4318)
 * enforce 1m min keycache for auto (CASSANDRA-4306)
 * Have DeletedColumn.isMFD always return true (CASSANDRA-4307)
 * (cql3) exeption message for ORDER BY constraints said primary filter can be
    an IN clause, which is misleading (CASSANDRA-4319)
 * (cql3) Reject (not yet supported) creation of 2ndardy indexes on tables with
   composite primary keys (CASSANDRA-4328)
 * Set JVM stack size to 160k for java 7 (CASSANDRA-4275)
 * cqlsh: add COPY command to load data from CSV flat files (CASSANDRA-4012)
 * CFMetaData.fromThrift to throw ConfigurationException upon error (CASSANDRA-4353)
 * Use CF comparator to sort indexed columns in SecondaryIndexManager
   (CASSANDRA-4365)
 * add strategy_options to the KSMetaData.toString() output (CASSANDRA-4248)
 * (cql3) fix range queries containing unqueried results (CASSANDRA-4372)
 * (cql3) allow updating column_alias types (CASSANDRA-4041)
 * (cql3) Fix deletion bug (CASSANDRA-4193)
 * Fix computation of overlapping sstable for leveled compaction (CASSANDRA-4321)
 * Improve scrub and allow to run it offline (CASSANDRA-4321)
 * Fix assertionError in StorageService.bulkLoad (CASSANDRA-4368)
 * (cqlsh) add option to authenticate to a keyspace at startup (CASSANDRA-4108)
 * (cqlsh) fix ASSUME functionality (CASSANDRA-4352)
 * Fix ColumnFamilyRecordReader to not return progress > 100% (CASSANDRA-3942)
Merged from 1.0:
 * Set gc_grace on index CF to 0 (CASSANDRA-4314)


1.1.1
 * add populate_io_cache_on_flush option (CASSANDRA-2635)
 * allow larger cache capacities than 2GB (CASSANDRA-4150)
 * add getsstables command to nodetool (CASSANDRA-4199)
 * apply parent CF compaction settings to secondary index CFs (CASSANDRA-4280)
 * preserve commitlog size cap when recycling segments at startup
   (CASSANDRA-4201)
 * (Hadoop) fix split generation regression (CASSANDRA-4259)
 * ignore min/max compactions settings in LCS, while preserving
   behavior that min=max=0 disables autocompaction (CASSANDRA-4233)
 * log number of rows read from saved cache (CASSANDRA-4249)
 * calculate exact size required for cleanup operations (CASSANDRA-1404)
 * avoid blocking additional writes during flush when the commitlog
   gets behind temporarily (CASSANDRA-1991)
 * enable caching on index CFs based on data CF cache setting (CASSANDRA-4197)
 * warn on invalid replication strategy creation options (CASSANDRA-4046)
 * remove [Freeable]Memory finalizers (CASSANDRA-4222)
 * include tombstone size in ColumnFamily.size, which can prevent OOM
   during sudden mass delete operations by yielding a nonzero liveRatio
   (CASSANDRA-3741)
 * Open 1 sstableScanner per level for leveled compaction (CASSANDRA-4142)
 * Optimize reads when row deletion timestamps allow us to restrict
   the set of sstables we check (CASSANDRA-4116)
 * add support for commitlog archiving and point-in-time recovery
   (CASSANDRA-3690)
 * avoid generating redundant compaction tasks during streaming
   (CASSANDRA-4174)
 * add -cf option to nodetool snapshot, and takeColumnFamilySnapshot to
   StorageService mbean (CASSANDRA-556)
 * optimize cleanup to drop entire sstables where possible (CASSANDRA-4079)
 * optimize truncate when autosnapshot is disabled (CASSANDRA-4153)
 * update caches to use byte[] keys to reduce memory overhead (CASSANDRA-3966)
 * add column limit to cli (CASSANDRA-3012, 4098)
 * clean up and optimize DataOutputBuffer, used by CQL compression and
   CompositeType (CASSANDRA-4072)
 * optimize commitlog checksumming (CASSANDRA-3610)
 * identify and blacklist corrupted SSTables from future compactions
   (CASSANDRA-2261)
 * Move CfDef and KsDef validation out of thrift (CASSANDRA-4037)
 * Expose API to repair a user provided range (CASSANDRA-3912)
 * Add way to force the cassandra-cli to refresh its schema (CASSANDRA-4052)
 * Avoid having replicate on write tasks stacking up at CL.ONE (CASSANDRA-2889)
 * (cql3) Backwards compatibility for composite comparators in non-cql3-aware
   clients (CASSANDRA-4093)
 * (cql3) Fix order by for reversed queries (CASSANDRA-4160)
 * (cql3) Add ReversedType support (CASSANDRA-4004)
 * (cql3) Add timeuuid type (CASSANDRA-4194)
 * (cql3) Minor fixes (CASSANDRA-4185)
 * (cql3) Fix prepared statement in BATCH (CASSANDRA-4202)
 * (cql3) Reduce the list of reserved keywords (CASSANDRA-4186)
 * (cql3) Move max/min compaction thresholds to compaction strategy options
   (CASSANDRA-4187)
 * Fix exception during move when localhost is the only source (CASSANDRA-4200)
 * (cql3) Allow paging through non-ordered partitioner results (CASSANDRA-3771)
 * (cql3) Fix drop index (CASSANDRA-4192)
 * (cql3) Don't return range ghosts anymore (CASSANDRA-3982)
 * fix re-creating Keyspaces/ColumnFamilies with the same name as dropped
   ones (CASSANDRA-4219)
 * fix SecondaryIndex LeveledManifest save upon snapshot (CASSANDRA-4230)
 * fix missing arrayOffset in FBUtilities.hash (CASSANDRA-4250)
 * (cql3) Add name of parameters in CqlResultSet (CASSANDRA-4242)
 * (cql3) Correctly validate order by queries (CASSANDRA-4246)
 * rename stress to cassandra-stress for saner packaging (CASSANDRA-4256)
 * Fix exception on colum metadata with non-string comparator (CASSANDRA-4269)
 * Check for unknown/invalid compression options (CASSANDRA-4266)
 * (cql3) Adds simple access to column timestamp and ttl (CASSANDRA-4217)
 * (cql3) Fix range queries with secondary indexes (CASSANDRA-4257)
 * Better error messages from improper input in cli (CASSANDRA-3865)
 * Try to stop all compaction upon Keyspace or ColumnFamily drop (CASSANDRA-4221)
 * (cql3) Allow keyspace properties to contain hyphens (CASSANDRA-4278)
 * (cql3) Correctly validate keyspace access in create table (CASSANDRA-4296)
 * Avoid deadlock in migration stage (CASSANDRA-3882)
 * Take supercolumn names and deletion info into account in memtable throughput
   (CASSANDRA-4264)
 * Add back backward compatibility for old style replication factor (CASSANDRA-4294)
 * Preserve compatibility with pre-1.1 index queries (CASSANDRA-4262)
Merged from 1.0:
 * Fix super columns bug where cache is not updated (CASSANDRA-4190)
 * fix maxTimestamp to include row tombstones (CASSANDRA-4116)
 * (CLI) properly handle quotes in create/update keyspace commands (CASSANDRA-4129)
 * Avoids possible deadlock during bootstrap (CASSANDRA-4159)
 * fix stress tool that hangs forever on timeout or error (CASSANDRA-4128)
 * stress tool to return appropriate exit code on failure (CASSANDRA-4188)
 * fix compaction NPE when out of disk space and assertions disabled
   (CASSANDRA-3985)
 * synchronize LCS getEstimatedTasks to avoid CME (CASSANDRA-4255)
 * ensure unique streaming session id's (CASSANDRA-4223)
 * kick off background compaction when min/max thresholds change
   (CASSANDRA-4279)
 * improve ability of STCS.getBuckets to deal with 100s of 1000s of
   sstables, such as when convertinb back from LCS (CASSANDRA-4287)
 * Oversize integer in CQL throws NumberFormatException (CASSANDRA-4291)
 * fix 1.0.x node join to mixed version cluster, other nodes >= 1.1 (CASSANDRA-4195)
 * Fix LCS splitting sstable base on uncompressed size (CASSANDRA-4419)
 * Push the validation of secondary index values to the SecondaryIndexManager (CASSANDRA-4240)
 * Don't purge columns during upgradesstables (CASSANDRA-4462)
 * Make cqlsh work with piping (CASSANDRA-4113)
 * Validate arguments for nodetool decommission (CASSANDRA-4061)
 * Report thrift status in nodetool info (CASSANDRA-4010)


1.1.0-final
 * average a reduced liveRatio estimate with the previous one (CASSANDRA-4065)
 * Allow KS and CF names up to 48 characters (CASSANDRA-4157)
 * fix stress build (CASSANDRA-4140)
 * add time remaining estimate to nodetool compactionstats (CASSANDRA-4167)
 * (cql) fix NPE in cql3 ALTER TABLE (CASSANDRA-4163)
 * (cql) Add support for CL.TWO and CL.THREE in CQL (CASSANDRA-4156)
 * (cql) Fix type in CQL3 ALTER TABLE preventing update (CASSANDRA-4170)
 * (cql) Throw invalid exception from CQL3 on obsolete options (CASSANDRA-4171)
 * (cqlsh) fix recognizing uppercase SELECT keyword (CASSANDRA-4161)
 * Pig: wide row support (CASSANDRA-3909)
Merged from 1.0:
 * avoid streaming empty files with bulk loader if sstablewriter errors out
   (CASSANDRA-3946)


1.1-rc1
 * Include stress tool in binary builds (CASSANDRA-4103)
 * (Hadoop) fix wide row iteration when last row read was deleted
   (CASSANDRA-4154)
 * fix read_repair_chance to really default to 0.1 in the cli (CASSANDRA-4114)
 * Adds caching and bloomFilterFpChange to CQL options (CASSANDRA-4042)
 * Adds posibility to autoconfigure size of the KeyCache (CASSANDRA-4087)
 * fix KEYS index from skipping results (CASSANDRA-3996)
 * Remove sliced_buffer_size_in_kb dead option (CASSANDRA-4076)
 * make loadNewSStable preserve sstable version (CASSANDRA-4077)
 * Respect 1.0 cache settings as much as possible when upgrading
   (CASSANDRA-4088)
 * relax path length requirement for sstable files when upgrading on
   non-Windows platforms (CASSANDRA-4110)
 * fix terminination of the stress.java when errors were encountered
   (CASSANDRA-4128)
 * Move CfDef and KsDef validation out of thrift (CASSANDRA-4037)
 * Fix get_paged_slice (CASSANDRA-4136)
 * CQL3: Support slice with exclusive start and stop (CASSANDRA-3785)
Merged from 1.0:
 * support PropertyFileSnitch in bulk loader (CASSANDRA-4145)
 * add auto_snapshot option allowing disabling snapshot before drop/truncate
   (CASSANDRA-3710)
 * allow short snitch names (CASSANDRA-4130)


1.1-beta2
 * rename loaded sstables to avoid conflicts with local snapshots
   (CASSANDRA-3967)
 * start hint replay as soon as FD notifies that the target is back up
   (CASSANDRA-3958)
 * avoid unproductive deserializing of cached rows during compaction
   (CASSANDRA-3921)
 * fix concurrency issues with CQL keyspace creation (CASSANDRA-3903)
 * Show Effective Owership via Nodetool ring <keyspace> (CASSANDRA-3412)
 * Update ORDER BY syntax for CQL3 (CASSANDRA-3925)
 * Fix BulkRecordWriter to not throw NPE if reducer gets no map data from Hadoop (CASSANDRA-3944)
 * Fix bug with counters in super columns (CASSANDRA-3821)
 * Remove deprecated merge_shard_chance (CASSANDRA-3940)
 * add a convenient way to reset a node's schema (CASSANDRA-2963)
 * fix for intermittent SchemaDisagreementException (CASSANDRA-3884)
 * CLI `list <CF>` to limit number of columns and their order (CASSANDRA-3012)
 * ignore deprecated KsDef/CfDef/ColumnDef fields in native schema (CASSANDRA-3963)
 * CLI to report when unsupported column_metadata pair was given (CASSANDRA-3959)
 * reincarnate removed and deprecated KsDef/CfDef attributes (CASSANDRA-3953)
 * Fix race between writes and read for cache (CASSANDRA-3862)
 * perform static initialization of StorageProxy on start-up (CASSANDRA-3797)
 * support trickling fsync() on writes (CASSANDRA-3950)
 * expose counters for unavailable/timeout exceptions given to thrift clients (CASSANDRA-3671)
 * avoid quadratic startup time in LeveledManifest (CASSANDRA-3952)
 * Add type information to new schema_ columnfamilies and remove thrift
   serialization for schema (CASSANDRA-3792)
 * add missing column validator options to the CLI help (CASSANDRA-3926)
 * skip reading saved key cache if CF's caching strategy is NONE or ROWS_ONLY (CASSANDRA-3954)
 * Unify migration code (CASSANDRA-4017)
Merged from 1.0:
 * cqlsh: guess correct version of Python for Arch Linux (CASSANDRA-4090)
 * (CLI) properly handle quotes in create/update keyspace commands (CASSANDRA-4129)
 * Avoids possible deadlock during bootstrap (CASSANDRA-4159)
 * fix stress tool that hangs forever on timeout or error (CASSANDRA-4128)
 * Fix super columns bug where cache is not updated (CASSANDRA-4190)
 * stress tool to return appropriate exit code on failure (CASSANDRA-4188)


1.0.9
 * improve index sampling performance (CASSANDRA-4023)
 * always compact away deleted hints immediately after handoff (CASSANDRA-3955)
 * delete hints from dropped ColumnFamilies on handoff instead of
   erroring out (CASSANDRA-3975)
 * add CompositeType ref to the CLI doc for create/update column family (CASSANDRA-3980)
 * Pig: support Counter ColumnFamilies (CASSANDRA-3973)
 * Pig: Composite column support (CASSANDRA-3684)
 * Avoid NPE during repair when a keyspace has no CFs (CASSANDRA-3988)
 * Fix division-by-zero error on get_slice (CASSANDRA-4000)
 * don't change manifest level for cleanup, scrub, and upgradesstables
   operations under LeveledCompactionStrategy (CASSANDRA-3989, 4112)
 * fix race leading to super columns assertion failure (CASSANDRA-3957)
 * fix NPE on invalid CQL delete command (CASSANDRA-3755)
 * allow custom types in CLI's assume command (CASSANDRA-4081)
 * fix totalBytes count for parallel compactions (CASSANDRA-3758)
 * fix intermittent NPE in get_slice (CASSANDRA-4095)
 * remove unnecessary asserts in native code interfaces (CASSANDRA-4096)
 * Validate blank keys in CQL to avoid assertion errors (CASSANDRA-3612)
 * cqlsh: fix bad decoding of some column names (CASSANDRA-4003)
 * cqlsh: fix incorrect padding with unicode chars (CASSANDRA-4033)
 * Fix EC2 snitch incorrectly reporting region (CASSANDRA-4026)
 * Shut down thrift during decommission (CASSANDRA-4086)
 * Expose nodetool cfhistograms for 2ndary indexes (CASSANDRA-4063)
Merged from 0.8:
 * Fix ConcurrentModificationException in gossiper (CASSANDRA-4019)


1.1-beta1
 * (cqlsh)
   + add SOURCE and CAPTURE commands, and --file option (CASSANDRA-3479)
   + add ALTER COLUMNFAMILY WITH (CASSANDRA-3523)
   + bundle Python dependencies with Cassandra (CASSANDRA-3507)
   + added to Debian package (CASSANDRA-3458)
   + display byte data instead of erroring out on decode failure
     (CASSANDRA-3874)
 * add nodetool rebuild_index (CASSANDRA-3583)
 * add nodetool rangekeysample (CASSANDRA-2917)
 * Fix streaming too much data during move operations (CASSANDRA-3639)
 * Nodetool and CLI connect to localhost by default (CASSANDRA-3568)
 * Reduce memory used by primary index sample (CASSANDRA-3743)
 * (Hadoop) separate input/output configurations (CASSANDRA-3197, 3765)
 * avoid returning internal Cassandra classes over JMX (CASSANDRA-2805)
 * add row-level isolation via SnapTree (CASSANDRA-2893)
 * Optimize key count estimation when opening sstable on startup
   (CASSANDRA-2988)
 * multi-dc replication optimization supporting CL > ONE (CASSANDRA-3577)
 * add command to stop compactions (CASSANDRA-1740, 3566, 3582)
 * multithreaded streaming (CASSANDRA-3494)
 * removed in-tree redhat spec (CASSANDRA-3567)
 * "defragment" rows for name-based queries under STCS, again (CASSANDRA-2503)
 * Recycle commitlog segments for improved performance
   (CASSANDRA-3411, 3543, 3557, 3615)
 * update size-tiered compaction to prioritize small tiers (CASSANDRA-2407)
 * add message expiration logic to OutboundTcpConnection (CASSANDRA-3005)
 * off-heap cache to use sun.misc.Unsafe instead of JNA (CASSANDRA-3271)
 * EACH_QUORUM is only supported for writes (CASSANDRA-3272)
 * replace compactionlock use in schema migration by checking CFS.isValid
   (CASSANDRA-3116)
 * recognize that "SELECT first ... *" isn't really "SELECT *" (CASSANDRA-3445)
 * Use faster bytes comparison (CASSANDRA-3434)
 * Bulk loader is no longer a fat client, (HADOOP) bulk load output format
   (CASSANDRA-3045)
 * (Hadoop) add support for KeyRange.filter
 * remove assumption that keys and token are in bijection
   (CASSANDRA-1034, 3574, 3604)
 * always remove endpoints from delevery queue in HH (CASSANDRA-3546)
 * fix race between cf flush and its 2ndary indexes flush (CASSANDRA-3547)
 * fix potential race in AES when a repair fails (CASSANDRA-3548)
 * Remove columns shadowed by a deleted container even when we cannot purge
   (CASSANDRA-3538)
 * Improve memtable slice iteration performance (CASSANDRA-3545)
 * more efficient allocation of small bloom filters (CASSANDRA-3618)
 * Use separate writer thread in SSTableSimpleUnsortedWriter (CASSANDRA-3619)
 * fsync the directory after new sstable or commitlog segment are created (CASSANDRA-3250)
 * fix minor issues reported by FindBugs (CASSANDRA-3658)
 * global key/row caches (CASSANDRA-3143, 3849)
 * optimize memtable iteration during range scan (CASSANDRA-3638)
 * introduce 'crc_check_chance' in CompressionParameters to support
   a checksum percentage checking chance similarly to read-repair (CASSANDRA-3611)
 * a way to deactivate global key/row cache on per-CF basis (CASSANDRA-3667)
 * fix LeveledCompactionStrategy broken because of generation pre-allocation
   in LeveledManifest (CASSANDRA-3691)
 * finer-grained control over data directories (CASSANDRA-2749)
 * Fix ClassCastException during hinted handoff (CASSANDRA-3694)
 * Upgrade Thrift to 0.7 (CASSANDRA-3213)
 * Make stress.java insert operation to use microseconds (CASSANDRA-3725)
 * Allows (internally) doing a range query with a limit of columns instead of
   rows (CASSANDRA-3742)
 * Allow rangeSlice queries to be start/end inclusive/exclusive (CASSANDRA-3749)
 * Fix BulkLoader to support new SSTable layout and add stream
   throttling to prevent an NPE when there is no yaml config (CASSANDRA-3752)
 * Allow concurrent schema migrations (CASSANDRA-1391, 3832)
 * Add SnapshotCommand to trigger snapshot on remote node (CASSANDRA-3721)
 * Make CFMetaData conversions to/from thrift/native schema inverses
   (CASSANDRA_3559)
 * Add initial code for CQL 3.0-beta (CASSANDRA-2474, 3781, 3753)
 * Add wide row support for ColumnFamilyInputFormat (CASSANDRA-3264)
 * Allow extending CompositeType comparator (CASSANDRA-3657)
 * Avoids over-paging during get_count (CASSANDRA-3798)
 * Add new command to rebuild a node without (repair) merkle tree calculations
   (CASSANDRA-3483, 3922)
 * respect not only row cache capacity but caching mode when
   trying to read data (CASSANDRA-3812)
 * fix system tests (CASSANDRA-3827)
 * CQL support for altering row key type in ALTER TABLE (CASSANDRA-3781)
 * turn compression on by default (CASSANDRA-3871)
 * make hexToBytes refuse invalid input (CASSANDRA-2851)
 * Make secondary indexes CF inherit compression and compaction from their
   parent CF (CASSANDRA-3877)
 * Finish cleanup up tombstone purge code (CASSANDRA-3872)
 * Avoid NPE on aboarted stream-out sessions (CASSANDRA-3904)
 * BulkRecordWriter throws NPE for counter columns (CASSANDRA-3906)
 * Support compression using BulkWriter (CASSANDRA-3907)


1.0.8
 * fix race between cleanup and flush on secondary index CFSes (CASSANDRA-3712)
 * avoid including non-queried nodes in rangeslice read repair
   (CASSANDRA-3843)
 * Only snapshot CF being compacted for snapshot_before_compaction
   (CASSANDRA-3803)
 * Log active compactions in StatusLogger (CASSANDRA-3703)
 * Compute more accurate compaction score per level (CASSANDRA-3790)
 * Return InvalidRequest when using a keyspace that doesn't exist
   (CASSANDRA-3764)
 * disallow user modification of System keyspace (CASSANDRA-3738)
 * allow using sstable2json on secondary index data (CASSANDRA-3738)
 * (cqlsh) add DESCRIBE COLUMNFAMILIES (CASSANDRA-3586)
 * (cqlsh) format blobs correctly and use colors to improve output
   readability (CASSANDRA-3726)
 * synchronize BiMap of bootstrapping tokens (CASSANDRA-3417)
 * show index options in CLI (CASSANDRA-3809)
 * add optional socket timeout for streaming (CASSANDRA-3838)
 * fix truncate not to leave behind non-CFS backed secondary indexes
   (CASSANDRA-3844)
 * make CLI `show schema` to use output stream directly instead
   of StringBuilder (CASSANDRA-3842)
 * remove the wait on hint future during write (CASSANDRA-3870)
 * (cqlsh) ignore missing CfDef opts (CASSANDRA-3933)
 * (cqlsh) look for cqlshlib relative to realpath (CASSANDRA-3767)
 * Fix short read protection (CASSANDRA-3934)
 * Make sure infered and actual schema match (CASSANDRA-3371)
 * Fix NPE during HH delivery (CASSANDRA-3677)
 * Don't put boostrapping node in 'hibernate' status (CASSANDRA-3737)
 * Fix double quotes in windows bat files (CASSANDRA-3744)
 * Fix bad validator lookup (CASSANDRA-3789)
 * Fix soft reset in EC2MultiRegionSnitch (CASSANDRA-3835)
 * Don't leave zombie connections with THSHA thrift server (CASSANDRA-3867)
 * (cqlsh) fix deserialization of data (CASSANDRA-3874)
 * Fix removetoken force causing an inconsistent state (CASSANDRA-3876)
 * Fix ahndling of some types with Pig (CASSANDRA-3886)
 * Don't allow to drop the system keyspace (CASSANDRA-3759)
 * Make Pig deletes disabled by default and configurable (CASSANDRA-3628)
Merged from 0.8:
 * (Pig) fix CassandraStorage to use correct comparator in Super ColumnFamily
   case (CASSANDRA-3251)
 * fix thread safety issues in commitlog replay, primarily affecting
   systems with many (100s) of CF definitions (CASSANDRA-3751)
 * Fix relevant tombstone ignored with super columns (CASSANDRA-3875)


1.0.7
 * fix regression in HH page size calculation (CASSANDRA-3624)
 * retry failed stream on IOException (CASSANDRA-3686)
 * allow configuring bloom_filter_fp_chance (CASSANDRA-3497)
 * attempt hint delivery every ten minutes, or when failure detector
   notifies us that a node is back up, whichever comes first.  hint
   handoff throttle delay default changed to 1ms, from 50 (CASSANDRA-3554)
 * add nodetool setstreamthroughput (CASSANDRA-3571)
 * fix assertion when dropping a columnfamily with no sstables (CASSANDRA-3614)
 * more efficient allocation of small bloom filters (CASSANDRA-3618)
 * CLibrary.createHardLinkWithExec() to check for errors (CASSANDRA-3101)
 * Avoid creating empty and non cleaned writer during compaction (CASSANDRA-3616)
 * stop thrift service in shutdown hook so we can quiesce MessagingService
   (CASSANDRA-3335)
 * (CQL) compaction_strategy_options and compression_parameters for
   CREATE COLUMNFAMILY statement (CASSANDRA-3374)
 * Reset min/max compaction threshold when creating size tiered compaction
   strategy (CASSANDRA-3666)
 * Don't ignore IOException during compaction (CASSANDRA-3655)
 * Fix assertion error for CF with gc_grace=0 (CASSANDRA-3579)
 * Shutdown ParallelCompaction reducer executor after use (CASSANDRA-3711)
 * Avoid < 0 value for pending tasks in leveled compaction (CASSANDRA-3693)
 * (Hadoop) Support TimeUUID in Pig CassandraStorage (CASSANDRA-3327)
 * Check schema is ready before continuing boostrapping (CASSANDRA-3629)
 * Catch overflows during parsing of chunk_length_kb (CASSANDRA-3644)
 * Improve stream protocol mismatch errors (CASSANDRA-3652)
 * Avoid multiple thread doing HH to the same target (CASSANDRA-3681)
 * Add JMX property for rp_timeout_in_ms (CASSANDRA-2940)
 * Allow DynamicCompositeType to compare component of different types
   (CASSANDRA-3625)
 * Flush non-cfs backed secondary indexes (CASSANDRA-3659)
 * Secondary Indexes should report memory consumption (CASSANDRA-3155)
 * fix for SelectStatement start/end key are not set correctly
   when a key alias is involved (CASSANDRA-3700)
 * fix CLI `show schema` command insert of an extra comma in
   column_metadata (CASSANDRA-3714)
Merged from 0.8:
 * avoid logging (harmless) exception when GC takes < 1ms (CASSANDRA-3656)
 * prevent new nodes from thinking down nodes are up forever (CASSANDRA-3626)
 * use correct list of replicas for LOCAL_QUORUM reads when read repair
   is disabled (CASSANDRA-3696)
 * block on flush before compacting hints (may prevent OOM) (CASSANDRA-3733)


1.0.6
 * (CQL) fix cqlsh support for replicate_on_write (CASSANDRA-3596)
 * fix adding to leveled manifest after streaming (CASSANDRA-3536)
 * filter out unavailable cipher suites when using encryption (CASSANDRA-3178)
 * (HADOOP) add old-style api support for CFIF and CFRR (CASSANDRA-2799)
 * Support TimeUUIDType column names in Stress.java tool (CASSANDRA-3541)
 * (CQL) INSERT/UPDATE/DELETE/TRUNCATE commands should allow CF names to
   be qualified by keyspace (CASSANDRA-3419)
 * always remove endpoints from delevery queue in HH (CASSANDRA-3546)
 * fix race between cf flush and its 2ndary indexes flush (CASSANDRA-3547)
 * fix potential race in AES when a repair fails (CASSANDRA-3548)
 * fix default value validation usage in CLI SET command (CASSANDRA-3553)
 * Optimize componentsFor method for compaction and startup time
   (CASSANDRA-3532)
 * (CQL) Proper ColumnFamily metadata validation on CREATE COLUMNFAMILY
   (CASSANDRA-3565)
 * fix compression "chunk_length_kb" option to set correct kb value for
   thrift/avro (CASSANDRA-3558)
 * fix missing response during range slice repair (CASSANDRA-3551)
 * 'describe ring' moved from CLI to nodetool and available through JMX (CASSANDRA-3220)
 * add back partitioner to sstable metadata (CASSANDRA-3540)
 * fix NPE in get_count for counters (CASSANDRA-3601)
Merged from 0.8:
 * remove invalid assertion that table was opened before dropping it
   (CASSANDRA-3580)
 * range and index scans now only send requests to enough replicas to
   satisfy requested CL + RR (CASSANDRA-3598)
 * use cannonical host for local node in nodetool info (CASSANDRA-3556)
 * remove nonlocal DC write optimization since it only worked with
   CL.ONE or CL.LOCAL_QUORUM (CASSANDRA-3577, 3585)
 * detect misuses of CounterColumnType (CASSANDRA-3422)
 * turn off string interning in json2sstable, take 2 (CASSANDRA-2189)
 * validate compression parameters on add/update of the ColumnFamily
   (CASSANDRA-3573)
 * Check for 0.0.0.0 is incorrect in CFIF (CASSANDRA-3584)
 * Increase vm.max_map_count in debian packaging (CASSANDRA-3563)
 * gossiper will never add itself to saved endpoints (CASSANDRA-3485)


1.0.5
 * revert CASSANDRA-3407 (see CASSANDRA-3540)
 * fix assertion error while forwarding writes to local nodes (CASSANDRA-3539)


1.0.4
 * fix self-hinting of timed out read repair updates and make hinted handoff
   less prone to OOMing a coordinator (CASSANDRA-3440)
 * expose bloom filter sizes via JMX (CASSANDRA-3495)
 * enforce RP tokens 0..2**127 (CASSANDRA-3501)
 * canonicalize paths exposed through JMX (CASSANDRA-3504)
 * fix "liveSize" stat when sstables are removed (CASSANDRA-3496)
 * add bloom filter FP rates to nodetool cfstats (CASSANDRA-3347)
 * record partitioner in sstable metadata component (CASSANDRA-3407)
 * add new upgradesstables nodetool command (CASSANDRA-3406)
 * skip --debug requirement to see common exceptions in CLI (CASSANDRA-3508)
 * fix incorrect query results due to invalid max timestamp (CASSANDRA-3510)
 * make sstableloader recognize compressed sstables (CASSANDRA-3521)
 * avoids race in OutboundTcpConnection in multi-DC setups (CASSANDRA-3530)
 * use SETLOCAL in cassandra.bat (CASSANDRA-3506)
 * fix ConcurrentModificationException in Table.all() (CASSANDRA-3529)
Merged from 0.8:
 * fix concurrence issue in the FailureDetector (CASSANDRA-3519)
 * fix array out of bounds error in counter shard removal (CASSANDRA-3514)
 * avoid dropping tombstones when they might still be needed to shadow
   data in a different sstable (CASSANDRA-2786)


1.0.3
 * revert name-based query defragmentation aka CASSANDRA-2503 (CASSANDRA-3491)
 * fix invalidate-related test failures (CASSANDRA-3437)
 * add next-gen cqlsh to bin/ (CASSANDRA-3188, 3131, 3493)
 * (CQL) fix handling of rows with no columns (CASSANDRA-3424, 3473)
 * fix querying supercolumns by name returning only a subset of
   subcolumns or old subcolumn versions (CASSANDRA-3446)
 * automatically compute sha1 sum for uncompressed data files (CASSANDRA-3456)
 * fix reading metadata/statistics component for version < h (CASSANDRA-3474)
 * add sstable forward-compatibility (CASSANDRA-3478)
 * report compression ratio in CFSMBean (CASSANDRA-3393)
 * fix incorrect size exception during streaming of counters (CASSANDRA-3481)
 * (CQL) fix for counter decrement syntax (CASSANDRA-3418)
 * Fix race introduced by CASSANDRA-2503 (CASSANDRA-3482)
 * Fix incomplete deletion of delivered hints (CASSANDRA-3466)
 * Avoid rescheduling compactions when no compaction was executed
   (CASSANDRA-3484)
 * fix handling of the chunk_length_kb compression options (CASSANDRA-3492)
Merged from 0.8:
 * fix updating CF row_cache_provider (CASSANDRA-3414)
 * CFMetaData.convertToThrift method to set RowCacheProvider (CASSANDRA-3405)
 * acquire compactionlock during truncate (CASSANDRA-3399)
 * fix displaying cfdef entries for super columnfamilies (CASSANDRA-3415)
 * Make counter shard merging thread safe (CASSANDRA-3178)
 * Revert CASSANDRA-2855
 * Fix bug preventing the use of efficient cross-DC writes (CASSANDRA-3472)
 * `describe ring` command for CLI (CASSANDRA-3220)
 * (Hadoop) skip empty rows when entire row is requested, redux (CASSANDRA-2855)


1.0.2
 * "defragment" rows for name-based queries under STCS (CASSANDRA-2503)
 * Add timing information to cassandra-cli GET/SET/LIST queries (CASSANDRA-3326)
 * Only create one CompressionMetadata object per sstable (CASSANDRA-3427)
 * cleanup usage of StorageService.setMode() (CASSANDRA-3388)
 * Avoid large array allocation for compressed chunk offsets (CASSANDRA-3432)
 * fix DecimalType bytebuffer marshalling (CASSANDRA-3421)
 * fix bug that caused first column in per row indexes to be ignored
   (CASSANDRA-3441)
 * add JMX call to clean (failed) repair sessions (CASSANDRA-3316)
 * fix sstableloader reference acquisition bug (CASSANDRA-3438)
 * fix estimated row size regression (CASSANDRA-3451)
 * make sure we don't return more columns than asked (CASSANDRA-3303, 3395)
Merged from 0.8:
 * acquire compactionlock during truncate (CASSANDRA-3399)
 * fix displaying cfdef entries for super columnfamilies (CASSANDRA-3415)


1.0.1
 * acquire references during index build to prevent delete problems
   on Windows (CASSANDRA-3314)
 * describe_ring should include datacenter/topology information (CASSANDRA-2882)
 * Thrift sockets are not properly buffered (CASSANDRA-3261)
 * performance improvement for bytebufferutil compare function (CASSANDRA-3286)
 * add system.versions ColumnFamily (CASSANDRA-3140)
 * reduce network copies (CASSANDRA-3333, 3373)
 * limit nodetool to 32MB of heap (CASSANDRA-3124)
 * (CQL) update parser to accept "timestamp" instead of "date" (CASSANDRA-3149)
 * Fix CLI `show schema` to include "compression_options" (CASSANDRA-3368)
 * Snapshot to include manifest under LeveledCompactionStrategy (CASSANDRA-3359)
 * (CQL) SELECT query should allow CF name to be qualified by keyspace (CASSANDRA-3130)
 * (CQL) Fix internal application error specifying 'using consistency ...'
   in lower case (CASSANDRA-3366)
 * fix Deflate compression when compression actually makes the data bigger
   (CASSANDRA-3370)
 * optimize UUIDGen to avoid lock contention on InetAddress.getLocalHost
   (CASSANDRA-3387)
 * tolerate index being dropped mid-mutation (CASSANDRA-3334, 3313)
 * CompactionManager is now responsible for checking for new candidates
   post-task execution, enabling more consistent leveled compaction
   (CASSANDRA-3391)
 * Cache HSHA threads (CASSANDRA-3372)
 * use CF/KS names as snapshot prefix for drop + truncate operations
   (CASSANDRA-2997)
 * Break bloom filters up to avoid heap fragmentation (CASSANDRA-2466)
 * fix cassandra hanging on jsvc stop (CASSANDRA-3302)
 * Avoid leveled compaction getting blocked on errors (CASSANDRA-3408)
 * Make reloading the compaction strategy safe (CASSANDRA-3409)
 * ignore 0.8 hints even if compaction begins before we try to purge
   them (CASSANDRA-3385)
 * remove procrun (bin\daemon) from Cassandra source tree and
   artifacts (CASSANDRA-3331)
 * make cassandra compile under JDK7 (CASSANDRA-3275)
 * remove dependency of clientutil.jar to FBUtilities (CASSANDRA-3299)
 * avoid truncation errors by using long math on long values (CASSANDRA-3364)
 * avoid clock drift on some Windows machine (CASSANDRA-3375)
 * display cache provider in cli 'describe keyspace' command (CASSANDRA-3384)
 * fix incomplete topology information in describe_ring (CASSANDRA-3403)
 * expire dead gossip states based on time (CASSANDRA-2961)
 * improve CompactionTask extensibility (CASSANDRA-3330)
 * Allow one leveled compaction task to kick off another (CASSANDRA-3363)
 * allow encryption only between datacenters (CASSANDRA-2802)
Merged from 0.8:
 * fix truncate allowing data to be replayed post-restart (CASSANDRA-3297)
 * make iwriter final in IndexWriter to avoid NPE (CASSANDRA-2863)
 * (CQL) update grammar to require key clause in DELETE statement
   (CASSANDRA-3349)
 * (CQL) allow numeric keyspace names in USE statement (CASSANDRA-3350)
 * (Hadoop) skip empty rows when slicing the entire row (CASSANDRA-2855)
 * Fix handling of tombstone by SSTableExport/Import (CASSANDRA-3357)
 * fix ColumnIndexer to use long offsets (CASSANDRA-3358)
 * Improved CLI exceptions (CASSANDRA-3312)
 * Fix handling of tombstone by SSTableExport/Import (CASSANDRA-3357)
 * Only count compaction as active (for throttling) when they have
   successfully acquired the compaction lock (CASSANDRA-3344)
 * Display CLI version string on startup (CASSANDRA-3196)
 * (Hadoop) make CFIF try rpc_address or fallback to listen_address
   (CASSANDRA-3214)
 * (Hadoop) accept comma delimited lists of initial thrift connections
   (CASSANDRA-3185)
 * ColumnFamily min_compaction_threshold should be >= 2 (CASSANDRA-3342)
 * (Pig) add 0.8+ types and key validation type in schema (CASSANDRA-3280)
 * Fix completely removing column metadata using CLI (CASSANDRA-3126)
 * CLI `describe cluster;` output should be on separate lines for separate versions
   (CASSANDRA-3170)
 * fix changing durable_writes keyspace option during CF creation
   (CASSANDRA-3292)
 * avoid locking on update when no indexes are involved (CASSANDRA-3386)
 * fix assertionError during repair with ordered partitioners (CASSANDRA-3369)
 * correctly serialize key_validation_class for avro (CASSANDRA-3391)
 * don't expire counter tombstone after streaming (CASSANDRA-3394)
 * prevent nodes that failed to join from hanging around forever
   (CASSANDRA-3351)
 * remove incorrect optimization from slice read path (CASSANDRA-3390)
 * Fix race in AntiEntropyService (CASSANDRA-3400)


1.0.0-final
 * close scrubbed sstable fd before deleting it (CASSANDRA-3318)
 * fix bug preventing obsolete commitlog segments from being removed
   (CASSANDRA-3269)
 * tolerate whitespace in seed CDL (CASSANDRA-3263)
 * Change default heap thresholds to max(min(1/2 ram, 1G), min(1/4 ram, 8GB))
   (CASSANDRA-3295)
 * Fix broken CompressedRandomAccessReaderTest (CASSANDRA-3298)
 * (CQL) fix type information returned for wildcard queries (CASSANDRA-3311)
 * add estimated tasks to LeveledCompactionStrategy (CASSANDRA-3322)
 * avoid including compaction cache-warming in keycache stats (CASSANDRA-3325)
 * run compaction and hinted handoff threads at MIN_PRIORITY (CASSANDRA-3308)
 * default hsha thrift server to cpu core count in rpc pool (CASSANDRA-3329)
 * add bin\daemon to binary tarball for Windows service (CASSANDRA-3331)
 * Fix places where uncompressed size of sstables was use in place of the
   compressed one (CASSANDRA-3338)
 * Fix hsha thrift server (CASSANDRA-3346)
 * Make sure repair only stream needed sstables (CASSANDRA-3345)


1.0.0-rc2
 * Log a meaningful warning when a node receives a message for a repair session
   that doesn't exist anymore (CASSANDRA-3256)
 * test for NUMA policy support as well as numactl presence (CASSANDRA-3245)
 * Fix FD leak when internode encryption is enabled (CASSANDRA-3257)
 * Remove incorrect assertion in mergeIterator (CASSANDRA-3260)
 * FBUtilities.hexToBytes(String) to throw NumberFormatException when string
   contains non-hex characters (CASSANDRA-3231)
 * Keep SimpleSnitch proximity ordering unchanged from what the Strategy
   generates, as intended (CASSANDRA-3262)
 * remove Scrub from compactionstats when finished (CASSANDRA-3255)
 * fix counter entry in jdbc TypesMap (CASSANDRA-3268)
 * fix full queue scenario for ParallelCompactionIterator (CASSANDRA-3270)
 * fix bootstrap process (CASSANDRA-3285)
 * don't try delivering hints if when there isn't any (CASSANDRA-3176)
 * CLI documentation change for ColumnFamily `compression_options` (CASSANDRA-3282)
 * ignore any CF ids sent by client for adding CF/KS (CASSANDRA-3288)
 * remove obsolete hints on first startup (CASSANDRA-3291)
 * use correct ISortedColumns for time-optimized reads (CASSANDRA-3289)
 * Evict gossip state immediately when a token is taken over by a new IP
   (CASSANDRA-3259)


1.0.0-rc1
 * Update CQL to generate microsecond timestamps by default (CASSANDRA-3227)
 * Fix counting CFMetadata towards Memtable liveRatio (CASSANDRA-3023)
 * Kill server on wrapped OOME such as from FileChannel.map (CASSANDRA-3201)
 * remove unnecessary copy when adding to row cache (CASSANDRA-3223)
 * Log message when a full repair operation completes (CASSANDRA-3207)
 * Fix streamOutSession keeping sstables references forever if the remote end
   dies (CASSANDRA-3216)
 * Remove dynamic_snitch boolean from example configuration (defaulting to
   true) and set default badness threshold to 0.1 (CASSANDRA-3229)
 * Base choice of random or "balanced" token on bootstrap on whether
   schema definitions were found (CASSANDRA-3219)
 * Fixes for LeveledCompactionStrategy score computation, prioritization,
   scheduling, and performance (CASSANDRA-3224, 3234)
 * parallelize sstable open at server startup (CASSANDRA-2988)
 * fix handling of exceptions writing to OutboundTcpConnection (CASSANDRA-3235)
 * Allow using quotes in "USE <keyspace>;" CLI command (CASSANDRA-3208)
 * Don't allow any cache loading exceptions to halt startup (CASSANDRA-3218)
 * Fix sstableloader --ignores option (CASSANDRA-3247)
 * File descriptor limit increased in packaging (CASSANDRA-3206)
 * Fix deadlock in commit log during flush (CASSANDRA-3253)


1.0.0-beta1
 * removed binarymemtable (CASSANDRA-2692)
 * add commitlog_total_space_in_mb to prevent fragmented logs (CASSANDRA-2427)
 * removed commitlog_rotation_threshold_in_mb configuration (CASSANDRA-2771)
 * make AbstractBounds.normalize de-overlapp overlapping ranges (CASSANDRA-2641)
 * replace CollatingIterator, ReducingIterator with MergeIterator
   (CASSANDRA-2062)
 * Fixed the ability to set compaction strategy in cli using create column
   family command (CASSANDRA-2778)
 * clean up tmp files after failed compaction (CASSANDRA-2468)
 * restrict repair streaming to specific columnfamilies (CASSANDRA-2280)
 * don't bother persisting columns shadowed by a row tombstone (CASSANDRA-2589)
 * reset CF and SC deletion times after gc_grace (CASSANDRA-2317)
 * optimize away seek when compacting wide rows (CASSANDRA-2879)
 * single-pass streaming (CASSANDRA-2677, 2906, 2916, 3003)
 * use reference counting for deleting sstables instead of relying on GC
   (CASSANDRA-2521, 3179)
 * store hints as serialized mutations instead of pointers to data row
   (CASSANDRA-2045)
 * store hints in the coordinator node instead of in the closest replica
   (CASSANDRA-2914)
 * add row_cache_keys_to_save CF option (CASSANDRA-1966)
 * check column family validity in nodetool repair (CASSANDRA-2933)
 * use lazy initialization instead of class initialization in NodeId
   (CASSANDRA-2953)
 * add paging to get_count (CASSANDRA-2894)
 * fix "short reads" in [multi]get (CASSANDRA-2643, 3157, 3192)
 * add optional compression for sstables (CASSANDRA-47, 2994, 3001, 3128)
 * add scheduler JMX metrics (CASSANDRA-2962)
 * add block level checksum for compressed data (CASSANDRA-1717)
 * make column family backed column map pluggable and introduce unsynchronized
   ArrayList backed one to speedup reads (CASSANDRA-2843, 3165, 3205)
 * refactoring of the secondary index api (CASSANDRA-2982)
 * make CL > ONE reads wait for digest reconciliation before returning
   (CASSANDRA-2494)
 * fix missing logging for some exceptions (CASSANDRA-2061)
 * refactor and optimize ColumnFamilyStore.files(...) and Descriptor.fromFilename(String)
   and few other places responsible for work with SSTable files (CASSANDRA-3040)
 * Stop reading from sstables once we know we have the most recent columns,
   for query-by-name requests (CASSANDRA-2498)
 * Add query-by-column mode to stress.java (CASSANDRA-3064)
 * Add "install" command to cassandra.bat (CASSANDRA-292)
 * clean up KSMetadata, CFMetadata from unnecessary
   Thrift<->Avro conversion methods (CASSANDRA-3032)
 * Add timeouts to client request schedulers (CASSANDRA-3079, 3096)
 * Cli to use hashes rather than array of hashes for strategy options (CASSANDRA-3081)
 * LeveledCompactionStrategy (CASSANDRA-1608, 3085, 3110, 3087, 3145, 3154, 3182)
 * Improvements of the CLI `describe` command (CASSANDRA-2630)
 * reduce window where dropped CF sstables may not be deleted (CASSANDRA-2942)
 * Expose gossip/FD info to JMX (CASSANDRA-2806)
 * Fix streaming over SSL when compressed SSTable involved (CASSANDRA-3051)
 * Add support for pluggable secondary index implementations (CASSANDRA-3078)
 * remove compaction_thread_priority setting (CASSANDRA-3104)
 * generate hints for replicas that timeout, not just replicas that are known
   to be down before starting (CASSANDRA-2034)
 * Add throttling for internode streaming (CASSANDRA-3080)
 * make the repair of a range repair all replica (CASSANDRA-2610, 3194)
 * expose the ability to repair the first range (as returned by the
   partitioner) of a node (CASSANDRA-2606)
 * Streams Compression (CASSANDRA-3015)
 * add ability to use multiple threads during a single compaction
   (CASSANDRA-2901)
 * make AbstractBounds.normalize support overlapping ranges (CASSANDRA-2641)
 * fix of the CQL count() behavior (CASSANDRA-3068)
 * use TreeMap backed column families for the SSTable simple writers
   (CASSANDRA-3148)
 * fix inconsistency of the CLI syntax when {} should be used instead of [{}]
   (CASSANDRA-3119)
 * rename CQL type names to match expected SQL behavior (CASSANDRA-3149, 3031)
 * Arena-based allocation for memtables (CASSANDRA-2252, 3162, 3163, 3168)
 * Default RR chance to 0.1 (CASSANDRA-3169)
 * Add RowLevel support to secondary index API (CASSANDRA-3147)
 * Make SerializingCacheProvider the default if JNA is available (CASSANDRA-3183)
 * Fix backwards compatibilty for CQL memtable properties (CASSANDRA-3190)
 * Add five-minute delay before starting compactions on a restarted server
   (CASSANDRA-3181)
 * Reduce copies done for intra-host messages (CASSANDRA-1788, 3144)
 * support of compaction strategy option for stress.java (CASSANDRA-3204)
 * make memtable throughput and column count thresholds no-ops (CASSANDRA-2449)
 * Return schema information along with the resultSet in CQL (CASSANDRA-2734)
 * Add new DecimalType (CASSANDRA-2883)
 * Fix assertion error in RowRepairResolver (CASSANDRA-3156)
 * Reduce unnecessary high buffer sizes (CASSANDRA-3171)
 * Pluggable compaction strategy (CASSANDRA-1610)
 * Add new broadcast_address config option (CASSANDRA-2491)


0.8.7
 * Kill server on wrapped OOME such as from FileChannel.map (CASSANDRA-3201)
 * Allow using quotes in "USE <keyspace>;" CLI command (CASSANDRA-3208)
 * Log message when a full repair operation completes (CASSANDRA-3207)
 * Don't allow any cache loading exceptions to halt startup (CASSANDRA-3218)
 * Fix sstableloader --ignores option (CASSANDRA-3247)
 * File descriptor limit increased in packaging (CASSANDRA-3206)
 * Log a meaningfull warning when a node receive a message for a repair session
   that doesn't exist anymore (CASSANDRA-3256)
 * Fix FD leak when internode encryption is enabled (CASSANDRA-3257)
 * FBUtilities.hexToBytes(String) to throw NumberFormatException when string
   contains non-hex characters (CASSANDRA-3231)
 * Keep SimpleSnitch proximity ordering unchanged from what the Strategy
   generates, as intended (CASSANDRA-3262)
 * remove Scrub from compactionstats when finished (CASSANDRA-3255)
 * Fix tool .bat files when CASSANDRA_HOME contains spaces (CASSANDRA-3258)
 * Force flush of status table when removing/updating token (CASSANDRA-3243)
 * Evict gossip state immediately when a token is taken over by a new IP (CASSANDRA-3259)
 * Fix bug where the failure detector can take too long to mark a host
   down (CASSANDRA-3273)
 * (Hadoop) allow wrapping ranges in queries (CASSANDRA-3137)
 * (Hadoop) check all interfaces for a match with split location
   before falling back to random replica (CASSANDRA-3211)
 * (Hadoop) Make Pig storage handle implements LoadMetadata (CASSANDRA-2777)
 * (Hadoop) Fix exception during PIG 'dump' (CASSANDRA-2810)
 * Fix stress COUNTER_GET option (CASSANDRA-3301)
 * Fix missing fields in CLI `show schema` output (CASSANDRA-3304)
 * Nodetool no longer leaks threads and closes JMX connections (CASSANDRA-3309)
 * fix truncate allowing data to be replayed post-restart (CASSANDRA-3297)
 * Move SimpleAuthority and SimpleAuthenticator to examples (CASSANDRA-2922)
 * Fix handling of tombstone by SSTableExport/Import (CASSANDRA-3357)
 * Fix transposition in cfHistograms (CASSANDRA-3222)
 * Allow using number as DC name when creating keyspace in CQL (CASSANDRA-3239)
 * Force flush of system table after updating/removing a token (CASSANDRA-3243)


0.8.6
 * revert CASSANDRA-2388
 * change TokenRange.endpoints back to listen/broadcast address to match
   pre-1777 behavior, and add TokenRange.rpc_endpoints instead (CASSANDRA-3187)
 * avoid trying to watch cassandra-topology.properties when loaded from jar
   (CASSANDRA-3138)
 * prevent users from creating keyspaces with LocalStrategy replication
   (CASSANDRA-3139)
 * fix CLI `show schema;` to output correct keyspace definition statement
   (CASSANDRA-3129)
 * CustomTThreadPoolServer to log TTransportException at DEBUG level
   (CASSANDRA-3142)
 * allow topology sort to work with non-unique rack names between
   datacenters (CASSANDRA-3152)
 * Improve caching of same-version Messages on digest and repair paths
   (CASSANDRA-3158)
 * Randomize choice of first replica for counter increment (CASSANDRA-2890)
 * Fix using read_repair_chance instead of merge_shard_change (CASSANDRA-3202)
 * Avoid streaming data to nodes that already have it, on move as well as
   decommission (CASSANDRA-3041)
 * Fix divide by zero error in GCInspector (CASSANDRA-3164)
 * allow quoting of the ColumnFamily name in CLI `create column family`
   statement (CASSANDRA-3195)
 * Fix rolling upgrade from 0.7 to 0.8 problem (CASSANDRA-3166)
 * Accomodate missing encryption_options in IncomingTcpConnection.stream
   (CASSANDRA-3212)


0.8.5
 * fix NPE when encryption_options is unspecified (CASSANDRA-3007)
 * include column name in validation failure exceptions (CASSANDRA-2849)
 * make sure truncate clears out the commitlog so replay won't re-
   populate with truncated data (CASSANDRA-2950)
 * fix NPE when debug logging is enabled and dropped CF is present
   in a commitlog segment (CASSANDRA-3021)
 * fix cassandra.bat when CASSANDRA_HOME contains spaces (CASSANDRA-2952)
 * fix to SSTableSimpleUnsortedWriter bufferSize calculation (CASSANDRA-3027)
 * make cleanup and normal compaction able to skip empty rows
   (rows containing nothing but expired tombstones) (CASSANDRA-3039)
 * work around native memory leak in com.sun.management.GarbageCollectorMXBean
   (CASSANDRA-2868)
 * validate that column names in column_metadata are not equal to key_alias
   on create/update of the ColumnFamily and CQL 'ALTER' statement (CASSANDRA-3036)
 * return an InvalidRequestException if an indexed column is assigned
   a value larger than 64KB (CASSANDRA-3057)
 * fix of numeric-only and string column names handling in CLI "drop index"
   (CASSANDRA-3054)
 * prune index scan resultset back to original request for lazy
   resultset expansion case (CASSANDRA-2964)
 * (Hadoop) fail jobs when Cassandra node has failed but TaskTracker
   has not (CASSANDRA-2388)
 * fix dynamic snitch ignoring nodes when read_repair_chance is zero
   (CASSANDRA-2662)
 * avoid retaining references to dropped CFS objects in
   CompactionManager.estimatedCompactions (CASSANDRA-2708)
 * expose rpc timeouts per host in MessagingServiceMBean (CASSANDRA-2941)
 * avoid including cwd in classpath for deb and rpm packages (CASSANDRA-2881)
 * remove gossip state when a new IP takes over a token (CASSANDRA-3071)
 * allow sstable2json to work on index sstable files (CASSANDRA-3059)
 * always hint counters (CASSANDRA-3099)
 * fix log4j initialization in EmbeddedCassandraService (CASSANDRA-2857)
 * remove gossip state when a new IP takes over a token (CASSANDRA-3071)
 * work around native memory leak in com.sun.management.GarbageCollectorMXBean
    (CASSANDRA-2868)
 * fix UnavailableException with writes at CL.EACH_QUORM (CASSANDRA-3084)
 * fix parsing of the Keyspace and ColumnFamily names in numeric
   and string representations in CLI (CASSANDRA-3075)
 * fix corner cases in Range.differenceToFetch (CASSANDRA-3084)
 * fix ip address String representation in the ring cache (CASSANDRA-3044)
 * fix ring cache compatibility when mixing pre-0.8.4 nodes with post-
   in the same cluster (CASSANDRA-3023)
 * make repair report failure when a node participating dies (instead of
   hanging forever) (CASSANDRA-2433)
 * fix handling of the empty byte buffer by ReversedType (CASSANDRA-3111)
 * Add validation that Keyspace names are case-insensitively unique (CASSANDRA-3066)
 * catch invalid key_validation_class before instantiating UpdateColumnFamily (CASSANDRA-3102)
 * make Range and Bounds objects client-safe (CASSANDRA-3108)
 * optionally skip log4j configuration (CASSANDRA-3061)
 * bundle sstableloader with the debian package (CASSANDRA-3113)
 * don't try to build secondary indexes when there is none (CASSANDRA-3123)
 * improve SSTableSimpleUnsortedWriter speed for large rows (CASSANDRA-3122)
 * handle keyspace arguments correctly in nodetool snapshot (CASSANDRA-3038)
 * Fix SSTableImportTest on windows (CASSANDRA-3043)
 * expose compactionThroughputMbPerSec through JMX (CASSANDRA-3117)
 * log keyspace and CF of large rows being compacted


0.8.4
 * change TokenRing.endpoints to be a list of rpc addresses instead of
   listen/broadcast addresses (CASSANDRA-1777)
 * include files-to-be-streamed in StreamInSession.getSources (CASSANDRA-2972)
 * use JAVA env var in cassandra-env.sh (CASSANDRA-2785, 2992)
 * avoid doing read for no-op replicate-on-write at CL=1 (CASSANDRA-2892)
 * refuse counter write for CL.ANY (CASSANDRA-2990)
 * switch back to only logging recent dropped messages (CASSANDRA-3004)
 * always deserialize RowMutation for counters (CASSANDRA-3006)
 * ignore saved replication_factor strategy_option for NTS (CASSANDRA-3011)
 * make sure pre-truncate CL segments are discarded (CASSANDRA-2950)


0.8.3
 * add ability to drop local reads/writes that are going to timeout
   (CASSANDRA-2943)
 * revamp token removal process, keep gossip states for 3 days (CASSANDRA-2496)
 * don't accept extra args for 0-arg nodetool commands (CASSANDRA-2740)
 * log unavailableexception details at debug level (CASSANDRA-2856)
 * expose data_dir though jmx (CASSANDRA-2770)
 * don't include tmp files as sstable when create cfs (CASSANDRA-2929)
 * log Java classpath on startup (CASSANDRA-2895)
 * keep gossipped version in sync with actual on migration coordinator
   (CASSANDRA-2946)
 * use lazy initialization instead of class initialization in NodeId
   (CASSANDRA-2953)
 * check column family validity in nodetool repair (CASSANDRA-2933)
 * speedup bytes to hex conversions dramatically (CASSANDRA-2850)
 * Flush memtables on shutdown when durable writes are disabled
   (CASSANDRA-2958)
 * improved POSIX compatibility of start scripts (CASsANDRA-2965)
 * add counter support to Hadoop InputFormat (CASSANDRA-2981)
 * fix bug where dirty commitlog segments were removed (and avoid keeping
   segments with no post-flush activity permanently dirty) (CASSANDRA-2829)
 * fix throwing exception with batch mutation of counter super columns
   (CASSANDRA-2949)
 * ignore system tables during repair (CASSANDRA-2979)
 * throw exception when NTS is given replication_factor as an option
   (CASSANDRA-2960)
 * fix assertion error during compaction of counter CFs (CASSANDRA-2968)
 * avoid trying to create index names, when no index exists (CASSANDRA-2867)
 * don't sample the system table when choosing a bootstrap token
   (CASSANDRA-2825)
 * gossiper notifies of local state changes (CASSANDRA-2948)
 * add asynchronous and half-sync/half-async (hsha) thrift servers
   (CASSANDRA-1405)
 * fix potential use of free'd native memory in SerializingCache
   (CASSANDRA-2951)
 * prune index scan resultset back to original request for lazy
   resultset expansion case (CASSANDRA-2964)
 * (Hadoop) fail jobs when Cassandra node has failed but TaskTracker
    has not (CASSANDRA-2388)


0.8.2
 * CQL:
   - include only one row per unique key for IN queries (CASSANDRA-2717)
   - respect client timestamp on full row deletions (CASSANDRA-2912)
 * improve thread-safety in StreamOutSession (CASSANDRA-2792)
 * allow deleting a row and updating indexed columns in it in the
   same mutation (CASSANDRA-2773)
 * Expose number of threads blocked on submitting memtable to flush
   in JMX (CASSANDRA-2817)
 * add ability to return "endpoints" to nodetool (CASSANDRA-2776)
 * Add support for multiple (comma-delimited) coordinator addresses
   to ColumnFamilyInputFormat (CASSANDRA-2807)
 * fix potential NPE while scheduling read repair for range slice
   (CASSANDRA-2823)
 * Fix race in SystemTable.getCurrentLocalNodeId (CASSANDRA-2824)
 * Correctly set default for replicate_on_write (CASSANDRA-2835)
 * improve nodetool compactionstats formatting (CASSANDRA-2844)
 * fix index-building status display (CASSANDRA-2853)
 * fix CLI perpetuating obsolete KsDef.replication_factor (CASSANDRA-2846)
 * improve cli treatment of multiline comments (CASSANDRA-2852)
 * handle row tombstones correctly in EchoedRow (CASSANDRA-2786)
 * add MessagingService.get[Recently]DroppedMessages and
   StorageService.getExceptionCount (CASSANDRA-2804)
 * fix possibility of spurious UnavailableException for LOCAL_QUORUM
   reads with dynamic snitch + read repair disabled (CASSANDRA-2870)
 * add ant-optional as dependence for the debian package (CASSANDRA-2164)
 * add option to specify limit for get_slice in the CLI (CASSANDRA-2646)
 * decrease HH page size (CASSANDRA-2832)
 * reset cli keyspace after dropping the current one (CASSANDRA-2763)
 * add KeyRange option to Hadoop inputformat (CASSANDRA-1125)
 * fix protocol versioning (CASSANDRA-2818, 2860)
 * support spaces in path to log4j configuration (CASSANDRA-2383)
 * avoid including inferred types in CF update (CASSANDRA-2809)
 * fix JMX bulkload call (CASSANDRA-2908)
 * fix updating KS with durable_writes=false (CASSANDRA-2907)
 * add simplified facade to SSTableWriter for bulk loading use
   (CASSANDRA-2911)
 * fix re-using index CF sstable names after drop/recreate (CASSANDRA-2872)
 * prepend CF to default index names (CASSANDRA-2903)
 * fix hint replay (CASSANDRA-2928)
 * Properly synchronize repair's merkle tree computation (CASSANDRA-2816)


0.8.1
 * CQL:
   - support for insert, delete in BATCH (CASSANDRA-2537)
   - support for IN to SELECT, UPDATE (CASSANDRA-2553)
   - timestamp support for INSERT, UPDATE, and BATCH (CASSANDRA-2555)
   - TTL support (CASSANDRA-2476)
   - counter support (CASSANDRA-2473)
   - ALTER COLUMNFAMILY (CASSANDRA-1709)
   - DROP INDEX (CASSANDRA-2617)
   - add SCHEMA/TABLE as aliases for KS/CF (CASSANDRA-2743)
   - server handles wait-for-schema-agreement (CASSANDRA-2756)
   - key alias support (CASSANDRA-2480)
 * add support for comparator parameters and a generic ReverseType
   (CASSANDRA-2355)
 * add CompositeType and DynamicCompositeType (CASSANDRA-2231)
 * optimize batches containing multiple updates to the same row
   (CASSANDRA-2583)
 * adjust hinted handoff page size to avoid OOM with large columns
   (CASSANDRA-2652)
 * mark BRAF buffer invalid post-flush so we don't re-flush partial
   buffers again, especially on CL writes (CASSANDRA-2660)
 * add DROP INDEX support to CLI (CASSANDRA-2616)
 * don't perform HH to client-mode [storageproxy] nodes (CASSANDRA-2668)
 * Improve forceDeserialize/getCompactedRow encapsulation (CASSANDRA-2659)
 * Don't write CounterUpdateColumn to disk in tests (CASSANDRA-2650)
 * Add sstable bulk loading utility (CASSANDRA-1278)
 * avoid replaying hints to dropped columnfamilies (CASSANDRA-2685)
 * add placeholders for missing rows in range query pseudo-RR (CASSANDRA-2680)
 * remove no-op HHOM.renameHints (CASSANDRA-2693)
 * clone super columns to avoid modifying them during flush (CASSANDRA-2675)
 * allow writes to bypass the commitlog for certain keyspaces (CASSANDRA-2683)
 * avoid NPE when bypassing commitlog during memtable flush (CASSANDRA-2781)
 * Added support for making bootstrap retry if nodes flap (CASSANDRA-2644)
 * Added statusthrift to nodetool to report if thrift server is running (CASSANDRA-2722)
 * Fixed rows being cached if they do not exist (CASSANDRA-2723)
 * Support passing tableName and cfName to RowCacheProviders (CASSANDRA-2702)
 * close scrub file handles (CASSANDRA-2669)
 * throttle migration replay (CASSANDRA-2714)
 * optimize column serializer creation (CASSANDRA-2716)
 * Added support for making bootstrap retry if nodes flap (CASSANDRA-2644)
 * Added statusthrift to nodetool to report if thrift server is running
   (CASSANDRA-2722)
 * Fixed rows being cached if they do not exist (CASSANDRA-2723)
 * fix truncate/compaction race (CASSANDRA-2673)
 * workaround large resultsets causing large allocation retention
   by nio sockets (CASSANDRA-2654)
 * fix nodetool ring use with Ec2Snitch (CASSANDRA-2733)
 * fix removing columns and subcolumns that are supressed by a row or
   supercolumn tombstone during replica resolution (CASSANDRA-2590)
 * support sstable2json against snapshot sstables (CASSANDRA-2386)
 * remove active-pull schema requests (CASSANDRA-2715)
 * avoid marking entire list of sstables as actively being compacted
   in multithreaded compaction (CASSANDRA-2765)
 * seek back after deserializing a row to update cache with (CASSANDRA-2752)
 * avoid skipping rows in scrub for counter column family (CASSANDRA-2759)
 * fix ConcurrentModificationException in repair when dealing with 0.7 node
   (CASSANDRA-2767)
 * use threadsafe collections for StreamInSession (CASSANDRA-2766)
 * avoid infinite loop when creating merkle tree (CASSANDRA-2758)
 * avoids unmarking compacting sstable prematurely in cleanup (CASSANDRA-2769)
 * fix NPE when the commit log is bypassed (CASSANDRA-2718)
 * don't throw an exception in SS.isRPCServerRunning (CASSANDRA-2721)
 * make stress.jar executable (CASSANDRA-2744)
 * add daemon mode to java stress (CASSANDRA-2267)
 * expose the DC and rack of a node through JMX and nodetool ring (CASSANDRA-2531)
 * fix cache mbean getSize (CASSANDRA-2781)
 * Add Date, Float, Double, and Boolean types (CASSANDRA-2530)
 * Add startup flag to renew counter node id (CASSANDRA-2788)
 * add jamm agent to cassandra.bat (CASSANDRA-2787)
 * fix repair hanging if a neighbor has nothing to send (CASSANDRA-2797)
 * purge tombstone even if row is in only one sstable (CASSANDRA-2801)
 * Fix wrong purge of deleted cf during compaction (CASSANDRA-2786)
 * fix race that could result in Hadoop writer failing to throw an
   exception encountered after close() (CASSANDRA-2755)
 * fix scan wrongly throwing assertion error (CASSANDRA-2653)
 * Always use even distribution for merkle tree with RandomPartitionner
   (CASSANDRA-2841)
 * fix describeOwnership for OPP (CASSANDRA-2800)
 * ensure that string tokens do not contain commas (CASSANDRA-2762)


0.8.0-final
 * fix CQL grammar warning and cqlsh regression from CASSANDRA-2622
 * add ant generate-cql-html target (CASSANDRA-2526)
 * update CQL consistency levels (CASSANDRA-2566)
 * debian packaging fixes (CASSANDRA-2481, 2647)
 * fix UUIDType, IntegerType for direct buffers (CASSANDRA-2682, 2684)
 * switch to native Thrift for Hadoop map/reduce (CASSANDRA-2667)
 * fix StackOverflowError when building from eclipse (CASSANDRA-2687)
 * only provide replication_factor to strategy_options "help" for
   SimpleStrategy, OldNetworkTopologyStrategy (CASSANDRA-2678, 2713)
 * fix exception adding validators to non-string columns (CASSANDRA-2696)
 * avoid instantiating DatabaseDescriptor in JDBC (CASSANDRA-2694)
 * fix potential stack overflow during compaction (CASSANDRA-2626)
 * clone super columns to avoid modifying them during flush (CASSANDRA-2675)
 * reset underlying iterator in EchoedRow constructor (CASSANDRA-2653)


0.8.0-rc1
 * faster flushes and compaction from fixing excessively pessimistic
   rebuffering in BRAF (CASSANDRA-2581)
 * fix returning null column values in the python cql driver (CASSANDRA-2593)
 * fix merkle tree splitting exiting early (CASSANDRA-2605)
 * snapshot_before_compaction directory name fix (CASSANDRA-2598)
 * Disable compaction throttling during bootstrap (CASSANDRA-2612)
 * fix CQL treatment of > and < operators in range slices (CASSANDRA-2592)
 * fix potential double-application of counter updates on commitlog replay
   by moving replay position from header to sstable metadata (CASSANDRA-2419)
 * JDBC CQL driver exposes getColumn for access to timestamp
 * JDBC ResultSetMetadata properties added to AbstractType
 * r/m clustertool (CASSANDRA-2607)
 * add support for presenting row key as a column in CQL result sets
   (CASSANDRA-2622)
 * Don't allow {LOCAL|EACH}_QUORUM unless strategy is NTS (CASSANDRA-2627)
 * validate keyspace strategy_options during CQL create (CASSANDRA-2624)
 * fix empty Result with secondary index when limit=1 (CASSANDRA-2628)
 * Fix regression where bootstrapping a node with no schema fails
   (CASSANDRA-2625)
 * Allow removing LocationInfo sstables (CASSANDRA-2632)
 * avoid attempting to replay mutations from dropped keyspaces (CASSANDRA-2631)
 * avoid using cached position of a key when GT is requested (CASSANDRA-2633)
 * fix counting bloom filter true positives (CASSANDRA-2637)
 * initialize local ep state prior to gossip startup if needed (CASSANDRA-2638)
 * fix counter increment lost after restart (CASSANDRA-2642)
 * add quote-escaping via backslash to CLI (CASSANDRA-2623)
 * fix pig example script (CASSANDRA-2487)
 * fix dynamic snitch race in adding latencies (CASSANDRA-2618)
 * Start/stop cassandra after more important services such as mdadm in
   debian packaging (CASSANDRA-2481)


0.8.0-beta2
 * fix NPE compacting index CFs (CASSANDRA-2528)
 * Remove checking all column families on startup for compaction candidates
   (CASSANDRA-2444)
 * validate CQL create keyspace options (CASSANDRA-2525)
 * fix nodetool setcompactionthroughput (CASSANDRA-2550)
 * move	gossip heartbeat back to its own thread (CASSANDRA-2554)
 * validate cql TRUNCATE columnfamily before truncating (CASSANDRA-2570)
 * fix batch_mutate for mixed standard-counter mutations (CASSANDRA-2457)
 * disallow making schema changes to system keyspace (CASSANDRA-2563)
 * fix sending mutation messages multiple times (CASSANDRA-2557)
 * fix incorrect use of NBHM.size in ReadCallback that could cause
   reads to time out even when responses were received (CASSANDRA-2552)
 * trigger read repair correctly for LOCAL_QUORUM reads (CASSANDRA-2556)
 * Allow configuring the number of compaction thread (CASSANDRA-2558)
 * forceUserDefinedCompaction will attempt to compact what it is given
   even if the pessimistic estimate is that there is not enough disk space;
   automatic compactions will only compact 2 or more sstables (CASSANDRA-2575)
 * refuse to apply migrations with older timestamps than the current
   schema (CASSANDRA-2536)
 * remove unframed Thrift transport option
 * include indexes in snapshots (CASSANDRA-2596)
 * improve ignoring of obsolete mutations in index maintenance (CASSANDRA-2401)
 * recognize attempt to drop just the index while leaving the column
   definition alone (CASSANDRA-2619)


0.8.0-beta1
 * remove Avro RPC support (CASSANDRA-926)
 * support for columns that act as incr/decr counters
   (CASSANDRA-1072, 1937, 1944, 1936, 2101, 2093, 2288, 2105, 2384, 2236, 2342,
   2454)
 * CQL (CASSANDRA-1703, 1704, 1705, 1706, 1707, 1708, 1710, 1711, 1940,
   2124, 2302, 2277, 2493)
 * avoid double RowMutation serialization on write path (CASSANDRA-1800)
 * make NetworkTopologyStrategy the default (CASSANDRA-1960)
 * configurable internode encryption (CASSANDRA-1567, 2152)
 * human readable column names in sstable2json output (CASSANDRA-1933)
 * change default JMX port to 7199 (CASSANDRA-2027)
 * backwards compatible internal messaging (CASSANDRA-1015)
 * atomic switch of memtables and sstables (CASSANDRA-2284)
 * add pluggable SeedProvider (CASSANDRA-1669)
 * Fix clustertool to not throw exception when calling get_endpoints (CASSANDRA-2437)
 * upgrade to thrift 0.6 (CASSANDRA-2412)
 * repair works on a token range instead of full ring (CASSANDRA-2324)
 * purge tombstones from row cache (CASSANDRA-2305)
 * push replication_factor into strategy_options (CASSANDRA-1263)
 * give snapshots the same name on each node (CASSANDRA-1791)
 * remove "nodetool loadbalance" (CASSANDRA-2448)
 * multithreaded compaction (CASSANDRA-2191)
 * compaction throttling (CASSANDRA-2156)
 * add key type information and alias (CASSANDRA-2311, 2396)
 * cli no longer divides read_repair_chance by 100 (CASSANDRA-2458)
 * made CompactionInfo.getTaskType return an enum (CASSANDRA-2482)
 * add a server-wide cap on measured memtable memory usage and aggressively
   flush to keep under that threshold (CASSANDRA-2006)
 * add unified UUIDType (CASSANDRA-2233)
 * add off-heap row cache support (CASSANDRA-1969)


0.7.5
 * improvements/fixes to PIG driver (CASSANDRA-1618, CASSANDRA-2387,
   CASSANDRA-2465, CASSANDRA-2484)
 * validate index names (CASSANDRA-1761)
 * reduce contention on Table.flusherLock (CASSANDRA-1954)
 * try harder to detect failures during streaming, cleaning up temporary
   files more reliably (CASSANDRA-2088)
 * shut down server for OOM on a Thrift thread (CASSANDRA-2269)
 * fix tombstone handling in repair and sstable2json (CASSANDRA-2279)
 * preserve version when streaming data from old sstables (CASSANDRA-2283)
 * don't start repair if a neighboring node is marked as dead (CASSANDRA-2290)
 * purge tombstones from row cache (CASSANDRA-2305)
 * Avoid seeking when sstable2json exports the entire file (CASSANDRA-2318)
 * clear Built flag in system table when dropping an index (CASSANDRA-2320)
 * don't allow arbitrary argument for stress.java (CASSANDRA-2323)
 * validate values for index predicates in get_indexed_slice (CASSANDRA-2328)
 * queue secondary indexes for flush before the parent (CASSANDRA-2330)
 * allow job configuration to set the CL used in Hadoop jobs (CASSANDRA-2331)
 * add memtable_flush_queue_size defaulting to 4 (CASSANDRA-2333)
 * Allow overriding of initial_token, storage_port and rpc_port from system
   properties (CASSANDRA-2343)
 * fix comparator used for non-indexed secondary expressions in index scan
   (CASSANDRA-2347)
 * ensure size calculation and write phase of large-row compaction use
   the same threshold for TTL expiration (CASSANDRA-2349)
 * fix race when iterating CFs during add/drop (CASSANDRA-2350)
 * add ConsistencyLevel command to CLI (CASSANDRA-2354)
 * allow negative numbers in the cli (CASSANDRA-2358)
 * hard code serialVersionUID for tokens class (CASSANDRA-2361)
 * fix potential infinite loop in ByteBufferUtil.inputStream (CASSANDRA-2365)
 * fix encoding bugs in HintedHandoffManager, SystemTable when default
   charset is not UTF8 (CASSANDRA-2367)
 * avoids having removed node reappearing in Gossip (CASSANDRA-2371)
 * fix incorrect truncation of long to int when reading columns via block
   index (CASSANDRA-2376)
 * fix NPE during stream session (CASSANDRA-2377)
 * fix race condition that could leave orphaned data files when dropping CF or
   KS (CASSANDRA-2381)
 * fsync statistics component on write (CASSANDRA-2382)
 * fix duplicate results from CFS.scan (CASSANDRA-2406)
 * add IntegerType to CLI help (CASSANDRA-2414)
 * avoid caching token-only decoratedkeys (CASSANDRA-2416)
 * convert mmap assertion to if/throw so scrub can catch it (CASSANDRA-2417)
 * don't overwrite gc log (CASSANDR-2418)
 * invalidate row cache for streamed row to avoid inconsitencies
   (CASSANDRA-2420)
 * avoid copies in range/index scans (CASSANDRA-2425)
 * make sure we don't wipe data during cleanup if the node has not join
   the ring (CASSANDRA-2428)
 * Try harder to close files after compaction (CASSANDRA-2431)
 * re-set bootstrapped flag after move finishes (CASSANDRA-2435)
 * display validation_class in CLI 'describe keyspace' (CASSANDRA-2442)
 * make cleanup compactions cleanup the row cache (CASSANDRA-2451)
 * add column fields validation to scrub (CASSANDRA-2460)
 * use 64KB flush buffer instead of in_memory_compaction_limit (CASSANDRA-2463)
 * fix backslash substitutions in CLI (CASSANDRA-2492)
 * disable cache saving for system CFS (CASSANDRA-2502)
 * fixes for verifying destination availability under hinted conditions
   so UE can be thrown intead of timing out (CASSANDRA-2514)
 * fix update of validation class in column metadata (CASSANDRA-2512)
 * support LOCAL_QUORUM, EACH_QUORUM CLs outside of NTS (CASSANDRA-2516)
 * preserve version when streaming data from old sstables (CASSANDRA-2283)
 * fix backslash substitutions in CLI (CASSANDRA-2492)
 * count a row deletion as one operation towards memtable threshold
   (CASSANDRA-2519)
 * support LOCAL_QUORUM, EACH_QUORUM CLs outside of NTS (CASSANDRA-2516)


0.7.4
 * add nodetool join command (CASSANDRA-2160)
 * fix secondary indexes on pre-existing or streamed data (CASSANDRA-2244)
 * initialize endpoint in gossiper earlier (CASSANDRA-2228)
 * add ability to write to Cassandra from Pig (CASSANDRA-1828)
 * add rpc_[min|max]_threads (CASSANDRA-2176)
 * add CL.TWO, CL.THREE (CASSANDRA-2013)
 * avoid exporting an un-requested row in sstable2json, when exporting
   a key that does not exist (CASSANDRA-2168)
 * add incremental_backups option (CASSANDRA-1872)
 * add configurable row limit to Pig loadfunc (CASSANDRA-2276)
 * validate column values in batches as well as single-Column inserts
   (CASSANDRA-2259)
 * move sample schema from cassandra.yaml to schema-sample.txt,
   a cli scripts (CASSANDRA-2007)
 * avoid writing empty rows when scrubbing tombstoned rows (CASSANDRA-2296)
 * fix assertion error in range and index scans for CL < ALL
   (CASSANDRA-2282)
 * fix commitlog replay when flush position refers to data that didn't
   get synced before server died (CASSANDRA-2285)
 * fix fd leak in sstable2json with non-mmap'd i/o (CASSANDRA-2304)
 * reduce memory use during streaming of multiple sstables (CASSANDRA-2301)
 * purge tombstoned rows from cache after GCGraceSeconds (CASSANDRA-2305)
 * allow zero replicas in a NTS datacenter (CASSANDRA-1924)
 * make range queries respect snitch for local replicas (CASSANDRA-2286)
 * fix HH delivery when column index is larger than 2GB (CASSANDRA-2297)
 * make 2ary indexes use parent CF flush thresholds during initial build
   (CASSANDRA-2294)
 * update memtable_throughput to be a long (CASSANDRA-2158)


0.7.3
 * Keep endpoint state until aVeryLongTime (CASSANDRA-2115)
 * lower-latency read repair (CASSANDRA-2069)
 * add hinted_handoff_throttle_delay_in_ms option (CASSANDRA-2161)
 * fixes for cache save/load (CASSANDRA-2172, -2174)
 * Handle whole-row deletions in CFOutputFormat (CASSANDRA-2014)
 * Make memtable_flush_writers flush in parallel (CASSANDRA-2178)
 * Add compaction_preheat_key_cache option (CASSANDRA-2175)
 * refactor stress.py to have only one copy of the format string
   used for creating row keys (CASSANDRA-2108)
 * validate index names for \w+ (CASSANDRA-2196)
 * Fix Cassandra cli to respect timeout if schema does not settle
   (CASSANDRA-2187)
 * fix for compaction and cleanup writing old-format data into new-version
   sstable (CASSANDRA-2211, -2216)
 * add nodetool scrub (CASSANDRA-2217, -2240)
 * fix sstable2json large-row pagination (CASSANDRA-2188)
 * fix EOFing on requests for the last bytes in a file (CASSANDRA-2213)
 * fix BufferedRandomAccessFile bugs (CASSANDRA-2218, -2241)
 * check for memtable flush_after_mins exceeded every 10s (CASSANDRA-2183)
 * fix cache saving on Windows (CASSANDRA-2207)
 * add validateSchemaAgreement call + synchronization to schema
   modification operations (CASSANDRA-2222)
 * fix for reversed slice queries on large rows (CASSANDRA-2212)
 * fat clients were writing local data (CASSANDRA-2223)
 * set DEFAULT_MEMTABLE_LIFETIME_IN_MINS to 24h
 * improve detection and cleanup of partially-written sstables
   (CASSANDRA-2206)
 * fix supercolumn de/serialization when subcolumn comparator is different
   from supercolumn's (CASSANDRA-2104)
 * fix starting up on Windows when CASSANDRA_HOME contains whitespace
   (CASSANDRA-2237)
 * add [get|set][row|key]cacheSavePeriod to JMX (CASSANDRA-2100)
 * fix Hadoop ColumnFamilyOutputFormat dropping of mutations
   when batch fills up (CASSANDRA-2255)
 * move file deletions off of scheduledtasks executor (CASSANDRA-2253)


0.7.2
 * copy DecoratedKey.key when inserting into caches to avoid retaining
   a reference to the underlying buffer (CASSANDRA-2102)
 * format subcolumn names with subcomparator (CASSANDRA-2136)
 * fix column bloom filter deserialization (CASSANDRA-2165)


0.7.1
 * refactor MessageDigest creation code. (CASSANDRA-2107)
 * buffer network stack to avoid inefficient small TCP messages while avoiding
   the nagle/delayed ack problem (CASSANDRA-1896)
 * check log4j configuration for changes every 10s (CASSANDRA-1525, 1907)
 * more-efficient cross-DC replication (CASSANDRA-1530, -2051, -2138)
 * avoid polluting page cache with commitlog or sstable writes
   and seq scan operations (CASSANDRA-1470)
 * add RMI authentication options to nodetool (CASSANDRA-1921)
 * make snitches configurable at runtime (CASSANDRA-1374)
 * retry hadoop split requests on connection failure (CASSANDRA-1927)
 * implement describeOwnership for BOP, COPP (CASSANDRA-1928)
 * make read repair behave as expected for ConsistencyLevel > ONE
   (CASSANDRA-982, 2038)
 * distributed test harness (CASSANDRA-1859, 1964)
 * reduce flush lock contention (CASSANDRA-1930)
 * optimize supercolumn deserialization (CASSANDRA-1891)
 * fix CFMetaData.apply to only compare objects of the same class
   (CASSANDRA-1962)
 * allow specifying specific SSTables to compact from JMX (CASSANDRA-1963)
 * fix race condition in MessagingService.targets (CASSANDRA-1959, 2094, 2081)
 * refuse to open sstables from a future version (CASSANDRA-1935)
 * zero-copy reads (CASSANDRA-1714)
 * fix copy bounds for word Text in wordcount demo (CASSANDRA-1993)
 * fixes for contrib/javautils (CASSANDRA-1979)
 * check more frequently for memtable expiration (CASSANDRA-2000)
 * fix writing SSTable column count statistics (CASSANDRA-1976)
 * fix streaming of multiple CFs during bootstrap (CASSANDRA-1992)
 * explicitly set JVM GC new generation size with -Xmn (CASSANDRA-1968)
 * add short options for CLI flags (CASSANDRA-1565)
 * make keyspace argument to "describe keyspace" in CLI optional
   when authenticated to keyspace already (CASSANDRA-2029)
 * added option to specify -Dcassandra.join_ring=false on startup
   to allow "warm spare" nodes or performing JMX maintenance before
   joining the ring (CASSANDRA-526)
 * log migrations at INFO (CASSANDRA-2028)
 * add CLI verbose option in file mode (CASSANDRA-2030)
 * add single-line "--" comments to CLI (CASSANDRA-2032)
 * message serialization tests (CASSANDRA-1923)
 * switch from ivy to maven-ant-tasks (CASSANDRA-2017)
 * CLI attempts to block for new schema to propagate (CASSANDRA-2044)
 * fix potential overflow in nodetool cfstats (CASSANDRA-2057)
 * add JVM shutdownhook to sync commitlog (CASSANDRA-1919)
 * allow nodes to be up without being part of  normal traffic (CASSANDRA-1951)
 * fix CLI "show keyspaces" with null options on NTS (CASSANDRA-2049)
 * fix possible ByteBuffer race conditions (CASSANDRA-2066)
 * reduce garbage generated by MessagingService to prevent load spikes
   (CASSANDRA-2058)
 * fix math in RandomPartitioner.describeOwnership (CASSANDRA-2071)
 * fix deletion of sstable non-data components (CASSANDRA-2059)
 * avoid blocking gossip while deleting handoff hints (CASSANDRA-2073)
 * ignore messages from newer versions, keep track of nodes in gossip
   regardless of version (CASSANDRA-1970)
 * cache writing moved to CompactionManager to reduce i/o contention and
   updated to use non-cache-polluting writes (CASSANDRA-2053)
 * page through large rows when exporting to JSON (CASSANDRA-2041)
 * add flush_largest_memtables_at and reduce_cache_sizes_at options
   (CASSANDRA-2142)
 * add cli 'describe cluster' command (CASSANDRA-2127)
 * add cli support for setting username/password at 'connect' command
   (CASSANDRA-2111)
 * add -D option to Stress.java to allow reading hosts from a file
   (CASSANDRA-2149)
 * bound hints CF throughput between 32M and 256M (CASSANDRA-2148)
 * continue starting when invalid saved cache entries are encountered
   (CASSANDRA-2076)
 * add max_hint_window_in_ms option (CASSANDRA-1459)


0.7.0-final
 * fix offsets to ByteBuffer.get (CASSANDRA-1939)


0.7.0-rc4
 * fix cli crash after backgrounding (CASSANDRA-1875)
 * count timeouts in storageproxy latencies, and include latency
   histograms in StorageProxyMBean (CASSANDRA-1893)
 * fix CLI get recognition of supercolumns (CASSANDRA-1899)
 * enable keepalive on intra-cluster sockets (CASSANDRA-1766)
 * count timeouts towards dynamicsnitch latencies (CASSANDRA-1905)
 * Expose index-building status in JMX + cli schema description
   (CASSANDRA-1871)
 * allow [LOCAL|EACH]_QUORUM to be used with non-NetworkTopology
   replication Strategies
 * increased amount of index locks for faster commitlog replay
 * collect secondary index tombstones immediately (CASSANDRA-1914)
 * revert commitlog changes from #1780 (CASSANDRA-1917)
 * change RandomPartitioner min token to -1 to avoid collision w/
   tokens on actual nodes (CASSANDRA-1901)
 * examine the right nibble when validating TimeUUID (CASSANDRA-1910)
 * include secondary indexes in cleanup (CASSANDRA-1916)
 * CFS.scrubDataDirectories should also cleanup invalid secondary indexes
   (CASSANDRA-1904)
 * ability to disable/enable gossip on nodes to force them down
   (CASSANDRA-1108)


0.7.0-rc3
 * expose getNaturalEndpoints in StorageServiceMBean taking byte[]
   key; RMI cannot serialize ByteBuffer (CASSANDRA-1833)
 * infer org.apache.cassandra.locator for replication strategy classes
   when not otherwise specified
 * validation that generates less garbage (CASSANDRA-1814)
 * add TTL support to CLI (CASSANDRA-1838)
 * cli defaults to bytestype for subcomparator when creating
   column families (CASSANDRA-1835)
 * unregister index MBeans when index is dropped (CASSANDRA-1843)
 * make ByteBufferUtil.clone thread-safe (CASSANDRA-1847)
 * change exception for read requests during bootstrap from
   InvalidRequest to Unavailable (CASSANDRA-1862)
 * respect row-level tombstones post-flush in range scans
   (CASSANDRA-1837)
 * ReadResponseResolver check digests against each other (CASSANDRA-1830)
 * return InvalidRequest when remove of subcolumn without supercolumn
   is requested (CASSANDRA-1866)
 * flush before repair (CASSANDRA-1748)
 * SSTableExport validates key order (CASSANDRA-1884)
 * large row support for SSTableExport (CASSANDRA-1867)
 * Re-cache hot keys post-compaction without hitting disk (CASSANDRA-1878)
 * manage read repair in coordinator instead of data source, to
   provide latency information to dynamic snitch (CASSANDRA-1873)


0.7.0-rc2
 * fix live-column-count of slice ranges including tombstoned supercolumn
   with live subcolumn (CASSANDRA-1591)
 * rename o.a.c.internal.AntientropyStage -> AntiEntropyStage,
   o.a.c.request.Request_responseStage -> RequestResponseStage,
   o.a.c.internal.Internal_responseStage -> InternalResponseStage
 * add AbstractType.fromString (CASSANDRA-1767)
 * require index_type to be present when specifying index_name
   on ColumnDef (CASSANDRA-1759)
 * fix add/remove index bugs in CFMetadata (CASSANDRA-1768)
 * rebuild Strategy during system_update_keyspace (CASSANDRA-1762)
 * cli updates prompt to ... in continuation lines (CASSANDRA-1770)
 * support multiple Mutations per key in hadoop ColumnFamilyOutputFormat
   (CASSANDRA-1774)
 * improvements to Debian init script (CASSANDRA-1772)
 * use local classloader to check for version.properties (CASSANDRA-1778)
 * Validate that column names in column_metadata are valid for the
   defined comparator, and decode properly in cli (CASSANDRA-1773)
 * use cross-platform newlines in cli (CASSANDRA-1786)
 * add ExpiringColumn support to sstable import/export (CASSANDRA-1754)
 * add flush for each append to periodic commitlog mode; added
   periodic_without_flush option to disable this (CASSANDRA-1780)
 * close file handle used for post-flush truncate (CASSANDRA-1790)
 * various code cleanup (CASSANDRA-1793, -1794, -1795)
 * fix range queries against wrapped range (CASSANDRA-1781)
 * fix consistencylevel calculations for NetworkTopologyStrategy
   (CASSANDRA-1804)
 * cli support index type enum names (CASSANDRA-1810)
 * improved validation of column_metadata (CASSANDRA-1813)
 * reads at ConsistencyLevel > 1 throw UnavailableException
   immediately if insufficient live nodes exist (CASSANDRA-1803)
 * copy bytebuffers for local writes to avoid retaining the entire
   Thrift frame (CASSANDRA-1801)
 * fix NPE adding index to column w/o prior metadata (CASSANDRA-1764)
 * reduce fat client timeout (CASSANDRA-1730)
 * fix botched merge of CASSANDRA-1316


0.7.0-rc1
 * fix compaction and flush races with schema updates (CASSANDRA-1715)
 * add clustertool, config-converter, sstablekeys, and schematool
   Windows .bat files (CASSANDRA-1723)
 * reject range queries received during bootstrap (CASSANDRA-1739)
 * fix wrapping-range queries on non-minimum token (CASSANDRA-1700)
 * add nodetool cfhistogram (CASSANDRA-1698)
 * limit repaired ranges to what the nodes have in common (CASSANDRA-1674)
 * index scan treats missing columns as not matching secondary
   expressions (CASSANDRA-1745)
 * Fix misuse of DataOutputBuffer.getData in AntiEntropyService
   (CASSANDRA-1729)
 * detect and warn when obsolete version of JNA is present (CASSANDRA-1760)
 * reduce fat client timeout (CASSANDRA-1730)
 * cleanup smallest CFs first to increase free temp space for larger ones
   (CASSANDRA-1811)
 * Update windows .bat files to work outside of main Cassandra
   directory (CASSANDRA-1713)
 * fix read repair regression from 0.6.7 (CASSANDRA-1727)
 * more-efficient read repair (CASSANDRA-1719)
 * fix hinted handoff replay (CASSANDRA-1656)
 * log type of dropped messages (CASSANDRA-1677)
 * upgrade to SLF4J 1.6.1
 * fix ByteBuffer bug in ExpiringColumn.updateDigest (CASSANDRA-1679)
 * fix IntegerType.getString (CASSANDRA-1681)
 * make -Djava.net.preferIPv4Stack=true the default (CASSANDRA-628)
 * add INTERNAL_RESPONSE verb to differentiate from responses related
   to client requests (CASSANDRA-1685)
 * log tpstats when dropping messages (CASSANDRA-1660)
 * include unreachable nodes in describeSchemaVersions (CASSANDRA-1678)
 * Avoid dropping messages off the client request path (CASSANDRA-1676)
 * fix jna errno reporting (CASSANDRA-1694)
 * add friendlier error for UnknownHostException on startup (CASSANDRA-1697)
 * include jna dependency in RPM package (CASSANDRA-1690)
 * add --skip-keys option to stress.py (CASSANDRA-1696)
 * improve cli handling of non-string keys and column names
   (CASSANDRA-1701, -1693)
 * r/m extra subcomparator line in cli keyspaces output (CASSANDRA-1712)
 * add read repair chance to cli "show keyspaces"
 * upgrade to ConcurrentLinkedHashMap 1.1 (CASSANDRA-975)
 * fix index scan routing (CASSANDRA-1722)
 * fix tombstoning of supercolumns in range queries (CASSANDRA-1734)
 * clear endpoint cache after updating keyspace metadata (CASSANDRA-1741)
 * fix wrapping-range queries on non-minimum token (CASSANDRA-1700)
 * truncate includes secondary indexes (CASSANDRA-1747)
 * retain reference to PendingFile sstables (CASSANDRA-1749)
 * fix sstableimport regression (CASSANDRA-1753)
 * fix for bootstrap when no non-system tables are defined (CASSANDRA-1732)
 * handle replica unavailability in index scan (CASSANDRA-1755)
 * fix service initialization order deadlock (CASSANDRA-1756)
 * multi-line cli commands (CASSANDRA-1742)
 * fix race between snapshot and compaction (CASSANDRA-1736)
 * add listEndpointsPendingHints, deleteHintsForEndpoint JMX methods
   (CASSANDRA-1551)


0.7.0-beta3
 * add strategy options to describe_keyspace output (CASSANDRA-1560)
 * log warning when using randomly generated token (CASSANDRA-1552)
 * re-organize JMX into .db, .net, .internal, .request (CASSANDRA-1217)
 * allow nodes to change IPs between restarts (CASSANDRA-1518)
 * remember ring state between restarts by default (CASSANDRA-1518)
 * flush index built flag so we can read it before log replay (CASSANDRA-1541)
 * lock row cache updates to prevent race condition (CASSANDRA-1293)
 * remove assertion causing rare (and harmless) error messages in
   commitlog (CASSANDRA-1330)
 * fix moving nodes with no keyspaces defined (CASSANDRA-1574)
 * fix unbootstrap when no data is present in a transfer range (CASSANDRA-1573)
 * take advantage of AVRO-495 to simplify our avro IDL (CASSANDRA-1436)
 * extend authorization hierarchy to column family (CASSANDRA-1554)
 * deletion support in secondary indexes (CASSANDRA-1571)
 * meaningful error message for invalid replication strategy class
   (CASSANDRA-1566)
 * allow keyspace creation with RF > N (CASSANDRA-1428)
 * improve cli error handling (CASSANDRA-1580)
 * add cache save/load ability (CASSANDRA-1417, 1606, 1647)
 * add StorageService.getDrainProgress (CASSANDRA-1588)
 * Disallow bootstrap to an in-use token (CASSANDRA-1561)
 * Allow dynamic secondary index creation and destruction (CASSANDRA-1532)
 * log auto-guessed memtable thresholds (CASSANDRA-1595)
 * add ColumnDef support to cli (CASSANDRA-1583)
 * reduce index sample time by 75% (CASSANDRA-1572)
 * add cli support for column, strategy metadata (CASSANDRA-1578, 1612)
 * add cli support for schema modification (CASSANDRA-1584)
 * delete temp files on failed compactions (CASSANDRA-1596)
 * avoid blocking for dead nodes during removetoken (CASSANDRA-1605)
 * remove ConsistencyLevel.ZERO (CASSANDRA-1607)
 * expose in-progress compaction type in jmx (CASSANDRA-1586)
 * removed IClock & related classes from internals (CASSANDRA-1502)
 * fix removing tokens from SystemTable on decommission and removetoken
   (CASSANDRA-1609)
 * include CF metadata in cli 'show keyspaces' (CASSANDRA-1613)
 * switch from Properties to HashMap in PropertyFileSnitch to
   avoid synchronization bottleneck (CASSANDRA-1481)
 * PropertyFileSnitch configuration file renamed to
   cassandra-topology.properties
 * add cli support for get_range_slices (CASSANDRA-1088, CASSANDRA-1619)
 * Make memtable flush thresholds per-CF instead of global
   (CASSANDRA-1007, 1637)
 * add cli support for binary data without CfDef hints (CASSANDRA-1603)
 * fix building SSTable statistics post-stream (CASSANDRA-1620)
 * fix potential infinite loop in 2ary index queries (CASSANDRA-1623)
 * allow creating NTS keyspaces with no replicas configured (CASSANDRA-1626)
 * add jmx histogram of sstables accessed per read (CASSANDRA-1624)
 * remove system_rename_column_family and system_rename_keyspace from the
   client API until races can be fixed (CASSANDRA-1630, CASSANDRA-1585)
 * add cli sanity tests (CASSANDRA-1582)
 * update GC settings in cassandra.bat (CASSANDRA-1636)
 * cli support for index queries (CASSANDRA-1635)
 * cli support for updating schema memtable settings (CASSANDRA-1634)
 * cli --file option (CASSANDRA-1616)
 * reduce automatically chosen memtable sizes by 50% (CASSANDRA-1641)
 * move endpoint cache from snitch to strategy (CASSANDRA-1643)
 * fix commitlog recovery deleting the newly-created segment as well as
   the old ones (CASSANDRA-1644)
 * upgrade to Thrift 0.5 (CASSANDRA-1367)
 * renamed CL.DCQUORUM to LOCAL_QUORUM and DCQUORUMSYNC to EACH_QUORUM
 * cli truncate support (CASSANDRA-1653)
 * update GC settings in cassandra.bat (CASSANDRA-1636)
 * avoid logging when a node's ip/token is gossipped back to it (CASSANDRA-1666)


0.7-beta2
 * always use UTF-8 for hint keys (CASSANDRA-1439)
 * remove cassandra.yaml dependency from Hadoop and Pig (CASSADRA-1322)
 * expose CfDef metadata in describe_keyspaces (CASSANDRA-1363)
 * restore use of mmap_index_only option (CASSANDRA-1241)
 * dropping a keyspace with no column families generated an error
   (CASSANDRA-1378)
 * rename RackAwareStrategy to OldNetworkTopologyStrategy, RackUnawareStrategy
   to SimpleStrategy, DatacenterShardStrategy to NetworkTopologyStrategy,
   AbstractRackAwareSnitch to AbstractNetworkTopologySnitch (CASSANDRA-1392)
 * merge StorageProxy.mutate, mutateBlocking (CASSANDRA-1396)
 * faster UUIDType, LongType comparisons (CASSANDRA-1386, 1393)
 * fix setting read_repair_chance from CLI addColumnFamily (CASSANDRA-1399)
 * fix updates to indexed columns (CASSANDRA-1373)
 * fix race condition leaving to FileNotFoundException (CASSANDRA-1382)
 * fix sharded lock hash on index write path (CASSANDRA-1402)
 * add support for GT/E, LT/E in subordinate index clauses (CASSANDRA-1401)
 * cfId counter got out of sync when CFs were added (CASSANDRA-1403)
 * less chatty schema updates (CASSANDRA-1389)
 * rename column family mbeans. 'type' will now include either
   'IndexColumnFamilies' or 'ColumnFamilies' depending on the CFS type.
   (CASSANDRA-1385)
 * disallow invalid keyspace and column family names. This includes name that
   matches a '^\w+' regex. (CASSANDRA-1377)
 * use JNA, if present, to take snapshots (CASSANDRA-1371)
 * truncate hints if starting 0.7 for the first time (CASSANDRA-1414)
 * fix FD leak in single-row slicepredicate queries (CASSANDRA-1416)
 * allow index expressions against columns that are not part of the
   SlicePredicate (CASSANDRA-1410)
 * config-converter properly handles snitches and framed support
   (CASSANDRA-1420)
 * remove keyspace argument from multiget_count (CASSANDRA-1422)
 * allow specifying cassandra.yaml location as (local or remote) URL
   (CASSANDRA-1126)
 * fix using DynamicEndpointSnitch with NetworkTopologyStrategy
   (CASSANDRA-1429)
 * Add CfDef.default_validation_class (CASSANDRA-891)
 * fix EstimatedHistogram.max (CASSANDRA-1413)
 * quorum read optimization (CASSANDRA-1622)
 * handle zero-length (or missing) rows during HH paging (CASSANDRA-1432)
 * include secondary indexes during schema migrations (CASSANDRA-1406)
 * fix commitlog header race during schema change (CASSANDRA-1435)
 * fix ColumnFamilyStoreMBeanIterator to use new type name (CASSANDRA-1433)
 * correct filename generated by xml->yaml converter (CASSANDRA-1419)
 * add CMSInitiatingOccupancyFraction=75 and UseCMSInitiatingOccupancyOnly
   to default JVM options
 * decrease jvm heap for cassandra-cli (CASSANDRA-1446)
 * ability to modify keyspaces and column family definitions on a live cluster
   (CASSANDRA-1285)
 * support for Hadoop Streaming [non-jvm map/reduce via stdin/out]
   (CASSANDRA-1368)
 * Move persistent sstable stats from the system table to an sstable component
   (CASSANDRA-1430)
 * remove failed bootstrap attempt from pending ranges when gossip times
   it out after 1h (CASSANDRA-1463)
 * eager-create tcp connections to other cluster members (CASSANDRA-1465)
 * enumerate stages and derive stage from message type instead of
   transmitting separately (CASSANDRA-1465)
 * apply reversed flag during collation from different data sources
   (CASSANDRA-1450)
 * make failure to remove commitlog segment non-fatal (CASSANDRA-1348)
 * correct ordering of drain operations so CL.recover is no longer
   necessary (CASSANDRA-1408)
 * removed keyspace from describe_splits method (CASSANDRA-1425)
 * rename check_schema_agreement to describe_schema_versions
   (CASSANDRA-1478)
 * fix QUORUM calculation for RF > 3 (CASSANDRA-1487)
 * remove tombstones during non-major compactions when bloom filter
   verifies that row does not exist in other sstables (CASSANDRA-1074)
 * nodes that coordinated a loadbalance in the past could not be seen by
   newly added nodes (CASSANDRA-1467)
 * exposed endpoint states (gossip details) via jmx (CASSANDRA-1467)
 * ensure that compacted sstables are not included when new readers are
   instantiated (CASSANDRA-1477)
 * by default, calculate heap size and memtable thresholds at runtime (CASSANDRA-1469)
 * fix races dealing with adding/dropping keyspaces and column families in
   rapid succession (CASSANDRA-1477)
 * clean up of Streaming system (CASSANDRA-1503, 1504, 1506)
 * add options to configure Thrift socket keepalive and buffer sizes (CASSANDRA-1426)
 * make contrib CassandraServiceDataCleaner recursive (CASSANDRA-1509)
 * min, max compaction threshold are configurable and persistent
   per-ColumnFamily (CASSANDRA-1468)
 * fix replaying the last mutation in a commitlog unnecessarily
   (CASSANDRA-1512)
 * invoke getDefaultUncaughtExceptionHandler from DTPE with the original
   exception rather than the ExecutionException wrapper (CASSANDRA-1226)
 * remove Clock from the Thrift (and Avro) API (CASSANDRA-1501)
 * Close intra-node sockets when connection is broken (CASSANDRA-1528)
 * RPM packaging spec file (CASSANDRA-786)
 * weighted request scheduler (CASSANDRA-1485)
 * treat expired columns as deleted (CASSANDRA-1539)
 * make IndexInterval configurable (CASSANDRA-1488)
 * add describe_snitch to Thrift API (CASSANDRA-1490)
 * MD5 authenticator compares plain text submitted password with MD5'd
   saved property, instead of vice versa (CASSANDRA-1447)
 * JMX MessagingService pending and completed counts (CASSANDRA-1533)
 * fix race condition processing repair responses (CASSANDRA-1511)
 * make repair blocking (CASSANDRA-1511)
 * create EndpointSnitchInfo and MBean to expose rack and DC (CASSANDRA-1491)
 * added option to contrib/word_count to output results back to Cassandra
   (CASSANDRA-1342)
 * rewrite Hadoop ColumnFamilyRecordWriter to pool connections, retry to
   multiple Cassandra nodes, and smooth impact on the Cassandra cluster
   by using smaller batch sizes (CASSANDRA-1434)
 * fix setting gc_grace_seconds via CLI (CASSANDRA-1549)
 * support TTL'd index values (CASSANDRA-1536)
 * make removetoken work like decommission (CASSANDRA-1216)
 * make cli comparator-aware and improve quote rules (CASSANDRA-1523,-1524)
 * make nodetool compact and cleanup blocking (CASSANDRA-1449)
 * add memtable, cache information to GCInspector logs (CASSANDRA-1558)
 * enable/disable HintedHandoff via JMX (CASSANDRA-1550)
 * Ignore stray files in the commit log directory (CASSANDRA-1547)
 * Disallow bootstrap to an in-use token (CASSANDRA-1561)


0.7-beta1
 * sstable versioning (CASSANDRA-389)
 * switched to slf4j logging (CASSANDRA-625)
 * add (optional) expiration time for column (CASSANDRA-699)
 * access levels for authentication/authorization (CASSANDRA-900)
 * add ReadRepairChance to CF definition (CASSANDRA-930)
 * fix heisenbug in system tests, especially common on OS X (CASSANDRA-944)
 * convert to byte[] keys internally and all public APIs (CASSANDRA-767)
 * ability to alter schema definitions on a live cluster (CASSANDRA-44)
 * renamed configuration file to cassandra.xml, and log4j.properties to
   log4j-server.properties, which must now be loaded from
   the classpath (which is how our scripts in bin/ have always done it)
   (CASSANDRA-971)
 * change get_count to require a SlicePredicate. create multi_get_count
   (CASSANDRA-744)
 * re-organized endpointsnitch implementations and added SimpleSnitch
   (CASSANDRA-994)
 * Added preload_row_cache option (CASSANDRA-946)
 * add CRC to commitlog header (CASSANDRA-999)
 * removed deprecated batch_insert and get_range_slice methods (CASSANDRA-1065)
 * add truncate thrift method (CASSANDRA-531)
 * http mini-interface using mx4j (CASSANDRA-1068)
 * optimize away copy of sliced row on memtable read path (CASSANDRA-1046)
 * replace constant-size 2GB mmaped segments and special casing for index
   entries spanning segment boundaries, with SegmentedFile that computes
   segments that always contain entire entries/rows (CASSANDRA-1117)
 * avoid reading large rows into memory during compaction (CASSANDRA-16)
 * added hadoop OutputFormat (CASSANDRA-1101)
 * efficient Streaming (no more anticompaction) (CASSANDRA-579)
 * split commitlog header into separate file and add size checksum to
   mutations (CASSANDRA-1179)
 * avoid allocating a new byte[] for each mutation on replay (CASSANDRA-1219)
 * revise HH schema to be per-endpoint (CASSANDRA-1142)
 * add joining/leaving status to nodetool ring (CASSANDRA-1115)
 * allow multiple repair sessions per node (CASSANDRA-1190)
 * optimize away MessagingService for local range queries (CASSANDRA-1261)
 * make framed transport the default so malformed requests can't OOM the
   server (CASSANDRA-475)
 * significantly faster reads from row cache (CASSANDRA-1267)
 * take advantage of row cache during range queries (CASSANDRA-1302)
 * make GCGraceSeconds a per-ColumnFamily value (CASSANDRA-1276)
 * keep persistent row size and column count statistics (CASSANDRA-1155)
 * add IntegerType (CASSANDRA-1282)
 * page within a single row during hinted handoff (CASSANDRA-1327)
 * push DatacenterShardStrategy configuration into keyspace definition,
   eliminating datacenter.properties. (CASSANDRA-1066)
 * optimize forward slices starting with '' and single-index-block name
   queries by skipping the column index (CASSANDRA-1338)
 * streaming refactor (CASSANDRA-1189)
 * faster comparison for UUID types (CASSANDRA-1043)
 * secondary index support (CASSANDRA-749 and subtasks)
 * make compaction buckets deterministic (CASSANDRA-1265)


0.6.6
 * Allow using DynamicEndpointSnitch with RackAwareStrategy (CASSANDRA-1429)
 * remove the remaining vestiges of the unfinished DatacenterShardStrategy
   (replaced by NetworkTopologyStrategy in 0.7)


0.6.5
 * fix key ordering in range query results with RandomPartitioner
   and ConsistencyLevel > ONE (CASSANDRA-1145)
 * fix for range query starting with the wrong token range (CASSANDRA-1042)
 * page within a single row during hinted handoff (CASSANDRA-1327)
 * fix compilation on non-sun JDKs (CASSANDRA-1061)
 * remove String.trim() call on row keys in batch mutations (CASSANDRA-1235)
 * Log summary of dropped messages instead of spamming log (CASSANDRA-1284)
 * add dynamic endpoint snitch (CASSANDRA-981)
 * fix streaming for keyspaces with hyphens in their name (CASSANDRA-1377)
 * fix errors in hard-coded bloom filter optKPerBucket by computing it
   algorithmically (CASSANDRA-1220
 * remove message deserialization stage, and uncap read/write stages
   so slow reads/writes don't block gossip processing (CASSANDRA-1358)
 * add jmx port configuration to Debian package (CASSANDRA-1202)
 * use mlockall via JNA, if present, to prevent Linux from swapping
   out parts of the JVM (CASSANDRA-1214)


0.6.4
 * avoid queuing multiple hint deliveries for the same endpoint
   (CASSANDRA-1229)
 * better performance for and stricter checking of UTF8 column names
   (CASSANDRA-1232)
 * extend option to lower compaction priority to hinted handoff
   as well (CASSANDRA-1260)
 * log errors in gossip instead of re-throwing (CASSANDRA-1289)
 * avoid aborting commitlog replay prematurely if a flushed-but-
   not-removed commitlog segment is encountered (CASSANDRA-1297)
 * fix duplicate rows being read during mapreduce (CASSANDRA-1142)
 * failure detection wasn't closing command sockets (CASSANDRA-1221)
 * cassandra-cli.bat works on windows (CASSANDRA-1236)
 * pre-emptively drop requests that cannot be processed within RPCTimeout
   (CASSANDRA-685)
 * add ack to Binary write verb and update CassandraBulkLoader
   to wait for acks for each row (CASSANDRA-1093)
 * added describe_partitioner Thrift method (CASSANDRA-1047)
 * Hadoop jobs no longer require the Cassandra storage-conf.xml
   (CASSANDRA-1280, CASSANDRA-1047)
 * log thread pool stats when GC is excessive (CASSANDRA-1275)
 * remove gossip message size limit (CASSANDRA-1138)
 * parallelize local and remote reads during multiget, and respect snitch
   when determining whether to do local read for CL.ONE (CASSANDRA-1317)
 * fix read repair to use requested consistency level on digest mismatch,
   rather than assuming QUORUM (CASSANDRA-1316)
 * process digest mismatch re-reads in parallel (CASSANDRA-1323)
 * switch hints CF comparator to BytesType (CASSANDRA-1274)


0.6.3
 * retry to make streaming connections up to 8 times. (CASSANDRA-1019)
 * reject describe_ring() calls on invalid keyspaces (CASSANDRA-1111)
 * fix cache size calculation for size of 100% (CASSANDRA-1129)
 * fix cache capacity only being recalculated once (CASSANDRA-1129)
 * remove hourly scan of all hints on the off chance that the gossiper
   missed a status change; instead, expose deliverHintsToEndpoint to JMX
   so it can be done manually, if necessary (CASSANDRA-1141)
 * don't reject reads at CL.ALL (CASSANDRA-1152)
 * reject deletions to supercolumns in CFs containing only standard
   columns (CASSANDRA-1139)
 * avoid preserving login information after client disconnects
   (CASSANDRA-1057)
 * prefer sun jdk to openjdk in debian init script (CASSANDRA-1174)
 * detect partioner config changes between restarts and fail fast
   (CASSANDRA-1146)
 * use generation time to resolve node token reassignment disagreements
   (CASSANDRA-1118)
 * restructure the startup ordering of Gossiper and MessageService to avoid
   timing anomalies (CASSANDRA-1160)
 * detect incomplete commit log hearders (CASSANDRA-1119)
 * force anti-entropy service to stream files on the stream stage to avoid
   sending streams out of order (CASSANDRA-1169)
 * remove inactive stream managers after AES streams files (CASSANDRA-1169)
 * allow removing entire row through batch_mutate Deletion (CASSANDRA-1027)
 * add JMX metrics for row-level bloom filter false positives (CASSANDRA-1212)
 * added a redhat init script to contrib (CASSANDRA-1201)
 * use midpoint when bootstrapping a new machine into range with not
   much data yet instead of random token (CASSANDRA-1112)
 * kill server on OOM in executor stage as well as Thrift (CASSANDRA-1226)
 * remove opportunistic repairs, when two machines with overlapping replica
   responsibilities happen to finish major compactions of the same CF near
   the same time.  repairs are now fully manual (CASSANDRA-1190)
 * add ability to lower compaction priority (default is no change from 0.6.2)
   (CASSANDRA-1181)


0.6.2
 * fix contrib/word_count build. (CASSANDRA-992)
 * split CommitLogExecutorService into BatchCommitLogExecutorService and
   PeriodicCommitLogExecutorService (CASSANDRA-1014)
 * add latency histograms to CFSMBean (CASSANDRA-1024)
 * make resolving timestamp ties deterministic by using value bytes
   as a tiebreaker (CASSANDRA-1039)
 * Add option to turn off Hinted Handoff (CASSANDRA-894)
 * fix windows startup (CASSANDRA-948)
 * make concurrent_reads, concurrent_writes configurable at runtime via JMX
   (CASSANDRA-1060)
 * disable GCInspector on non-Sun JVMs (CASSANDRA-1061)
 * fix tombstone handling in sstable rows with no other data (CASSANDRA-1063)
 * fix size of row in spanned index entries (CASSANDRA-1056)
 * install json2sstable, sstable2json, and sstablekeys to Debian package
 * StreamingService.StreamDestinations wouldn't empty itself after streaming
   finished (CASSANDRA-1076)
 * added Collections.shuffle(splits) before returning the splits in
   ColumnFamilyInputFormat (CASSANDRA-1096)
 * do not recalculate cache capacity post-compaction if it's been manually
   modified (CASSANDRA-1079)
 * better defaults for flush sorter + writer executor queue sizes
   (CASSANDRA-1100)
 * windows scripts for SSTableImport/Export (CASSANDRA-1051)
 * windows script for nodetool (CASSANDRA-1113)
 * expose PhiConvictThreshold (CASSANDRA-1053)
 * make repair of RF==1 a no-op (CASSANDRA-1090)
 * improve default JVM GC options (CASSANDRA-1014)
 * fix SlicePredicate serialization inside Hadoop jobs (CASSANDRA-1049)
 * close Thrift sockets in Hadoop ColumnFamilyRecordReader (CASSANDRA-1081)


0.6.1
 * fix NPE in sstable2json when no excluded keys are given (CASSANDRA-934)
 * keep the replica set constant throughout the read repair process
   (CASSANDRA-937)
 * allow querying getAllRanges with empty token list (CASSANDRA-933)
 * fix command line arguments inversion in clustertool (CASSANDRA-942)
 * fix race condition that could trigger a false-positive assertion
   during post-flush discard of old commitlog segments (CASSANDRA-936)
 * fix neighbor calculation for anti-entropy repair (CASSANDRA-924)
 * perform repair even for small entropy differences (CASSANDRA-924)
 * Use hostnames in CFInputFormat to allow Hadoop's naive string-based
   locality comparisons to work (CASSANDRA-955)
 * cache read-only BufferedRandomAccessFile length to avoid
   3 system calls per invocation (CASSANDRA-950)
 * nodes with IPv6 (and no IPv4) addresses could not join cluster
   (CASSANDRA-969)
 * Retrieve the correct number of undeleted columns, if any, from
   a supercolumn in a row that had been deleted previously (CASSANDRA-920)
 * fix index scans that cross the 2GB mmap boundaries for both mmap
   and standard i/o modes (CASSANDRA-866)
 * expose drain via nodetool (CASSANDRA-978)


0.6.0-RC1
 * JMX drain to flush memtables and run through commit log (CASSANDRA-880)
 * Bootstrapping can skip ranges under the right conditions (CASSANDRA-902)
 * fix merging row versions in range_slice for CL > ONE (CASSANDRA-884)
 * default write ConsistencyLeven chaned from ZERO to ONE
 * fix for index entries spanning mmap buffer boundaries (CASSANDRA-857)
 * use lexical comparison if time part of TimeUUIDs are the same
   (CASSANDRA-907)
 * bound read, mutation, and response stages to fix possible OOM
   during log replay (CASSANDRA-885)
 * Use microseconds-since-epoch (UTC) in cli, instead of milliseconds
 * Treat batch_mutate Deletion with null supercolumn as "apply this predicate
   to top level supercolumns" (CASSANDRA-834)
 * Streaming destination nodes do not update their JMX status (CASSANDRA-916)
 * Fix internal RPC timeout calculation (CASSANDRA-911)
 * Added Pig loadfunc to contrib/pig (CASSANDRA-910)


0.6.0-beta3
 * fix compaction bucketing bug (CASSANDRA-814)
 * update windows batch file (CASSANDRA-824)
 * deprecate KeysCachedFraction configuration directive in favor
   of KeysCached; move to unified-per-CF key cache (CASSANDRA-801)
 * add invalidateRowCache to ColumnFamilyStoreMBean (CASSANDRA-761)
 * send Handoff hints to natural locations to reduce load on
   remaining nodes in a failure scenario (CASSANDRA-822)
 * Add RowWarningThresholdInMB configuration option to warn before very
   large rows get big enough to threaten node stability, and -x option to
   be able to remove them with sstable2json if the warning is unheeded
   until it's too late (CASSANDRA-843)
 * Add logging of GC activity (CASSANDRA-813)
 * fix ConcurrentModificationException in commitlog discard (CASSANDRA-853)
 * Fix hardcoded row count in Hadoop RecordReader (CASSANDRA-837)
 * Add a jmx status to the streaming service and change several DEBUG
   messages to INFO (CASSANDRA-845)
 * fix classpath in cassandra-cli.bat for Windows (CASSANDRA-858)
 * allow re-specifying host, port to cassandra-cli if invalid ones
   are first tried (CASSANDRA-867)
 * fix race condition handling rpc timeout in the coordinator
   (CASSANDRA-864)
 * Remove CalloutLocation and StagingFileDirectory from storage-conf files
   since those settings are no longer used (CASSANDRA-878)
 * Parse a long from RowWarningThresholdInMB instead of an int (CASSANDRA-882)
 * Remove obsolete ControlPort code from DatabaseDescriptor (CASSANDRA-886)
 * move skipBytes side effect out of assert (CASSANDRA-899)
 * add "double getLoad" to StorageServiceMBean (CASSANDRA-898)
 * track row stats per CF at compaction time (CASSANDRA-870)
 * disallow CommitLogDirectory matching a DataFileDirectory (CASSANDRA-888)
 * default key cache size is 200k entries, changed from 10% (CASSANDRA-863)
 * add -Dcassandra-foreground=yes to cassandra.bat
 * exit if cluster name is changed unexpectedly (CASSANDRA-769)


0.6.0-beta1/beta2
 * add batch_mutate thrift command, deprecating batch_insert (CASSANDRA-336)
 * remove get_key_range Thrift API, deprecated in 0.5 (CASSANDRA-710)
 * add optional login() Thrift call for authentication (CASSANDRA-547)
 * support fat clients using gossiper and StorageProxy to perform
   replication in-process [jvm-only] (CASSANDRA-535)
 * support mmapped I/O for reads, on by default on 64bit JVMs
   (CASSANDRA-408, CASSANDRA-669)
 * improve insert concurrency, particularly during Hinted Handoff
   (CASSANDRA-658)
 * faster network code (CASSANDRA-675)
 * stress.py moved to contrib (CASSANDRA-635)
 * row caching [must be explicitly enabled per-CF in config] (CASSANDRA-678)
 * present a useful measure of compaction progress in JMX (CASSANDRA-599)
 * add bin/sstablekeys (CASSNADRA-679)
 * add ConsistencyLevel.ANY (CASSANDRA-687)
 * make removetoken remove nodes from gossip entirely (CASSANDRA-644)
 * add ability to set cache sizes at runtime (CASSANDRA-708)
 * report latency and cache hit rate statistics with lifetime totals
   instead of average over the last minute (CASSANDRA-702)
 * support get_range_slice for RandomPartitioner (CASSANDRA-745)
 * per-keyspace replication factory and replication strategy (CASSANDRA-620)
 * track latency in microseconds (CASSANDRA-733)
 * add describe_ Thrift methods, deprecating get_string_property and
   get_string_list_property
 * jmx interface for tracking operation mode and streams in general.
   (CASSANDRA-709)
 * keep memtables in sorted order to improve range query performance
   (CASSANDRA-799)
 * use while loop instead of recursion when trimming sstables compaction list
   to avoid blowing stack in pathological cases (CASSANDRA-804)
 * basic Hadoop map/reduce support (CASSANDRA-342)


0.5.1
 * ensure all files for an sstable are streamed to the same directory.
   (CASSANDRA-716)
 * more accurate load estimate for bootstrapping (CASSANDRA-762)
 * tolerate dead or unavailable bootstrap target on write (CASSANDRA-731)
 * allow larger numbers of keys (> 140M) in a sstable bloom filter
   (CASSANDRA-790)
 * include jvm argument improvements from CASSANDRA-504 in debian package
 * change streaming chunk size to 32MB to accomodate Windows XP limitations
   (was 64MB) (CASSANDRA-795)
 * fix get_range_slice returning results in the wrong order (CASSANDRA-781)


0.5.0 final
 * avoid attempting to delete temporary bootstrap files twice (CASSANDRA-681)
 * fix bogus NaN in nodeprobe cfstats output (CASSANDRA-646)
 * provide a policy for dealing with single thread executors w/ a full queue
   (CASSANDRA-694)
 * optimize inner read in MessagingService, vastly improving multiple-node
   performance (CASSANDRA-675)
 * wait for table flush before streaming data back to a bootstrapping node.
   (CASSANDRA-696)
 * keep track of bootstrapping sources by table so that bootstrapping doesn't
   give the indication of finishing early (CASSANDRA-673)


0.5.0 RC3
 * commit the correct version of the patch for CASSANDRA-663


0.5.0 RC2 (unreleased)
 * fix bugs in converting get_range_slice results to Thrift
   (CASSANDRA-647, CASSANDRA-649)
 * expose java.util.concurrent.TimeoutException in StorageProxy methods
   (CASSANDRA-600)
 * TcpConnectionManager was holding on to disconnected connections,
   giving the false indication they were being used. (CASSANDRA-651)
 * Remove duplicated write. (CASSANDRA-662)
 * Abort bootstrap if IP is already in the token ring (CASSANDRA-663)
 * increase default commitlog sync period, and wait for last sync to
   finish before submitting another (CASSANDRA-668)


0.5.0 RC1
 * Fix potential NPE in get_range_slice (CASSANDRA-623)
 * add CRC32 to commitlog entries (CASSANDRA-605)
 * fix data streaming on windows (CASSANDRA-630)
 * GC compacted sstables after cleanup and compaction (CASSANDRA-621)
 * Speed up anti-entropy validation (CASSANDRA-629)
 * Fix anti-entropy assertion error (CASSANDRA-639)
 * Fix pending range conflicts when bootstapping or moving
   multiple nodes at once (CASSANDRA-603)
 * Handle obsolete gossip related to node movement in the case where
   one or more nodes is down when the movement occurs (CASSANDRA-572)
 * Include dead nodes in gossip to avoid a variety of problems
   and fix HH to removed nodes (CASSANDRA-634)
 * return an InvalidRequestException for mal-formed SlicePredicates
   (CASSANDRA-643)
 * fix bug determining closest neighbor for use in multiple datacenters
   (CASSANDRA-648)
 * Vast improvements in anticompaction speed (CASSANDRA-607)
 * Speed up log replay and writes by avoiding redundant serializations
   (CASSANDRA-652)


0.5.0 beta 2
 * Bootstrap improvements (several tickets)
 * add nodeprobe repair anti-entropy feature (CASSANDRA-193, CASSANDRA-520)
 * fix possibility of partition when many nodes restart at once
   in clusters with multiple seeds (CASSANDRA-150)
 * fix NPE in get_range_slice when no data is found (CASSANDRA-578)
 * fix potential NPE in hinted handoff (CASSANDRA-585)
 * fix cleanup of local "system" keyspace (CASSANDRA-576)
 * improve computation of cluster load balance (CASSANDRA-554)
 * added super column read/write, column count, and column/row delete to
   cassandra-cli (CASSANDRA-567, CASSANDRA-594)
 * fix returning live subcolumns of deleted supercolumns (CASSANDRA-583)
 * respect JAVA_HOME in bin/ scripts (several tickets)
 * add StorageService.initClient for fat clients on the JVM (CASSANDRA-535)
   (see contrib/client_only for an example of use)
 * make consistency_level functional in get_range_slice (CASSANDRA-568)
 * optimize key deserialization for RandomPartitioner (CASSANDRA-581)
 * avoid GCing tombstones except on major compaction (CASSANDRA-604)
 * increase failure conviction threshold, resulting in less nodes
   incorrectly (and temporarily) marked as down (CASSANDRA-610)
 * respect memtable thresholds during log replay (CASSANDRA-609)
 * support ConsistencyLevel.ALL on read (CASSANDRA-584)
 * add nodeprobe removetoken command (CASSANDRA-564)


0.5.0 beta
 * Allow multiple simultaneous flushes, improving flush throughput
   on multicore systems (CASSANDRA-401)
 * Split up locks to improve write and read throughput on multicore systems
   (CASSANDRA-444, CASSANDRA-414)
 * More efficient use of memory during compaction (CASSANDRA-436)
 * autobootstrap option: when enabled, all non-seed nodes will attempt
   to bootstrap when started, until bootstrap successfully
   completes. -b option is removed.  (CASSANDRA-438)
 * Unless a token is manually specified in the configuration xml,
   a bootstraping node will use a token that gives it half the
   keys from the most-heavily-loaded node in the cluster,
   instead of generating a random token.
   (CASSANDRA-385, CASSANDRA-517)
 * Miscellaneous bootstrap fixes (several tickets)
 * Ability to change a node's token even after it has data on it
   (CASSANDRA-541)
 * Ability to decommission a live node from the ring (CASSANDRA-435)
 * Semi-automatic loadbalancing via nodeprobe (CASSANDRA-192)
 * Add ability to set compaction thresholds at runtime via
   JMX / nodeprobe.  (CASSANDRA-465)
 * Add "comment" field to ColumnFamily definition. (CASSANDRA-481)
 * Additional JMX metrics (CASSANDRA-482)
 * JSON based export and import tools (several tickets)
 * Hinted Handoff fixes (several tickets)
 * Add key cache to improve read performance (CASSANDRA-423)
 * Simplified construction of custom ReplicationStrategy classes
   (CASSANDRA-497)
 * Graphical application (Swing) for ring integrity verification and
   visualization was added to contrib (CASSANDRA-252)
 * Add DCQUORUM, DCQUORUMSYNC consistency levels and corresponding
   ReplicationStrategy / EndpointSnitch classes.  Experimental.
   (CASSANDRA-492)
 * Web client interface added to contrib (CASSANDRA-457)
 * More-efficient flush for Random, CollatedOPP partitioners
   for normal writes (CASSANDRA-446) and bulk load (CASSANDRA-420)
 * Add MemtableFlushAfterMinutes, a global replacement for the old
   per-CF FlushPeriodInMinutes setting (CASSANDRA-463)
 * optimizations to slice reading (CASSANDRA-350) and supercolumn
   queries (CASSANDRA-510)
 * force binding to given listenaddress for nodes with multiple
   interfaces (CASSANDRA-546)
 * stress.py benchmarking tool improvements (several tickets)
 * optimized replica placement code (CASSANDRA-525)
 * faster log replay on restart (CASSANDRA-539, CASSANDRA-540)
 * optimized local-node writes (CASSANDRA-558)
 * added get_range_slice, deprecating get_key_range (CASSANDRA-344)
 * expose TimedOutException to thrift (CASSANDRA-563)


0.4.2
 * Add validation disallowing null keys (CASSANDRA-486)
 * Fix race conditions in TCPConnectionManager (CASSANDRA-487)
 * Fix using non-utf8-aware comparison as a sanity check.
   (CASSANDRA-493)
 * Improve default garbage collector options (CASSANDRA-504)
 * Add "nodeprobe flush" (CASSANDRA-505)
 * remove NotFoundException from get_slice throws list (CASSANDRA-518)
 * fix get (not get_slice) of entire supercolumn (CASSANDRA-508)
 * fix null token during bootstrap (CASSANDRA-501)


0.4.1
 * Fix FlushPeriod columnfamily configuration regression
   (CASSANDRA-455)
 * Fix long column name support (CASSANDRA-460)
 * Fix for serializing a row that only contains tombstones
   (CASSANDRA-458)
 * Fix for discarding unneeded commitlog segments (CASSANDRA-459)
 * Add SnapshotBeforeCompaction configuration option (CASSANDRA-426)
 * Fix compaction abort under insufficient disk space (CASSANDRA-473)
 * Fix reading subcolumn slice from tombstoned CF (CASSANDRA-484)
 * Fix race condition in RVH causing occasional NPE (CASSANDRA-478)


0.4.0
 * fix get_key_range problems when a node is down (CASSANDRA-440)
   and add UnavailableException to more Thrift methods
 * Add example EndPointSnitch contrib code (several tickets)


0.4.0 RC2
 * fix SSTable generation clash during compaction (CASSANDRA-418)
 * reject method calls with null parameters (CASSANDRA-308)
 * properly order ranges in nodeprobe output (CASSANDRA-421)
 * fix logging of certain errors on executor threads (CASSANDRA-425)


0.4.0 RC1
 * Bootstrap feature is live; use -b on startup (several tickets)
 * Added multiget api (CASSANDRA-70)
 * fix Deadlock with SelectorManager.doProcess and TcpConnection.write
   (CASSANDRA-392)
 * remove key cache b/c of concurrency bugs in third-party
   CLHM library (CASSANDRA-405)
 * update non-major compaction logic to use two threshold values
   (CASSANDRA-407)
 * add periodic / batch commitlog sync modes (several tickets)
 * inline BatchMutation into batch_insert params (CASSANDRA-403)
 * allow setting the logging level at runtime via mbean (CASSANDRA-402)
 * change default comparator to BytesType (CASSANDRA-400)
 * add forwards-compatible ConsistencyLevel parameter to get_key_range
   (CASSANDRA-322)
 * r/m special case of blocking for local destination when writing with
   ConsistencyLevel.ZERO (CASSANDRA-399)
 * Fixes to make BinaryMemtable [bulk load interface] useful (CASSANDRA-337);
   see contrib/bmt_example for an example of using it.
 * More JMX properties added (several tickets)
 * Thrift changes (several tickets)
    - Merged _super get methods with the normal ones; return values
      are now of ColumnOrSuperColumn.
    - Similarly, merged batch_insert_super into batch_insert.



0.4.0 beta
 * On-disk data format has changed to allow billions of keys/rows per
   node instead of only millions
 * Multi-keyspace support
 * Scan all sstables for all queries to avoid situations where
   different types of operation on the same ColumnFamily could
   disagree on what data was present
 * Snapshot support via JMX
 * Thrift API has changed a _lot_:
    - removed time-sorted CFs; instead, user-defined comparators
      may be defined on the column names, which are now byte arrays.
      Default comparators are provided for UTF8, Bytes, Ascii, Long (i64),
      and UUID types.
    - removed colon-delimited strings in thrift api in favor of explicit
      structs such as ColumnPath, ColumnParent, etc.  Also normalized
      thrift struct and argument naming.
    - Added columnFamily argument to get_key_range.
    - Change signature of get_slice to accept starting and ending
      columns as well as an offset.  (This allows use of indexes.)
      Added "ascending" flag to allow reasonably-efficient reverse
      scans as well.  Removed get_slice_by_range as redundant.
    - get_key_range operates on one CF at a time
    - changed `block` boolean on insert methods to ConsistencyLevel enum,
      with options of NONE, ONE, QUORUM, and ALL.
    - added similar consistency_level parameter to read methods
    - column-name-set slice with no names given now returns zero columns
      instead of all of them.  ("all" can run your server out of memory.
      use a range-based slice with a high max column count instead.)
 * Removed the web interface. Node information can now be obtained by
   using the newly introduced nodeprobe utility.
 * More JMX stats
 * Remove magic values from internals (e.g. special key to indicate
   when to flush memtables)
 * Rename configuration "table" to "keyspace"
 * Moved to crash-only design; no more shutdown (just kill the process)
 * Lots of bug fixes

Full list of issues resolved in 0.4 is at https://issues.apache.org/jira/secure/IssueNavigator.jspa?reset=true&&pid=12310865&fixfor=12313862&resolution=1&sorter/field=issuekey&sorter/order=DESC


0.3.0 RC3
 * Fix potential deadlock under load in TCPConnection.
   (CASSANDRA-220)


0.3.0 RC2
 * Fix possible data loss when server is stopped after replaying
   log but before new inserts force memtable flush.
   (CASSANDRA-204)
 * Added BUGS file


0.3.0 RC1
 * Range queries on keys, including user-defined key collation
 * Remove support
 * Workarounds for a weird bug in JDK select/register that seems
   particularly common on VM environments. Cassandra should deploy
   fine on EC2 now
 * Much improved infrastructure: the beginnings of a decent test suite
   ("ant test" for unit tests; "nosetests" for system tests), code
   coverage reporting, etc.
 * Expanded node status reporting via JMX
 * Improved error reporting/logging on both server and client
 * Reduced memory footprint in default configuration
 * Combined blocking and non-blocking versions of insert APIs
 * Added FlushPeriodInMinutes configuration parameter to force
   flushing of infrequently-updated ColumnFamilies<|MERGE_RESOLUTION|>--- conflicted
+++ resolved
@@ -1,14 +1,10 @@
-<<<<<<< HEAD
 3.11.9
  * Fix memory leak in CompressedChunkReader (CASSANDRA-15880)
  * Don't attempt value skipping with mixed version cluster (CASSANDRA-15833)
-=======
-3.0.23:
- * Handle unexpected columns due to schema races (CASSANDRA-15899)
->>>>>>> 31b9078a
  * Avoid failing compactions with very large partitions (CASSANDRA-15164)
  * Make sure LCS handles duplicate sstable added/removed notifications correctly (CASSANDRA-14103)
 Merged from 3.0:
+ * Handle unexpected columns due to schema races (CASSANDRA-15899)
  * Add flag to ignore unreplicated keyspaces during repair (CASSANDRA-15160)
 
 3.11.8
