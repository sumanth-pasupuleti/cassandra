--- conflicted
+++ resolved
@@ -1,4 +1,3 @@
-<<<<<<< HEAD
 3.6
  * Fix PER PARTITION LIMIT for queries requiring post-query ordering (CASSANDRA-11556)
  * Allow instantiation of UDTs and tuples in UDFs (CASSANDRA-10818)
@@ -44,10 +43,7 @@
  * (cqlsh) Show static columns in a different color (CASSANDRA-11059)
  * Allow to remove TTLs on table with default_time_to_live (CASSANDRA-11207)
 Merged from 3.0:
-=======
-3.0.6
  * Allow only DISTINCT queries with partition keys or static columns restrictions (CASSANDRA-11339)
->>>>>>> 6ad87450
  * LogAwareFileLister should only use OLD sstable files in current folder to determine disk consistency (CASSANDRA-11470)
  * Notify indexers of expired rows during compaction (CASSANDRA-11329)
  * Properly respond with ProtocolError when a v1/v2 native protocol
